--- conflicted
+++ resolved
@@ -327,21 +327,12 @@
      "name": "stdout",
      "output_type": "stream",
      "text": [
-<<<<<<< HEAD
-      "store.nodesnamed[NamedNode] : (not created) WeakLRUCache(0/0 of 10/Inf)   \n",
-      "store.nodesunique[NamedNode] : (not created) WeakLRUCache(0/0 of 10/Inf)   \n",
-      "store.dict[None/ANY] : (not created)     WeakLRUCache(0/0 of 10/Inf)   \n",
-      "store.dictimmutable[None/ANY] : (not created) WeakLRUCache(0/0 of 10/Inf)   \n",
-      "store.varstore[Node] : (not created)     WeakLRUCache(0/0 of 10/Inf)   \n",
-      "store.nodes[Node] : (not created)        WeakLRUCache(0/0 of 10/Inf)   \n"
-=======
       "store.nodesnamed[NamedNode] : 0 object(s) WeakLRUCache(0/0 of 10/Inf)   \n",
       "store.nodesunique[NamedNode] : 0 object(s) WeakLRUCache(0/0 of 10/Inf)   \n",
       "store.dict[None/ANY] : 0 object(s)       WeakLRUCache(0/0 of 10/Inf)   \n",
       "store.dictimmutable[None/ANY] : 0 object(s) WeakLRUCache(0/0 of 10/Inf)   \n",
       "store.varstore[Node] : 0 object(s)       WeakLRUCache(0/0 of 10/Inf)   \n",
       "store.nodes[Node] : 1 object(s)          WeakLRUCache(0/0 of 10/Inf)   \n"
->>>>>>> da8a5e0c
      ]
     }
    ],
@@ -1030,11 +1021,7 @@
      "text": [
       "Type:    <class 'openpathsampling.netcdfplus.proxy.LoaderProxy'>\n",
       "Class:   <class '__main__.Node'>\n",
-<<<<<<< HEAD
-      "Content: {'__uuid__': UUID('593bff33-964a-11e6-ab9d-00000000002c'), 'value': 'First'}\n",
-=======
       "Content: {'__uuid__': UUID('2391444f-964e-11e6-a1bd-00000000002c'), 'value': 'First'}\n",
->>>>>>> da8a5e0c
       "Access:  First\n"
      ]
     }
