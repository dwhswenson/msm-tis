--- conflicted
+++ resolved
@@ -2,7 +2,7 @@
  "cells": [
   {
    "cell_type": "code",
-   "execution_count": null,
+   "execution_count": 1,
    "metadata": {
     "collapsed": false
    },
@@ -12,22 +12,15 @@
     "import matplotlib.pyplot as plt\n",
     "import openpathsampling as paths\n",
     "\n",
-<<<<<<< HEAD
     "storage = paths.storage.AnalysisStorage(\"_toy_retis.nc\")"
-=======
-    "storage = paths.storage.Storage(\"mstis.nc\", \"r\")"
->>>>>>> b37d9ff7
-   ]
-  },
-  {
-   "cell_type": "code",
-   "execution_count": null,
-   "metadata": {
-    "collapsed": false
-   },
-<<<<<<< HEAD
-   "outputs": [],
-=======
+   ]
+  },
+  {
+   "cell_type": "code",
+   "execution_count": 2,
+   "metadata": {
+    "collapsed": false
+   },
    "outputs": [
     {
      "data": {
@@ -40,14 +33,13 @@
      "output_type": "execute_result"
     }
    ],
->>>>>>> b37d9ff7
    "source": [
     "len(storage.steps)"
    ]
   },
   {
    "cell_type": "code",
-   "execution_count": null,
+   "execution_count": 3,
    "metadata": {
     "collapsed": false
    },
@@ -58,8 +50,6 @@
    ]
   },
   {
-<<<<<<< HEAD
-=======
    "cell_type": "code",
    "execution_count": 4,
    "metadata": {
@@ -81,7 +71,6 @@
    ]
   },
   {
->>>>>>> b37d9ff7
    "cell_type": "markdown",
    "metadata": {},
    "source": [
@@ -92,7 +81,7 @@
   },
   {
    "cell_type": "code",
-   "execution_count": null,
+   "execution_count": 5,
    "metadata": {
     "collapsed": true
    },
@@ -115,13 +104,10 @@
   },
   {
    "cell_type": "code",
-   "execution_count": null,
-   "metadata": {
-    "collapsed": false
-   },
-<<<<<<< HEAD
-   "outputs": [],
-=======
+   "execution_count": 6,
+   "metadata": {
+    "collapsed": false
+   },
    "outputs": [
     {
      "name": "stdout",
@@ -132,7 +118,6 @@
      ]
     }
    ],
->>>>>>> b37d9ff7
    "source": [
     "%%time\n",
     "trace_1 = paths.trace_ensembles_for_replica(0, storage)"
@@ -140,13 +125,10 @@
   },
   {
    "cell_type": "code",
-   "execution_count": null,
-   "metadata": {
-    "collapsed": false
-   },
-<<<<<<< HEAD
-   "outputs": [],
-=======
+   "execution_count": 7,
+   "metadata": {
+    "collapsed": false
+   },
    "outputs": [
     {
      "data": {
@@ -169,7 +151,6 @@
      "output_type": "display_data"
     }
    ],
->>>>>>> b37d9ff7
    "source": [
     "plt.plot([numeric_labels[e] for e in trace_1])"
    ]
@@ -183,7 +164,7 @@
   },
   {
    "cell_type": "code",
-   "execution_count": null,
+   "execution_count": 8,
    "metadata": {
     "collapsed": false
    },
@@ -194,7 +175,7 @@
   },
   {
    "cell_type": "code",
-   "execution_count": null,
+   "execution_count": 9,
    "metadata": {
     "collapsed": false
    },
@@ -209,13 +190,10 @@
   },
   {
    "cell_type": "code",
-   "execution_count": null,
-   "metadata": {
-    "collapsed": false
-   },
-<<<<<<< HEAD
-   "outputs": [],
-=======
+   "execution_count": 10,
+   "metadata": {
+    "collapsed": false
+   },
    "outputs": [
     {
      "data": {
@@ -238,7 +216,6 @@
      "output_type": "display_data"
     }
    ],
->>>>>>> b37d9ff7
    "source": [
     "plt.plot(sorted(flow_num.keys()), sorted_vals)"
    ]
@@ -254,13 +231,10 @@
   },
   {
    "cell_type": "code",
-   "execution_count": null,
-   "metadata": {
-    "collapsed": false
-   },
-<<<<<<< HEAD
-   "outputs": [],
-=======
+   "execution_count": 11,
+   "metadata": {
+    "collapsed": false
+   },
    "outputs": [
     {
      "name": "stderr",
@@ -287,7 +261,6 @@
      "output_type": "execute_result"
     }
    ],
->>>>>>> b37d9ff7
    "source": [
     "repx_net.trips(bottom=retis.minus_ensemble, top=retis.ensembles[-1])"
    ]
@@ -303,13 +276,10 @@
   },
   {
    "cell_type": "code",
-   "execution_count": null,
-   "metadata": {
-    "collapsed": false
-   },
-<<<<<<< HEAD
-   "outputs": [],
-=======
+   "execution_count": 12,
+   "metadata": {
+    "collapsed": false
+   },
    "outputs": [
     {
      "data": {
@@ -584,7 +554,6 @@
      "output_type": "execute_result"
     }
    ],
->>>>>>> b37d9ff7
    "source": [
     "repx_net.transition_matrix()"
    ]
@@ -598,13 +567,10 @@
   },
   {
    "cell_type": "code",
-   "execution_count": null,
-   "metadata": {
-    "collapsed": false
-   },
-<<<<<<< HEAD
-   "outputs": [],
-=======
+   "execution_count": 13,
+   "metadata": {
+    "collapsed": false
+   },
    "outputs": [
     {
      "name": "stdout",
@@ -900,7 +866,6 @@
      "output_type": "execute_result"
     }
    ],
->>>>>>> b37d9ff7
    "source": [
     "order = [mstis.all_ensembles[p] for p in perm]\n",
     "repx_net.transition_matrix(index_order=order)"
@@ -917,13 +882,6 @@
   },
   {
    "cell_type": "code",
-<<<<<<< HEAD
-   "execution_count": null,
-   "metadata": {
-    "collapsed": false
-   },
-   "outputs": [],
-=======
    "execution_count": 15,
    "metadata": {
     "collapsed": false
@@ -1202,7 +1160,6 @@
      "output_type": "execute_result"
     }
    ],
->>>>>>> b37d9ff7
    "source": [
     "repx_net.mixing_matrix()"
    ]
@@ -1216,11 +1173,7 @@
   },
   {
    "cell_type": "code",
-<<<<<<< HEAD
-   "execution_count": null,
-=======
    "execution_count": 16,
->>>>>>> b37d9ff7
    "metadata": {
     "collapsed": false
    },
@@ -1231,13 +1184,6 @@
   },
   {
    "cell_type": "code",
-<<<<<<< HEAD
-   "execution_count": null,
-   "metadata": {
-    "collapsed": false
-   },
-   "outputs": [],
-=======
    "execution_count": 17,
    "metadata": {
     "collapsed": false
@@ -1254,7 +1200,6 @@
      "output_type": "display_data"
     }
    ],
->>>>>>> b37d9ff7
    "source": [
     "# draw('graphviz') gives better results, but requires pygraphviz\n",
     "repxG.draw('spring')"
@@ -1280,11 +1225,7 @@
   },
   {
    "cell_type": "code",
-<<<<<<< HEAD
-   "execution_count": null,
-=======
    "execution_count": 18,
->>>>>>> b37d9ff7
    "metadata": {
     "collapsed": false
    },
@@ -1295,13 +1236,6 @@
   },
   {
    "cell_type": "code",
-<<<<<<< HEAD
-   "execution_count": null,
-   "metadata": {
-    "collapsed": false
-   },
-   "outputs": [],
-=======
    "execution_count": 19,
    "metadata": {
     "collapsed": false
@@ -1338,7 +1272,6 @@
      ]
     }
    ],
->>>>>>> b37d9ff7
    "source": [
     "for (k1, k2)  in transitions.keys():\n",
     "    print numeric_labels[k1], numeric_labels[k2], transitions[(k1, k2)]"
@@ -1346,13 +1279,6 @@
   },
   {
    "cell_type": "code",
-<<<<<<< HEAD
-   "execution_count": null,
-   "metadata": {
-    "collapsed": false
-   },
-   "outputs": [],
-=======
    "execution_count": 20,
    "metadata": {
     "collapsed": false
@@ -1389,7 +1315,6 @@
      ]
     }
    ],
->>>>>>> b37d9ff7
    "source": [
     "for (k1, k2) in repx_net.analysis['n_accepted'].keys():\n",
     "        print numeric_labels[k1], numeric_labels[k2], repx_net.analysis['n_accepted'][(k1, k2)]"
