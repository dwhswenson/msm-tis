--- conflicted
+++ resolved
@@ -79,13 +79,8 @@
      "name": "stdout",
      "output_type": "stream",
      "text": [
-<<<<<<< HEAD
-      "CPU times: user 176 ms, sys: 36.1 ms, total: 212 ms\n",
-      "Wall time: 205 ms\n"
-=======
       "CPU times: user 494 ms, sys: 83.3 ms, total: 577 ms\n",
       "Wall time: 571 ms\n"
->>>>>>> a963aa90
      ]
     }
    ],
@@ -103,13 +98,8 @@
      "name": "stdout",
      "output_type": "stream",
      "text": [
-<<<<<<< HEAD
-      "CPU times: user 717 ms, sys: 148 ms, total: 865 ms\n",
-      "Wall time: 784 ms\n"
-=======
       "CPU times: user 1.19 s, sys: 83.4 ms, total: 1.28 s\n",
       "Wall time: 1.27 s\n"
->>>>>>> a963aa90
      ]
     }
    ],
@@ -134,13 +124,8 @@
      "name": "stdout",
      "output_type": "stream",
      "text": [
-<<<<<<< HEAD
-      "CPU times: user 175 ms, sys: 32.9 ms, total: 208 ms\n",
-      "Wall time: 203 ms\n"
-=======
       "CPU times: user 481 ms, sys: 78.3 ms, total: 559 ms\n",
       "Wall time: 553 ms\n"
->>>>>>> a963aa90
      ]
     }
    ],
@@ -158,13 +143,8 @@
      "name": "stdout",
      "output_type": "stream",
      "text": [
-<<<<<<< HEAD
-      "CPU times: user 21.1 ms, sys: 4.49 ms, total: 25.6 ms\n",
-      "Wall time: 23.1 ms\n"
-=======
       "CPU times: user 8.07 ms, sys: 2.98 ms, total: 11 ms\n",
       "Wall time: 8.97 ms\n"
->>>>>>> a963aa90
      ]
     }
    ],
@@ -205,13 +185,8 @@
      "name": "stdout",
      "output_type": "stream",
      "text": [
-<<<<<<< HEAD
-      "CPU times: user 175 ms, sys: 34.1 ms, total: 209 ms\n",
-      "Wall time: 203 ms\n"
-=======
       "CPU times: user 487 ms, sys: 75.7 ms, total: 563 ms\n",
       "Wall time: 560 ms\n"
->>>>>>> a963aa90
      ]
     }
    ],
@@ -229,13 +204,8 @@
      "name": "stdout",
      "output_type": "stream",
      "text": [
-<<<<<<< HEAD
-      "CPU times: user 13.1 ms, sys: 2.84 ms, total: 16 ms\n",
-      "Wall time: 14.8 ms\n"
-=======
       "CPU times: user 15.1 ms, sys: 4.67 ms, total: 19.8 ms\n",
       "Wall time: 16.9 ms\n"
->>>>>>> a963aa90
      ]
     }
    ],
@@ -279,13 +249,8 @@
      "name": "stdout",
      "output_type": "stream",
      "text": [
-<<<<<<< HEAD
-      "CPU times: user 174 ms, sys: 35.1 ms, total: 209 ms\n",
-      "Wall time: 202 ms\n"
-=======
       "CPU times: user 487 ms, sys: 82 ms, total: 569 ms\n",
       "Wall time: 561 ms\n"
->>>>>>> a963aa90
      ]
     }
    ],
@@ -303,13 +268,8 @@
      "name": "stdout",
      "output_type": "stream",
      "text": [
-<<<<<<< HEAD
-      "CPU times: user 5.49 ms, sys: 1.42 ms, total: 6.91 ms\n",
-      "Wall time: 6.78 ms\n"
-=======
       "CPU times: user 822 µs, sys: 374 µs, total: 1.2 ms\n",
       "Wall time: 944 µs\n"
->>>>>>> a963aa90
      ]
     }
    ],
@@ -339,20 +299,10 @@
   },
   {
    "cell_type": "code",
-<<<<<<< HEAD
-   "execution_count": 16,
-   "metadata": {
-    "collapsed": true
-   },
-   "outputs": [],
-   "source": [
-    "traj = storage.trajectory[10]"
-=======
    "metadata": {},
    "outputs": [],
    "source": [
     "[]"
->>>>>>> a963aa90
    ]
   }
  ],
