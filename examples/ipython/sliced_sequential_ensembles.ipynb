{
 "metadata": {
  "name": "",
  "signature": "sha256:2f959f8c6257cba3d44bd964af313cd6c813de3285da982a0d424e4f51bb0969"
 },
 "nbformat": 3,
 "nbformat_minor": 0,
 "worksheets": [
  {
   "cells": [
    {
     "cell_type": "markdown",
     "metadata": {},
     "source": [
      "# Combining `SequentialEnsembles` with `SlicedTrajectoryEnsembles`\n",
      "\n",
      "The ensemble creation features in OpenPathSampling are very powerful, but the ways that some of them interact with each other can be quite confusing. In this document, we explore what happens when one combines `SequentialEnsembles` and `SlicedTrajectoryEnsembles`.\n",
      "\n",
      "First, let's summarize what each of these ensembles do. `SequentialEnsemble`s take a list of ensembles and applies them in order, so a trajectory satisfies the first ensemble for as long as it can, then it switches to the next ensemble, and so forth. `SlicedTrajectoryEnsemble`s modify the trajectory seen by a given ensemble by applying a Python `slice` object to select only certain frames from the ensemble.\n",
      "\n",
      "There are several ways of slicing `SequentialEnsemble`s; the purpose of this document is to explain the differences.\n",
      "\n",
      "---\n",
      "\n",
      "To make discussion easy, we'll use a fake order parameter and fake trajectories in this example. We'll also define all our ensembles in terms of `AllInXEnsemble`s and `AllOutXEnsemble`s, which are easier to visualize.\n",
      "\n",
      "When dealing with `SequentialEnsemble`s, we should distinguish between two types of trajectories. There's the total trajectory for the ensemble, which the normal trajectory including all frames. However, each subensemble of the `SequentialEnsemble` applies to a subtrajectory. The key to the subtleties of how `SequentialEnsemble`s interact with `SlicedTrajectoryEnsemble`s is to consider the which of these trajectories we really want to slice."
     ]
    },
    {
     "cell_type": "markdown",
     "metadata": {},
     "source": [
      "First, we import the necessary things and set up our order parameter and our initial ensemble:"
     ]
    },
    {
     "cell_type": "code",
     "collapsed": false,
     "input": [
<<<<<<< HEAD
      "from openpathsampling.ensemble import SlicedTrajectoryEnsemble, SequentialEnsemble, AllInEnsemble, AllOutEnsemble, LengthEnsemble\n",
      "from openpathsampling.collectivevariable import CV_Function\n",
=======
      "from openpathsampling.ensemble import SlicedTrajectoryEnsemble, SequentialEnsemble, AllInXEnsemble, AllOutXEnsemble, LengthEnsemble\n",
      "from openpathsampling.orderparameter import OP_Function\n",
>>>>>>> b503bbbf
      "from openpathsampling.volume import LambdaVolume\n",
      "from openpathsampling.trajectory import Trajectory\n",
      "\n",
      "# This is a hack to easily create test sequences that act as \"trajectories\" for us\n",
      "from openpathsampling.tests.test_helpers import CallIdentity\n",
      "op = CallIdentity()\n",
      "vol = LambdaVolume(op, -0.5, 0.5)\n",
      "\n",
      "ens = SequentialEnsemble([\n",
      "    AllInXEnsemble(vol), \n",
      "    AllOutXEnsemble(vol), \n",
      "    AllInXEnsemble(vol) & LengthEnsemble(1)\n",
      "])\n",
      "\n",
      "inV = 0.0\n",
      "outV = 1.0"
     ],
     "language": "python",
     "metadata": {},
     "outputs": [],
     "prompt_number": 1
    },
    {
     "cell_type": "markdown",
     "metadata": {},
     "source": [
      "## Slicing the global trajectory for the whole `SequentialEnsemble`\n",
      "\n",
      "One approach we might need is to apply the whole `SequentialEnsemble` on some appropriate sliced trajectory. In our example, this translates as saying that the even slices of the total trajectory must satisfy the In-Out-In ensemble.\n",
      "\n",
      "This is quite easy to implement:"
     ]
    },
    {
     "cell_type": "code",
     "collapsed": false,
     "input": [
      "even_slice = slice(None,None,2)\n",
      "total_sliced_whole = SlicedTrajectoryEnsemble(ens, even_slice)"
     ],
     "language": "python",
     "metadata": {},
     "outputs": [],
     "prompt_number": 2
    },
    {
     "cell_type": "markdown",
     "metadata": {},
     "source": [
      "## Slicing the subtrajectory for a member of the `SequentialEnsemble`\n",
      "\n",
      "Another approach we might desire is to slice the subtrajectory seen by one of the members of the `SequentialEnsemble`. Perhaps, for example, we want an ensemble which consists of a segment with all frames inside the state, then a segment where the even frames of that segement are outside the state, and then a segment with all frames inside the state.\n",
      "\n",
      "Note carefully here that the slicing refers to the subtrajectory: it's the even frames counting from the beginning of the subtrajectory, regardless of how many frames are in the total trajectory.\n",
      "\n",
      "In this case, we have a define a slightly different `SequentialEnsemble`:"
     ]
    },
    {
     "cell_type": "code",
     "collapsed": false,
     "input": [
      "subtraj_sliced_member = SequentialEnsemble([\n",
      "    AllInXEnsemble(vol),\n",
      "    SlicedTrajectoryEnsemble(AllOutXEnsemble(vol), even_slice),\n",
      "    AllInXEnsemble(vol) & LengthEnsemble(1)\n",
      "])"
     ],
     "language": "python",
     "metadata": {},
     "outputs": [],
     "prompt_number": 3
    },
    {
     "cell_type": "markdown",
     "metadata": {},
     "source": [
      "## Slicing the total trajectory for a member of the `SequentialEnsemble`\n",
      "\n",
      "The last approach would be to use a slice based on the total trajectory, but only apply it to a member of the `SequentialEnsemble`. For example, we might want to have an ensemble that begins in a state, and after the first exit all even frames (counted from the start of the trajectory) are outside the state. This differs from the previous example because the count is based on the total trajectory, not the subtrajectory which is passed to the ensemble. To do this, we need to use a `SlicedSequentialEnsemble`, a subclass of `SequentialEnsemble` which requires initializing with a list containing one slice for each member ensemble (the special case `None` is turned into `slice(None,None)`)."
     ]
    },
    {
     "cell_type": "code",
     "collapsed": false,
     "input": [
      "# TODO: We have yet to implement SlicedSequentialEnsemble. \n",
      "# This would be nice for completeness, but it really shouldn't be a priority."
     ],
     "language": "python",
     "metadata": {},
     "outputs": [],
     "prompt_number": 4
    },
    {
     "cell_type": "markdown",
     "metadata": {},
     "source": [
      "## Example trajectories for these ensembles\n",
      "\n",
      "Let's take these abstract ideas and apply them to some real trajectories to highlight the differences between these ensembles."
     ]
    },
    {
     "cell_type": "code",
     "collapsed": false,
     "input": [
      "traj = {}\n",
      "traj[0] = Trajectory([inV, outV, inV])\n",
      "traj[1] = Trajectory([inV, inV, outV, outV, inV, inV])\n",
      "traj[2] = Trajectory([inV, outV, outV, outV, inV])\n",
      "traj[3] = Trajectory([inV, outV, inV, outV, inV, outV, inV, inV])\n",
      "traj[4] = Trajectory([inV, outV, outV, inV, outV, inV, outV, inV, inV])\n",
      "traj[5] = Trajectory([inV, outV, outV, inV, outV, inV, outV, inV])\n",
      "traj[6] = Trajectory([inV, outV, inV, outV, inV, inV])\n",
      "traj[7] = Trajectory([inV, outV, outV, outV, inV, outV])"
     ],
     "language": "python",
     "metadata": {},
     "outputs": [],
     "prompt_number": 5
    },
    {
     "cell_type": "markdown",
     "metadata": {},
     "source": [
      "First, let's use the original ensemble `ens`: just from inspection, it should be pretty clear that `traj[0]` and `traj[2]` are accepted by that ensemble, and the others are not. Let's confirm that:"
     ]
    },
    {
     "cell_type": "code",
     "collapsed": false,
     "input": [
      "for i in range(len(traj)):\n",
      "    print \"ens(traj[\"+str(i)+\"]) ==\", ens(traj[i])"
     ],
     "language": "python",
     "metadata": {},
     "outputs": [
      {
       "output_type": "stream",
       "stream": "stdout",
       "text": [
        "ens(traj[0]) == True\n",
        "ens(traj[1]) == False\n",
        "ens(traj[2]) == True\n",
        "ens(traj[3]) == False\n",
        "ens(traj[4]) == False\n",
        "ens(traj[5]) == False\n",
        "ens(traj[6]) == False\n",
        "ens(traj[7]) == False\n"
       ]
      }
     ],
     "prompt_number": 6
    },
    {
     "cell_type": "markdown",
     "metadata": {},
     "source": [
      "What about when we slice the whole trajectory into its even components as with `total_sliced_whole`? Remembering that Python counts from 0, that means a trajectory like `traj[4]` becomes \"in, out, out, out, in\", which satifies the original ensemble. What happens with the other ensembles?"
     ]
    },
    {
     "cell_type": "code",
     "collapsed": false,
     "input": [
      "for i in range(len(traj)):\n",
      "    print \"total_sliced_whole(traj[\"+str(i)+\"]) ==\", total_sliced_whole(traj[i])"
     ],
     "language": "python",
     "metadata": {},
     "outputs": [
      {
       "output_type": "stream",
       "stream": "stdout",
       "text": [
        "total_sliced_whole(traj[0]) == False\n",
        "total_sliced_whole(traj[1]) == True\n",
        "total_sliced_whole(traj[2]) == True\n",
        "total_sliced_whole(traj[3]) == False\n",
        "total_sliced_whole(traj[4]) == True\n",
        "total_sliced_whole(traj[5]) == False\n",
        "total_sliced_whole(traj[6]) == False\n",
        "total_sliced_whole(traj[7]) == True\n"
       ]
      }
     ],
     "prompt_number": 7
    },
    {
     "cell_type": "markdown",
     "metadata": {},
     "source": [
      "Notice that `traj[0]` no longer works: it turned into \"in, in\", which does not satisfy the ensemble. Not surprisingly, `1`, `2`, and `4` satisfy the ensemble, and `3` and `6` don't (since all their \"out\" frames are odd).\n",
      "\n",
      "But what about `traj[5]`? It seems like it should satisfy the ensemble: it starts and ends in the state, and all the even frames between are outside the state. But the problem is that the final frame is an odd-numbered frame, and therefore it gets removed by the slicing before the ensemble sees it. This is the same reason that `traj[4]` is accepted despite violating the `LengthEnsemble(1)` condition for the last ensemble of the sequence.\n",
      "\n",
      "Let's also look more carefully at `traj[7]`: it may seem odd that this one is accepted, since it ends with a frame outside the volume. But again, the trajectory that the ensemble actually sees after the slicing doesn't include that frame, because it is an odd-numbered frame."
     ]
    },
    {
     "cell_type": "markdown",
     "metadata": {},
     "source": [
      "Next, we consider the case of `subtraj_sliced_member`, where we slice based on the subtrajectory instead of the total trajectory. Let's see what comes out of that:"
     ]
    },
    {
     "cell_type": "code",
     "collapsed": false,
     "input": [
      "for i in range(len(traj)):\n",
      "    print \"subtraj_sliced_member(traj[\"+str(i)+\"]) ==\", subtraj_sliced_member(traj[i])"
     ],
     "language": "python",
     "metadata": {},
     "outputs": [
      {
       "output_type": "stream",
       "stream": "stdout",
       "text": [
        "subtraj_sliced_member(traj[0]) == False\n",
        "subtraj_sliced_member(traj[1]) == False\n",
        "subtraj_sliced_member(traj[2]) == False\n",
        "subtraj_sliced_member(traj[3]) == True\n",
        "subtraj_sliced_member(traj[4]) == False\n",
        "subtraj_sliced_member(traj[5]) == False\n",
        "subtraj_sliced_member(traj[6]) == True\n",
        "subtraj_sliced_member(traj[7]) == False\n"
       ]
      }
     ],
     "prompt_number": 8
    },
    {
     "cell_type": "markdown",
     "metadata": {},
     "source": [
      "One important aspect about this is that `SequentialEnsemble` uses a hungry matching algorithm, meaning that each ensemble matches as much of the trajectory as it can before going on to the next ensemble. So, for example, even though `traj[6]` ends with two frames inside the ensemble, the sliced member of the ensemble includes the first in-volume as part of its matching."
     ]
    },
    {
     "cell_type": "markdown",
     "metadata": {},
     "source": [
      "Perhaps the clearest way to explain the differences is to make a table of what frames each ensemble sees for these trajectories:\n",
      "\n",
      "traj | `ens`   | `total_sliced_whole` | `subtraj_sliced_member`\n",
      "---- | ---------------------- | -------------------- | -----------------------\n",
      "0    | 0:in 1:out 2:in        | 0:in 2:in            | 0:in 1:out\n",
      "1    | 0:in 1:in 2:out 3:out 4:in 5:in | 0:in 2:out 4:in | 0:in 1:in 2:out 4:in 5:in\n",
      "2    | 0:in 1:out 2:out 3:out 4:in | 0:in 2:out 4:in | 0:in 1:out 3:out \n",
      "3    | 0:in 1:out 2:in 3:out [4:in 5:out 6:in 7:in] | 0:in 2:in 4:in 6:in | 0:in 1:out 3:out 5:out 7:in\n",
      "4    | 0:in 1:out 2:out 3:in 4:out [5:in 6:out 7:in 8:in] | 0:in 2:out 4:out 6:out 8:in | 0:in 1:out 3:in 4:out [5:in 6:out 7:in 8:in]\n",
      "5    | 0:in 1:out 2:out 3:in 4:out [5:in 6:out 7:in] | 0:in 2:out 4:out 6:out | 0:in 1:out 3:in 4:out [5:in 6:out 7:in]\n",
      "6    | 0:in 1:out 2:in 3:out [4:in 5:in] | 0:in 2:in 4:in | 0:in 1:out 3:out 5:in\n",
      "7    | 0:in 1:out 2:out 3:out 4:in 5:out | 0:in 2:out 4:in | 0:in 1:out 3:out 5:out\n",
      "\n",
      "Brackets mark frames that aren't actually tested by the ensemble, because the trajectory has already failed. However, they're listed according to the last applied `slice`."
     ]
    },
    {
     "cell_type": "markdown",
     "metadata": {},
     "source": [
      "## Nested Slices\n",
      "\n",
      "What I have termed the \"total\" trajectory is only total in the sense that it was what was passed to the ensemble. If you nest `SlicedTrajectoryEnsemble`s, the inner slice will be based on the output from the outer slice. For example, if you made an `odd_slice` along the same lines of the `even_slice` defined above, then `SlicedTrajectoryEnsemble(ensemble SlicedTrajectoryEnsemble(ensemble, even_slice), odd_slice)` would apply to frames `[2, 6, 10, ...]`: the even numbers with odd factors. The slices are applied sequentially. There is no way general way to combine slices: you just have to make the slice you want. So `SlicedTrajectoryEnsemble(ensemble, even_slice) | SlicedTrajectoryEnsemble(ensemble, odd_slice)` is not the same as `ensemble`: the combination of `SlicedTrajectoryEnsemble`s looks at each of the subtrajectories, not at the total trajectory you would expect if you `or`'d together the two slices."
     ]
    }
   ],
   "metadata": {}
  }
 ]
}<|MERGE_RESOLUTION|>--- conflicted
+++ resolved
@@ -38,13 +38,8 @@
      "cell_type": "code",
      "collapsed": false,
      "input": [
-<<<<<<< HEAD
-      "from openpathsampling.ensemble import SlicedTrajectoryEnsemble, SequentialEnsemble, AllInEnsemble, AllOutEnsemble, LengthEnsemble\n",
-      "from openpathsampling.collectivevariable import CV_Function\n",
-=======
       "from openpathsampling.ensemble import SlicedTrajectoryEnsemble, SequentialEnsemble, AllInXEnsemble, AllOutXEnsemble, LengthEnsemble\n",
       "from openpathsampling.orderparameter import OP_Function\n",
->>>>>>> b503bbbf
       "from openpathsampling.volume import LambdaVolume\n",
       "from openpathsampling.trajectory import Trajectory\n",
       "\n",
