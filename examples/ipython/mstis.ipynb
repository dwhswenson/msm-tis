{
 "cells": [
  {
   "cell_type": "markdown",
   "metadata": {},
   "source": [
    "# Running an MSTIS simulation\n",
    "\n",
    "Now we will use the initial trajectories we obtained from bootstrapping to run an MSTIS simulation. This will show both how objects can be regenerated from storage and how regenerated equivalent objects can be used in place of objects that weren't stored.\n",
    "\n",
    "Tasks covered in this notebook:\n",
    "* Loading OPS objects from storage\n",
    "* Ways of assigning initial trajectories to initial samples\n",
    "* Setting up a path sampling simulation with various move schemes\n",
    "* Visualizing trajectories while the path sampling is running"
   ]
  },
  {
   "cell_type": "code",
   "execution_count": null,
   "metadata": {
    "collapsed": false
   },
   "outputs": [],
   "source": [
    "%matplotlib inline\n",
    "import openpathsampling as paths\n",
    "import numpy as np"
   ]
  },
  {
   "cell_type": "markdown",
   "metadata": {},
   "source": [
    "### Loading things from storage\n",
    "\n",
    "First we'll reload some of the stuff we stored before. Of course, this starts with opening the file."
   ]
  },
  {
   "cell_type": "code",
   "execution_count": null,
   "metadata": {
    "collapsed": false
   },
   "outputs": [],
   "source": [
    "old_store = paths.AnalysisStorage(\"mstis_bootstrap.nc\")"
   ]
  },
  {
   "cell_type": "markdown",
   "metadata": {},
   "source": [
    "A lot of information can be recovered from the old storage, and so we don't have the recreate it. However, we did not save our network, so we'll have to create a new one. Since the network creates the ensembles, that means we will have to translate the trajectories from the old ensembles to new ensembles."
   ]
  },
  {
   "cell_type": "code",
   "execution_count": null,
   "metadata": {
    "collapsed": false
   },
<<<<<<< HEAD
   "outputs": [],
=======
   "outputs": [
    {
     "name": "stdout",
     "output_type": "stream",
     "text": [
      "PathMovers: 0\n",
      "Samples: 12\n",
      "Ensembles: 120\n",
      "SampleSets: 1\n",
      "Snapshots: 1426\n",
      "Networks: 0\n"
     ]
    }
   ],
>>>>>>> 70cf6875
   "source": [
    "print \"PathMovers:\", len(old_store.pathmovers)\n",
    "print \"Samples:\", len(old_store.samples)\n",
    "print \"Ensembles:\", len(old_store.ensembles)\n",
    "print \"SampleSets:\", len(old_store.samplesets)\n",
    "print \"Snapshots:\", len(old_store.snapshots)\n",
    "print \"Networks:\", len(old_store.networks)"
   ]
  },
  {
   "cell_type": "markdown",
   "metadata": {},
   "source": [
    "Loading from storage is very easy. Each store is a list. We take the 0th snapshot as a template (it doesn't actually matter which one) for the next storage we'll create. There's only one engine stored, so we take the only one."
   ]
  },
  {
   "cell_type": "code",
   "execution_count": null,
   "metadata": {
    "collapsed": true
   },
   "outputs": [],
   "source": [
    "template = old_store.snapshots[0]"
   ]
  },
  {
   "cell_type": "code",
   "execution_count": null,
   "metadata": {
    "collapsed": false
   },
   "outputs": [],
   "source": [
    "engine = old_store.engines[0]"
   ]
  },
  {
   "cell_type": "markdown",
   "metadata": {},
   "source": [
    "Named objects can be found in storage using the `find` function. This allows us to load our old collective variables and states."
   ]
  },
  {
   "cell_type": "code",
   "execution_count": null,
   "metadata": {
    "collapsed": false
   },
   "outputs": [],
   "source": [
    "opA = old_store.cvs['opA']\n",
    "opB = old_store.cvs['opB']\n",
    "opC = old_store.cvs['opC']"
   ]
  },
  {
   "cell_type": "code",
   "execution_count": null,
   "metadata": {
    "collapsed": false
   },
   "outputs": [],
   "source": [
    "stateA = old_store.volumes['A']\n",
    "stateB = old_store.volumes['B']\n",
    "stateC = old_store.volumes['C']"
   ]
  },
  {
   "cell_type": "code",
   "execution_count": null,
   "metadata": {
    "collapsed": true
   },
   "outputs": [],
   "source": [
    "# we could also load the interfaces, but it takes less code to build new ones:\n",
    "interfacesA = paths.VolumeFactory.CVRangeVolumeSet(opA, 0.0,[0.2**2, 0.3**2, 0.4**2, 0.5**2])\n",
    "interfacesB = paths.VolumeFactory.CVRangeVolumeSet(opB, 0.0,[0.2**2, 0.3**2, 0.4**2, 0.5**2])\n",
    "interfacesC = paths.VolumeFactory.CVRangeVolumeSet(opC, 0.0,[0.2**2, 0.3**2, 0.4**2, 0.5**2])"
   ]
  },
  {
   "cell_type": "markdown",
   "metadata": {},
   "source": [
    "Once again, we have everything we need to build the MSTIS network. Recall that this will create all the ensembles we need for the simulation. However, even though the ensembles are semantically the same, these are not the same objects. We'll need to deal with that later."
   ]
  },
  {
   "cell_type": "code",
   "execution_count": null,
   "metadata": {
    "collapsed": false
   },
   "outputs": [],
   "source": [
    "mstis = paths.MSTISNetwork([\n",
    "    (stateA, interfacesA, opA),\n",
    "    (stateB, interfacesB, opB),\n",
    "    (stateC, interfacesC, opC)\n",
    "])"
   ]
  },
  {
   "cell_type": "markdown",
   "metadata": {
    "collapsed": true
   },
   "source": [
    "Now we need to set up real trajectories that we can use for each of these. We can start by loading the stored sample set."
   ]
  },
  {
   "cell_type": "code",
   "execution_count": null,
   "metadata": {
    "collapsed": false
   },
   "outputs": [],
   "source": [
    "# load the sample set we have saved before\n",
    "old_sampleset = old_store.samplesets[0]"
   ]
  },
  {
   "cell_type": "markdown",
   "metadata": {},
   "source": [
    "#### About `Sample`s\n",
    "\n",
    "The OPS object called `Sample` is used to associate a trajectory with a replica ID and an ensemble. The trajectory needs to be associated with an ensemble so we know how to get correct statistics from the many ensembles that we might be sampling simultaneously. The trajectory needs to be associated with a replica ID so that replica exchange approaches can be analyzed.\n",
    "\n"
   ]
  },
  {
   "cell_type": "markdown",
   "metadata": {},
   "source": [
    "Since the ensembles in our MSTIS network are not the exact ensemble objects that we saved our samples with (they were rebuilt), we still need a way to identify which of the new ensembles to associate them with.\n",
    "\n",
    "There are two main ways to do this. The first is to take one trajectory, and associate it with as many ensembles as possible. If your first path comes from a TPS simulation, that is the approach you'll want to take.\n",
    "\n",
    "The second approach is better suited to our conditions here: we already have a good trajectory for each ensemble. So we just want to remap our old ensembles to new ones."
   ]
  },
  {
   "cell_type": "markdown",
   "metadata": {},
   "source": [
    "### Loading one trajectory into lots of ensembles"
   ]
  },
  {
   "cell_type": "code",
   "execution_count": null,
   "metadata": {
    "collapsed": false
   },
   "outputs": [],
   "source": [
    "# this makes a dictionary mapping the outermost ensemble of each sampling transition \n",
    "# to a trajectory from the old_sampleset that satisfies that ensemble\n",
    "trajs = {}\n",
    "for ens in [t.ensembles[-1] for t in mstis.sampling_transitions]:\n",
    "    trajs[ens] = [s.trajectory for s in old_sampleset if ens(s.trajectory)][0]\n",
    "    \n",
    "assert(len(trajs)==3) # otherwise, we have a problem"
   ]
  },
  {
   "cell_type": "code",
   "execution_count": null,
   "metadata": {
    "collapsed": false
   },
   "outputs": [],
   "source": [
    "initial_samples = {}\n",
    "for t in mstis.sampling_transitions:\n",
    "    initial_samples[t] = paths.SampleSet.map_trajectory_to_ensembles(trajs[t.ensembles[-1]], t.ensembles)"
   ]
  },
  {
   "cell_type": "code",
   "execution_count": null,
   "metadata": {
    "collapsed": false
   },
<<<<<<< HEAD
   "outputs": [],
=======
   "outputs": [
    {
     "name": "stdout",
     "output_type": "stream",
     "text": [
      "Replica: 0\n",
      "Trajectory: Trajectory[56]\n",
      "Ensemble: <openpathsampling.ensemble.TISEnsemble object at 0x12316e1d0>\n",
      "\n",
      "Replica: 1\n",
      "Trajectory: Trajectory[56]\n",
      "Ensemble: <openpathsampling.ensemble.TISEnsemble object at 0x12316e5d0>\n",
      "\n",
      "Replica: 2\n",
      "Trajectory: Trajectory[56]\n",
      "Ensemble: <openpathsampling.ensemble.TISEnsemble object at 0x12316e9d0>\n",
      "\n",
      "Replica: 0\n",
      "Trajectory: Trajectory[112]\n",
      "Ensemble: <openpathsampling.ensemble.TISEnsemble object at 0x12334b050>\n",
      "\n",
      "Replica: 1\n",
      "Trajectory: Trajectory[112]\n",
      "Ensemble: <openpathsampling.ensemble.TISEnsemble object at 0x12334b450>\n",
      "\n",
      "Replica: 2\n",
      "Trajectory: Trajectory[112]\n",
      "Ensemble: <openpathsampling.ensemble.TISEnsemble object at 0x12334b850>\n",
      "\n",
      "Replica: 0\n",
      "Trajectory: Trajectory[64]\n",
      "Ensemble: <openpathsampling.ensemble.TISEnsemble object at 0x12313b090>\n",
      "\n",
      "Replica: 1\n",
      "Trajectory: Trajectory[64]\n",
      "Ensemble: <openpathsampling.ensemble.TISEnsemble object at 0x12313b4d0>\n",
      "\n",
      "Replica: 2\n",
      "Trajectory: Trajectory[64]\n",
      "Ensemble: <openpathsampling.ensemble.TISEnsemble object at 0x12313b8d0>\n",
      "\n"
     ]
    }
   ],
>>>>>>> 70cf6875
   "source": [
    "for st_idx in range(3):\n",
    "    for s in initial_samples.values()[st_idx]:\n",
    "        print s"
   ]
  },
  {
   "cell_type": "code",
   "execution_count": null,
   "metadata": {
    "collapsed": false
   },
   "outputs": [],
   "source": [
    "sset = paths.SampleSet.relabel_replicas_per_ensemble(initial_samples.values())"
   ]
  },
  {
   "cell_type": "markdown",
   "metadata": {},
   "source": [
    "The `sanity_check` function ensures that all trajectories in the sample set are actually in the ensemble they claim to be associated with. At this point, we should have 9 samples."
   ]
  },
  {
   "cell_type": "code",
   "execution_count": null,
   "metadata": {
    "collapsed": false
   },
   "outputs": [],
   "source": [
    "sset.sanity_check()\n",
    "assert(len(sset)==9)"
   ]
  },
  {
   "cell_type": "markdown",
   "metadata": {},
   "source": [
    "### Remapping old ensembles to new ensembles\n",
    "\n",
    "If your old and new ensembles have the same string representations, then OPS has a function to help you automatically map them. As long as you create the ensembles in the same way, they'll have the same string representation. Note that if you *don't* have the same string representation, you would have to assign trajectories to ensembles by hand (which isn't that hard, but is a bit tedious)."
   ]
  },
  {
   "cell_type": "code",
   "execution_count": null,
   "metadata": {
    "collapsed": false
   },
   "outputs": [],
   "source": [
    "sset = paths.SampleSet.translate_ensembles(old_sampleset, mstis.sampling_ensembles)"
   ]
  },
  {
   "cell_type": "code",
   "execution_count": null,
   "metadata": {
    "collapsed": false
   },
   "outputs": [],
   "source": [
    "sset.sanity_check()\n",
    "assert(len(sset)==9)"
   ]
  },
  {
   "cell_type": "code",
   "execution_count": 18,
   "metadata": {
    "collapsed": false
   },
   "outputs": [
    {
     "data": {
      "text/plain": [
       "[\"I'face 2\",\n",
       " \"I'face 2\",\n",
       " \"I'face 1\",\n",
       " \"I'face 1\",\n",
       " \"I'face 0\",\n",
       " \"I'face 0\",\n",
       " \"I'face 0\",\n",
       " \"I'face 1\",\n",
       " \"I'face 2\"]"
      ]
     },
     "execution_count": 18,
     "metadata": {},
     "output_type": "execute_result"
    }
   ],
   "source": [
    "[samp.ensemble.name for samp in sset.samples]"
   ]
  },
  {
   "cell_type": "markdown",
   "metadata": {},
   "source": [
    "### Setting up special ensembles\n",
    "\n",
    "Whichever way we initially set up the `SampleSet`, at this point it only contains samples for the main sampling trajectories of each transition. Now we need to put trajectories into various auxiliary ensembles."
   ]
  },
  {
   "cell_type": "markdown",
   "metadata": {},
   "source": [
    "#### Multiple state outer ensemble\n",
    "\n",
    "The multiple state outer ensemble is, in fact, sampled during the bootstrapping. However, it is actually sampled once for every state that shares it. It is very easy to find a trajectory that satisfies the ensemble and to load add that sample to our sample set."
   ]
  },
  {
   "cell_type": "code",
<<<<<<< HEAD
   "execution_count": null,
=======
   "execution_count": 19,
>>>>>>> 70cf6875
   "metadata": {
    "collapsed": false
   },
   "outputs": [],
   "source": [
    "for outer_ens in mstis.special_ensembles['ms_outer']:\n",
    "    # doesn't matter which we take, so we take the first\n",
    "    traj = next(s.trajectory for s in old_sampleset if outer_ens(s.trajectory)==True)\n",
    "    samp = paths.Sample(\n",
    "            replica=None,\n",
    "            ensemble=outer_ens,\n",
    "            trajectory=traj\n",
    "    )\n",
    "    # now we apply it and correct for the replica ID\n",
    "    sset.append_as_new_replica(samp)"
   ]
  },
  {
   "cell_type": "code",
<<<<<<< HEAD
   "execution_count": null,
=======
   "execution_count": 20,
>>>>>>> 70cf6875
   "metadata": {
    "collapsed": false
   },
   "outputs": [],
   "source": [
    "sset.sanity_check()\n",
    "assert(len(sset)==10)"
   ]
  },
  {
   "cell_type": "markdown",
   "metadata": {},
   "source": [
    "#### Minus interface ensemble\n",
    "\n",
    "The minus interface ensembles do not yet have a trajectory. We will generate them by starting with same-state trajectories (A-to-A, B-to-B, C-to-C) in each interface, and extending into the minus ensemble.\n",
    "\n",
    "* check whether the traj is A-to-A\n",
    "* extend"
   ]
  },
  {
   "cell_type": "markdown",
   "metadata": {},
   "source": [
    "First we need to make sure that the trajectory in the innermost ensemble of each state also ends in that state. This is necessary so that when we extend the trajectory, it can extends into the minus ensemble.\n",
    "\n",
    "If the trajectory isn't right, we run a shooting move on it until it is."
   ]
  },
  {
   "cell_type": "code",
<<<<<<< HEAD
   "execution_count": null,
=======
   "execution_count": 21,
>>>>>>> 70cf6875
   "metadata": {
    "collapsed": false
   },
   "outputs": [],
   "source": [
    "for transition in mstis.sampling_transitions:\n",
    "    innermost_ensemble = transition.ensembles[0]\n",
    "    shooter = None\n",
    "    if not transition.stateA(sset[innermost_ensemble].trajectory[-1]):\n",
    "        shooter = paths.OneWayShootingMover(ensemble=innermost_ensemble,\n",
    "                                            selector=paths.UniformSelector(),\n",
    "                                            engine=engine)\n",
    "        pseudoscheme = paths.LockedMoveScheme(root_mover=shooter)\n",
    "        pseudosim = paths.PathSampling(storage=None, \n",
    "                                       move_scheme=pseudoscheme, \n",
    "                                       globalstate=sset,\n",
    "                                      )\n",
    "    while not transition.stateA(sset[innermost_ensemble].trajectory[-1]):\n",
    "        pseudosim.run(1)\n",
    "        sset = pseudosim.globalstate\n",
    "\n",
    "    "
   ]
  },
  {
   "cell_type": "markdown",
   "metadata": {},
   "source": [
    "Now that all the innermost ensembles are safe to use for extending into a minus interface, we extend them into a minus interface:"
   ]
  },
  {
   "cell_type": "code",
<<<<<<< HEAD
   "execution_count": null,
=======
   "execution_count": 22,
>>>>>>> 70cf6875
   "metadata": {
    "collapsed": false
   },
   "outputs": [],
   "source": [
    "minus_samples = []\n",
    "for transition in mstis.sampling_transitions:\n",
    "    minus_samples.append(transition.minus_ensemble.populate_minus_ensemble(\n",
    "        partial_traj=sset[transition.ensembles[0]].trajectory,\n",
    "        minus_replica_id=-len(minus_samples)-1,\n",
    "        engine=engine\n",
    "    ))\n",
    "sset = sset.apply_samples(minus_samples)"
   ]
  },
  {
   "cell_type": "code",
<<<<<<< HEAD
   "execution_count": null,
=======
   "execution_count": 23,
>>>>>>> 70cf6875
   "metadata": {
    "collapsed": false
   },
   "outputs": [],
   "source": [
    "sset.sanity_check()\n",
    "assert(len(sset)==13)"
   ]
  },
  {
   "cell_type": "markdown",
   "metadata": {},
   "source": [
    "## Equilibration\n",
    "\n",
    "In molecular dynamics, you need to equilibrate if you don't start with an equilibrium frame (e.g., if you start with solvent molecules on a grid, your system should equilibrate before you start taking statistics). Similarly, if you start with a set of paths which are far from the path ensemble equilibrium, you need to equilibrate. This could either be because your trajectories are not from the real dynamics (generated with metadynamics, high temperature, etc.) or because your trajectories are not representative of the path ensemble (e.g., if you put transition trajectories into all interfaces).\n",
    "\n",
    "As with MD, running equilibration can be the same process as running the total simulation. However, in path sampling, it doesn't have to be: we can equilibrate without replica exchange moves or path reversal moves, for example. In the example below, we create a `MoveScheme` that only includes shooting movers."
   ]
  },
  {
   "cell_type": "code",
<<<<<<< HEAD
   "execution_count": null,
=======
   "execution_count": 24,
>>>>>>> 70cf6875
   "metadata": {
    "collapsed": false
   },
   "outputs": [],
   "source": [
    "equil_scheme = paths.OneWayShootingMoveScheme(mstis, engine=engine)"
   ]
  },
  {
   "cell_type": "code",
<<<<<<< HEAD
   "execution_count": null,
=======
   "execution_count": 25,
>>>>>>> 70cf6875
   "metadata": {
    "collapsed": false
   },
   "outputs": [],
   "source": [
    "equilibration = paths.PathSampling(\n",
    "    storage=None,\n",
    "    globalstate=sset,\n",
    "    move_scheme=equil_scheme\n",
    ")"
   ]
  },
  {
   "cell_type": "code",
<<<<<<< HEAD
   "execution_count": null,
=======
   "execution_count": 26,
>>>>>>> 70cf6875
   "metadata": {
    "collapsed": false
   },
   "outputs": [],
   "source": [
    "equilibration.run(5)"
   ]
  },
  {
   "cell_type": "code",
<<<<<<< HEAD
   "execution_count": null,
=======
   "execution_count": 27,
>>>>>>> 70cf6875
   "metadata": {
    "collapsed": true
   },
   "outputs": [],
   "source": [
    "sset = equilibration.globalstate"
   ]
  },
  {
   "cell_type": "markdown",
   "metadata": {},
   "source": [
    "## Running RETIS\n",
    "\n",
    "Now we run the full calculation. Up to here, we haven't been storing any of our results. This time, we'll start a storage object, and we'll save the network we've created. Then we'll run a new `PathSampling` calculation object."
   ]
  },
  {
   "cell_type": "code",
<<<<<<< HEAD
   "execution_count": null,
=======
   "execution_count": 28,
>>>>>>> 70cf6875
   "metadata": {
    "collapsed": true
   },
   "outputs": [],
   "source": [
    "# logging creates ops_output.log file with details of what the calculation is doing\n",
    "#import logging.config\n",
    "#logging.config.fileConfig(\"logging.conf\", disable_existing_loggers=False)"
   ]
  },
  {
   "cell_type": "code",
<<<<<<< HEAD
   "execution_count": null,
=======
   "execution_count": 29,
>>>>>>> 70cf6875
   "metadata": {
    "collapsed": false
   },
   "outputs": [],
   "source": [
    "storage = paths.storage.Storage(\"mstis.nc\", \"w\", template)"
   ]
  },
  {
   "cell_type": "code",
<<<<<<< HEAD
   "execution_count": null,
=======
   "execution_count": 30,
>>>>>>> 70cf6875
   "metadata": {
    "collapsed": true
   },
   "outputs": [],
   "source": [
    "mstis_calc = paths.PathSampling(\n",
    "    storage=storage,\n",
    "    globalstate=sset,\n",
    "    move_scheme=paths.DefaultScheme(mstis, engine=engine)\n",
    ")\n",
    "mstis_calc.save_frequency = 50"
   ]
  },
  {
   "cell_type": "markdown",
   "metadata": {},
   "source": [
    "The next block sets up a live visualization. This is optional, and only recommended if you're using OPS interactively (which would only be for very small systems). Some of the same tools can be used to play back the behavior after the fact if you want to see the behavior for more complicated systems. You can create a background (here we use the PES contours), and the visualization will plot the trajectories."
   ]
  },
  {
   "cell_type": "code",
<<<<<<< HEAD
   "execution_count": null,
   "metadata": {
    "collapsed": false
   },
   "outputs": [],
   "source": [
=======
   "execution_count": 31,
   "metadata": {
    "collapsed": false
   },
   "outputs": [
    {
     "data": {
      "text/plain": [
       "<matplotlib.figure.Figure at 0x1259be8d0>"
      ]
     },
     "metadata": {},
     "output_type": "display_data"
    },
    {
     "data": {
      "image/png": "iVBORw0KGgoAAAANSUhEUgAAAiAAAAFrCAYAAADo/jIuAAAABHNCSVQICAgIfAhkiAAAAAlwSFlz\nAAALEgAACxIB0t1+/AAAIABJREFUeJzsnXdYFFf7979EEytFmgWwgAgICHZUVBR7iRqjaCyosUcT\nY6yxJEaNXTHGhjXRqAjGLmpURKSoQelIR5GmVOll537/eH4z7+zu7LIoTTOf6zrX7J45U3Z39pz7\n3O2oERFERERERERERGqST2r7BkRERERERET+e4gCiIiIiIiIiEiNIwogIiIiIiIiIjWOKICIiIiI\niIiI1DiiACIiIiIiIiJS44gCiIiIiIiIiEiNU7+2b0AWNTU1MS5YRERERETkI4KI1GTr6qQGhIiq\npfz000/Vdm6x1FwRf8ePp4i/5cdRxN/x4ynV8Vsqok4KICIiIiIiIiIfN6IAIiIiIiIiIlLj/KcE\nEAcHh9q+BZEqQPwdPx7E3/LjQPwdPx5q8rdUU2afqQ3U1NSort2TiIiIiIiIyLuhpqYG+lCcUEVE\nREREREQ+bkQBRERERERERKTGEQUQERERERERkRqnSgQQNTW1Y2pqaulqamohStr8pqamFqOmphak\npqZmWxXXFREREREREfkwqSoNyAkAQxXtVFNTGw7AhIhMAcwDcKiKrisiIiIiIiLyAVIlAggRPQSQ\nraTJGAB//l/bRwA01dTUmlfFtUVEREREREQ+PGrKB8QAQBLvffL/1YmIiIiIiIj8BxGdUEVERERE\nRERqnJpaDTcZgBHvveH/1Qny888/c68dHBzELHsiIiIiIiIfCPfv38f9+/crbFdlmVDV1NTaArhK\nRNYC+0YA+IaIRqqpqdkBcCEiOwXnETOhitQKRASGYSCRSMAwjFRh69g2bOG/Z1d+lH2tbJ/QypGy\n9QzDSN1fRccLnY89XtWVKxW9F9rH1vG3svXvgpqaXOJErk5oK/tatk523yeffKLwGEWFPaYy+1Q9\nRuj1J598Inc8v459LfS+Xr16Uu/57UREahJFmVCrRAOipqZ2BoADAB01NbWXAH4C8BkAIiJXIrqh\npqY2Qk1NLRZAAYCZVXFdkQ8HIkJxcTHy8/O5UlBQgMLCQq4UFRVxpbi4WKqUlJRwpbS0FGVlZXLb\n8vJybitbJBIJt+UXVriQSCQA/vdHYTvuevXqSb3nd+DsPn7HLzR4VLSPX89eX2gfO2goOl6VQZM9\nvypFti3/vdA+to6/la2v7POiqE5oKyQcKWr3roKZKoKf0L7KtOcLtWydRCJR2IZ9zbbhv+cLz/w2\n7PPLf875pX79+tyWXz799FNuy5bPPvtMrjRo0AANGzaUK40aNUKjRo3QuHFjqdKkSRM0bdqUK59+\n+mmlnxeRDxNxLRgRlSEi5Obm4s2bN8jIyEBGRgYyMzORlZWFrKwsZGdnIycnhytv377lSl5eHurX\nrw91dXWuw2nSpAmaNGnCdUpsB9WoUSOuw2I7swYNGnBFtuNjO0N+51ivXj1uy+9QZTtbfifMCgEi\nIh8rslo+WYGcLXzBXVa4Lysr40ppaalUYScI/IkDO6HgTzDYSUdBQQEKCgqkJib169eHhoYG1NXV\noampCQ0NDTRr1gxaWlrQ0tJCs2bNoK2tDR0dHejo6EBXVxe6urrQ19dHw4YNa/srFhFAkQZEFEBE\nAADFxcV4+fIlkpKSkJSUhFevXiElJQUpKSlITU1FWloa0tPT8dlnn0FfXx96enpcB6CtrQ1tbW00\na9YMzZo1g6amJlc0NDS4zqQuzGyISKlGRLZjljXBKDLNCJlkZIvsrFVRXUXmHUXnULRV1QT0LuYd\n/vcqpHWQ/e5VQZkGpTKmlXcxeSgyc1S0lTWVqGIiqehcQqYTRfuEzC2ywrWQ8M3XdNQF8wyrKeVP\nXnJzc5Gbm8tNcLKzs5GVlYXMzExkZmYiIyMDb968wZs3b9CwYUO0aNECLVu2RMuWLdGqVSsYGBjA\n0NAQRkZGaN26NVq2bClONmoYUQARwdu3bxEVFYWoqCjExMQgJiYGCQkJSExMRFZWFgwNDdG6dWsY\nGhrC0NAQBgYGaNWqFVq2bIkWLVqgRYsWaNSo0TtfXyKRIC8vjyusGSY/P5+bDbGmGL5JRsgMw860\nZM0w7GtF5hiGYZRqQ4S0IrJbvglGmXlGdqvMdKOqeUeV49/FBFTRvorMNYBi4YBPRQOcMh8SVU0r\nfAEKgEpmDmVtKhLyhEwgyvbx3ys6J7+NsuP5AjN/n5AgrUjTwW6JSM78wtcs8rWN7GvW5MJuZc0v\nFZldmjRpAnV1dTRt2hQaGhpo3LjxOwtBRITs7Gykp6cjNTUVqampSE5ORnJyMl69eoWkpCS8fPkS\n2dnZMDIyQrt27WBsbAxTU1OYmprC3NwcxsbGdWKi9LEhCiD/IUpKShAWFoaQkBCEhIQgPDwc4eHh\nyMnJgZmZGTp06AAzMzOYmJjA2NgY7dq1q9SsoLS0FK9fv8br16+lzDGsKSYrK4ubqeTk5HAzmKKi\nIs7Oy3Y6fFMMa47hm2XYjkzIFMM3wch2jrKdJ2uSqQuzPBGRugjDMFICCVv4gr0i8wt/YsA3vfAL\nO8Fgt3yzCzspKS0t5UwvrMlFS0uL07CyphddXV3o6elBT08P+vr60NbWVrn/KioqwsuXL5GQkID4\n+HjExMQgOjoaz58/R3JyMoyNjWFpaQkrKyt06tQJNjY2aNeundhvvAeiAPKRwjAMoqKiEBAQgICA\nAPz777+IjIyEiYkJbGxsYG1tDSsrK1haWqJ169YV/kkLCwvx4sULvHjxgjPHsDMI1iTz9u1b7o+v\np6fH2WD55hjWVqulpcWZY5o0afLRqD75M1hF5hpZ84xsO9k2Fb1W1QykrK0q5iFVzTmqmGcqY4pR\nZHpR5EAr5Jwrqw2qyAwiZOZQFD2izMyhzPShar2iNor2s+VjGhjLysqQl5eH3NxcbvKSnZ0taHbJ\nyMjgJkL5+flo3rw5WrZsCQMDAzmzS5s2bWBgYIB69eopvX5xcTGioqIQHh6O0NBQhIaGIigoCIWF\nhejatSt69OgBOzs72NnZQU9Pr4a+lQ8fUQD5SGAYBkFBQbh79y68vb3h7+8PLS0t2NnZoWfPnujR\nowdsbGyUmkqKi4sRHR2NiIgIREdHIzo6GvHx8YiPj0dOTg5at27N/WmNjIykzDGtWrWCjo5OlQsS\nDMNwDmmy0TGsOUY2MoZvlpF1hpONjFEUJSM72xNSTwv5iDAMIzVYKRtEFO1T5XihiAUhE5Ay85Ci\nfe9iHnoX84wqphhFppeKzCzsPlnBiB85oixSRMjMIfu+IjOH7L6KBEhF51Z0rYrMKgAqjGipKMJF\nNtpF1qm7KqJdGjdujKZNm6Jhw4ZVLjSVlJQgPT2dmySxJhfW7PLixQtkZGTAyMgIxsbGaN++PacJ\n7tixI4yMjJT2aenp6fj333/x+PFjBAQE4NGjR9DX14e9vT0GDBgAR0dHtGrVqko/08eEKIB8wLx+\n/Rqenp64efMm7ty5Ax0dHTg6OsLBwQH29vZo2bKl4HFEhBcvXiAoKAhBQUGcRJ+UlARjY2OYm5vD\n3NwcpqamnDnmXR20GIZBTk6OYHSMrDmG72D29u1b5Ofno6ioiLMNN2nShHvNj4xhS4MGDbgt3xzD\nRsiwW6GwQX5Hy4+UYbfKOm8hQUBEpLbhCy6sn5MyQZoveJeVlXGRLuxWKNqlrKxMTtCXNbfIml34\n/lz8yUVZWRlnhmWd1Nkia3ZhTS+sllVXVxdNmjR5p++ppKQEiYmJiIuLQ1xcHGd2iYyMRE5ODjp2\n7AgrKyvY2NjA1tYWNjY20NLSEjyXRCJBeHg4fHx84OXlBS8vL7Rs2RJDhw7F8OHD0a9fP3z22Wfv\n87N+VIgCyAfGq1ev4OHhAQ8PD4SFhcHR0RHDhw/H0KFDYWRkJHjM27dv8ejRI/j7+yMgIACPHz9G\ngwYN0LlzZ9jY2KBTp06wtraGqalppRytcnNzuQiZV69ecY5dbHRMWloa3rx5g8aNG0tFx+jo6HB2\nW9amy4+OYTsgdXV1NG7c+KMxz9RV+DPqiqJ+KjLjKDPZKIuU4W9lUWZyYd8r0spUVCoyY/CFS1Gw\nrF7Kyso4vw82RJ+NdmEnKTk5OdwEhjW7ZGZm4s2bN6hXrx6aN2/ORbuwmlnWeZ51pK+MAJCbm8uZ\nXUJCQhAUFISQkBC0atUKPXr0QK9evdC7d29YW1sLmnEkEgkCAwNx8+ZNeHp64vnz5xg+fDgmTJiA\nYcOGvZfz/seAKIB8AOTk5ODcuXP466+/EBERgc8//xxffvklBg0ahAYNGsi1LygogLe3N2eOef78\nOTp37ow+ffrAzs4OPXr0UEktSERIS0vD8+fPuQiZ+Ph4LkKmvLxczhxjYGDAhbq1aNEC+vr6dU7i\nZxhGzllOyKFO1jSjKJmZIrONbFgvf8apbPZZmfrKnk92PyscKBt4KzIPCZlp+CYcZeYZFkVmGWUm\nF9n3siYUWbOIskgR2a1sYb+jTz75RKEGTFFeGaH2ykwglT0nX3OniimF34av/RPSDMpGtrClfv36\ndUogIyLk5+dLRbqkpKRwkyLW7JKSkgI9PT20a9cO7dq1g4mJCWdyMTMzQ9OmTSu8Vnl5OSIjI7lJ\nna+vL9LS0tCnTx/0798fgwcPho2NjeDEKS0tDZcuXYK7uzsCAwMxevRoTJ8+HQMHDqzQD+VjRBRA\n6ihEBF9fX7i6uuLKlSsYMmQIpk2bhqFDhwoO6LGxsbh69Spu3LiBgIAAdO3aFYMGDYKDgwO6d+8u\nKKjwycnJQXBwMIKDgxEaGorw8HBERETgs88+4/6crEmmXbt2aNu2LbS1tau8EyovL+dmPfxkZXzP\neKFsqULhuawaWDZUt7y8XMokIxRGqCiBmWz0jOwAIJTkTGhwqMzgVZUDmlCdrDAgIg9faFEk2CkT\n+lTxI1ImqKrSXlYIljWh8LeyZhZlCcWEzC0Mw8j5fAj5fijy+ZDNcqquri5letHU1ETTpk2r/LmU\nSCRITk5GYmIi4uPjERsbi+joaG6CpaurKxfpYmFhUaFm+PXr15zZ5Z9//kFOTg6GDRuGkSNHYujQ\nodDU1JQ7Jj09HW5ubvjjjz+QkZGB2bNnY9asWTAw+O8sCC8KIHWM0tJSuLm5Yffu3SgsLMS8efMw\nffp06OrqyrWNiorCuXPn4OHhgYyMDIwaNQojR46Eo6Mj1NXVlV4jKCiIi5B5/Pgx0tPTOTsnP0JG\n6LqVIS8vTyphGRuiy4bpsipUNmNqYWEhF27HN8WwRTZbKtuhyWZLZTtEIZ+Qzz77TBxwRUTeA4lE\nwmkPZQV8NrspP8spf6Igm+WUnWCwkw02PL+kpASamppS2U35obb6+vrQ19fnchG1aNHivXJ1SCQS\nJCYmSkW6BAcH4+XLl7CyskLPnj1hZ2eHXr16oW3btkr7kISEBHh6euLatWt4+PAh+vbtiwkTJmDc\nuHGCwsjTp09x5MgRuLm5YdiwYVi6dCm6dev2zp/lQ0EUQOoIRUVFOHLkCHbu3AlTU1P88MMPGDZs\nmJwaLzMzE6dOncKff/6J1NRUODk5YeLEibCzs1PoK1FWVoZHjx7hzp07ePDgAZ48eYJ27dqhd+/e\nnEnGzMys0irA8vJyJCUlcZEyL1++xMuXL6X8QRiG4cwxzZs3lwrTlc2a2qxZM6irq4s+H+8JEQk6\nC/KLsigg/mshs5LQrFyVsGBlPiGqoCg5muxrWb8OWd8OVc0UQiYKRWYK2fJfVKdXNWVlZYKhtuwE\n5vXr10hPT0d6ejrnb6alpSUVamtkZIS2bdty5hZdXd1KTz7y8/Px7NkzPHr0CAEBAfD19cUnn3zC\nRboMGjQIJiYmCs+bl5eHa9euwc3NDV5eXhg0aBBmzpyJYcOGoX596WXXcnNzcezYMbi4uKBDhw5Y\nu3YtHD7iVd9FAaSWKS8vx4kTJ7BhwwZ069YNa9asQffu3aXaEBECAgKwf/9+XLt2DSNHjsTMmTMx\nYMAAhR1damoqrl+/jhs3buDevXswMTHhImR69+6t0ItbiJycHERERCAyMhKRkZGIiopCdHQ0Xrx4\nAX19fRgbG8PY2Bht2rSRypjaqlUraGhofFDaBiISDNtVlF1V6H1VFFXOqahNeXk5Zw5SVIQGVNkB\nV1FEkCLzjlCIcUVhvABUMgEJhdrK+nkIhb4q8utQxUzBfp/814oiQWQLAKXfP9/U9y7737Uoyloq\nlMH0Q4vokkgkePPmjVyGU9bcEhcXByJC+/btObOyhYUFOnbsiA4dOqisPSEixMfH48GDB/Dy8sKd\nO3fQqFEjDB8+HCNGjMDAgQMVrj2Tk5OD8+fP4/jx43j16hXmzp2LOXPmyEUslpaW4syZM9i8eTPa\ntGmDLVu2yI0LHwOiAFKL3Lp1C9999x0MDAywZcsW9OjRQ2q/RCLB33//jW3btiE3NxcLFizAjBkz\noK2tLXi+V69ewc3NDe7u7oiOjsbQoUMxcuRIDBkyBPr6+irdU3p6Op48eYLAwEA8ffoUQUFByMzM\nRMeOHdGxY0eYm5tzf15jY+MaW+SJYRhOTavML4TvGyKbul2ZfwgbPlhWVob69etLmWtks6rKDg7V\nMVjInrN+/foqX5ddv0Ok9pAVWiorYFaHUCt7XlmBmn3+2f8CEcmlU1fk5yGb44PNXMzm+FDk76Gp\nqYkGDRrUmKCTlZXF5ThiQ23Dw8ORlJQEMzMz2NraomvXrujWrRtsbW1VilIhIoSGhsLT0xPXr19H\ncHAwhg4dCicnJ4wYMULhOUJCQnDgwAG4ublh9OjRWLFiBaysrKTalJWV4eTJk9iwYQPs7e2xc+dO\nGBoaVsl3URcQBZBaICkpCd9++y1CQ0Ph4uKCkSNHSv0BJRIJ/vrrL2zatAk6OjpYtWoVRo8eLTio\n5OXl4fz58/jzzz8RFhaGcePGYeLEiRgwYECFEj3DMAgPD4e3tzd8fX3h7++P3NxcdO/eHV27dkXX\nrl1ha2sLY2PjKh3QysvLObWpbOp2vj8ImyuEdUht3LixlF+IhoaGYNp2fq4QNm276B8iIlI5FPl5\nKFvNlp/fQzbPBz+1Ouvr8fbtWwCQSrHO5vmQTa/evHlzLsy2WbNmVfo/LSoqQlhYGJ49e4bAwEAu\nc3THjh3Ru3dv2Nvbo3///mjevHmF58rIyMDFixfh5uaGwMBAjB07Fs7Ozujfv7/gPefk5ODgwYPY\nu3cvevbsiQ0bNsDW1laqTWFhIbZu3YoDBw5g+fLlWLp06Xv5u9QVRAGkBiEiHD9+HKtWrcKiRYuw\ncuVKKQ0CEeHq1atYvXo1mjVrho0bN8LBwUHwoQ0JCcHBgwfh5uaGfv36YcaMGRg+fHiF0S7Jycm4\ndesWbt26BS8vL2hoaHCJy3r16gVTU9P3EjYYhkFaWhoXqstfSZf1C8nKyoKuri7nFyK7ii6bJ4Qt\nWlpa0NDQEO3q1QTf7KQoe6xsuLKsSULId0Qor4hsLhFV/UCE/D6EfD1ko4eEMnnyNUpCIaayWT0b\nNGggZ6sXqTqKi4sFV7XNysriEhi+efNGyt+juLhYKr06P7V627Zt0bZtW0Fnz8pQVFSEp0+fws/P\nDz4+PvDx8YGhoSEcHR0xbNgw9O/fv0INSVpaGs6cOYMTJ06gpKSE02I3a9ZM8Hqurq7YunUrHBwc\n8Ouvv6Jdu3ZSbeLj47FgwQJkZGTg5MmTsLa2fq/PWNuIAkgNkZGRgRkzZiA1NRUnTpxAp06dpPZH\nRkZi8eLFSElJwY4dOzBixAjBnAi3b9/Gtm3bEBUVhXnz5mH27NlKc3oQEcLCwvD333/j0qVLePny\nJQYPHowhQ4Zg0KBBaN269Tt9nvz8fE59yeYJiYqKQkJCAjQ0NLhQ3datW3POYKxfiL6+vtih8ygr\nKxNMJ19RUZaGXna1YP5WNmqBNTvJrmDKDs5C4cpC/iRCIceyRXZNFUV5QfgoyvUhu5aOkJ+HohDT\n8vJyhSYIvhDGvmbNEbJFdlFEVQpfE1eZIprV/j+FhYXcqrb89OovXrxAYmIiEhIS0LBhQzl/D0tL\nS5iYmLzTZKa8vBxPnz7FP//8g1u3buHZs2dwcHDAuHHjMGbMGOjo6Cg8lojg5+eHgwcP4vr165g6\ndSp++OEHtG3bVq5tfn4+9uzZAxcXF8ydOxdr166VyvLKn8iuWbMG33333QertRUFkBrAz88PkyZN\nwsSJE/Hrr79K5fEoKSnBpk2bcOjQIaxbtw4LFy6UG5yJCNeuXcOGDRtQXFyMlStXwsnJSWmCr7i4\nOJw6dQpubm4oLCzE+PHjMW7cOPTu3bvSfz7WL+Tp06d49uwZQkJCkJqaig4dOsDS0hIWFhYwNzdH\nhw4dYGJi8s4pkWuL8vJyOTWyrHpZyHdEkT+JUDuh/WwBwA1KrFmIbybiD1x805HQQCbUhj9YCm0/\n/fRTcXCrAIlEIriyq6K04/xwVFlzhewzoGifrCD56aefSv3WQvk3hF4LCUdCzxjfTCm7zMGHJgAR\nEV6/fo3Y2FhERUVxDvTh4eFIT09Hx44d0alTJ3Tu3LlS/h58cnJycOPGDVy8eBG3b99Gr169MGnS\nJHz55ZdKE5qlpqZi7969OHr0KEaPHo21a9fCxMRErl1KSgqWL18OPz8/HDhwAMOHD5fan5CQACcn\nJ7Rq1QonTpwQ1KrUdUQBpJo5ceIEVq5ciWPHjmH06NFS+4KCgjB16lSYmppi//79gpoMf39//PDD\nD8jPz8eGDRswZswYhR1BSUkJPDw8cOTIEURERGDy5MmYPHkyevbsqbKEzDAMIiIi4OPjg4cPH8Lf\n3x/Z2dmcXwi7FkL79u1rRYtBRCgoKEB2djaXmpm/fgzfxsx3ThVyUmWLRCIRXFtGyHdEyIeEfS9U\np6w9u0/UBolUBGsmExJs+YKLMqFXtq2QRk2RX0dJSYlUYjG+rxU/N4+6ujrnl8X31WIdTvm+HhWZ\ni6uLvLw8hIWFITg4GM+ePcO///6L58+fw9LSEr1790bfvn1hb2+vkr8HS0FBAa5du4a//voLPj4+\n+OKLLzB//nylkSs5OTnYu3cv9u3bh0mTJuGnn34SXEn39u3bmDdvHgYOHIi9e/dKCTelpaVYtmwZ\nbt26hWvXrsHU1LRyX0YtIwog1QQRYc2aNTh//jyuXr0KCwsLqX179+7F5s2bsXv3bkydOlVOQEhJ\nScHSpUvh6+uLzZs3Y+rUqQoFj/T0dOzbtw+urq6wtbXFvHnzMHr0aJVToKekpODmzZu4desW7t27\nB01NTe5P2Lt3b5iZmVXb7IeIuGRl/DVklDmnfvbZZ1wnxl9DRihpGdshyjqo8r31a9IL/78KPyxW\nNg08P0eILIryfvBNPOI6LdUPwzAoLi5GQUEBioqKpIR59nVeXh635ScX42c2zsnJ4cqnn37KOZuy\nC8qxycVYZ1N2XZcWLVpU65IOhYWFCAwMhK+vLx4+fAhfX1+0atUKgwcPVtnfgyUtLQ0nT56Eq6sr\ntLW1sXTpUkycOFHhRCMjIwO//PILzpw5gzVr1mDx4sVybfPy8rBkyRJ4e3vDzc0NXbt2ldrv6uqK\ndevWwd3dHf369Xu3L6EWEAWQakAikWD+/PkIDQ3FtWvXpLKJ5ufnY9asWUhISMD58+flnIwYhsHh\nw4exfv16zJ07F2vWrEHjxo0Fr/PixQts3boV586dw+TJk7FkyRJ06NChwvtj/UIuXryIS5cuISEh\nAUOGDMGwYcMwaNAghYvavQvsejKxsbGIj4/HixcvuIRl7CJ2DMOgVatW3BoyrLc7m7RMV1eXS1ZW\nmzOnDx12Fi0UuszXDLGDDD+cWcjnRCiMWShXCitwsM6irPAgm0RMyA9ENnkZK6zwk6EBkMttIpTX\nQlm6cKFQUtnl4vkzfXYraq/eDb4mUyjBGJs5mZ2YpKenQ1tbm0sw1rp1a7Ru3ZpLMNa+fXuV1nFR\nFYlEwvl7eHp6Ijg4GA4ODhg7diw+//xzlTJEMwyDGzduYOfOnUhMTMTy5csxe/Zshf1XVFQUFixY\ngNzcXLi6usoJGQBw/vx5fPPNN9i+fTtmzpwpte/OnTv46quvcOLECYwcOfLdPngNIwogVYxEIsHM\nmTPx6tUrXLlyRepP8erVK4wePRq2trY4ePCgXA6NV69ewdnZGYWFhTh69CgsLS0Fr/H69Wts3LgR\nZ86cwbx587BkyRKV8ny8ePECp0+fxpkzZ5Cfn48vvvgCY8aMgb29/Xt3pBKJBPHx8QgLC0N4eDhn\nc42JiUGjRo1gYmICExMTtGnThktYZmRkBAMDA2hqaoozWAGICCUlJVJmJbbImpv4s05Fr/Pz81Gv\nXj25QVQofJndyoYyqxLGLOSwWp1JrViBRCjnBV84kvXdUBZGqmiWL5tG/LPPPpPKbyG7VbWwIeWi\nQCOMRCLB69ev8erVK24C8+LFCyQkJHBJxrS0tGBmZgZzc3N07NgRVlZWsLKyEjRrVJasrCzcuHED\nly5dwj///AN7e3tMmTIFY8eOVThB5PPo0SNs3LgRISEh+Pnnn+Hs7Czoi0dE+PPPP7FixQosWrQI\nq1evlnsmIiMjMWbMGIwePRrbt2+XOs+jR4/w+eefw9XVFWPGjHnvz13diAJIFUJEmDNnDhISEnD1\n6lWpBzMiIgLDhg3DokWLsHz5crnO+MqVK5gzZw4WL16MVatWCXZEJSUlcHFxwY4dOzB16lT8+OOP\nFQoeZWVluHTpEg4fPoygoCBMnDgRU6ZMQa9evd7ZrMIwDKKiovD48WM8fvwYgYGBCAsLg66uLqyt\nrbmkZRYWFujQoUOlsq5+6EgkErl8B8oKf9lx/noYbFFTU5OypSsbxBQNenyBo66tTPwhQ0QoLi6W\nMj1U5rcXKg0aNFAqpAi9VlQaNWr0nxHsGYZBcnIyl1wsIiKCW9OlcePGsLW1Rbdu3dCjRw/07Nnz\nvYSSvLw8XL58GadPn8ajR4/g5OSEhQsXykU2CuHv748VK1YgNzcXe/fuxYABAwTbsZPRkpISnDt3\nTi75WFZCldKMAAAgAElEQVRWFsaPHw9dXV389ddfUv/rwMBAjBgxAn/++SeGDh36zp+zJhAFkCpk\n3bp1uHnzJry8vKQ0H0+fPsXIkSOxfft2TJs2TeoYhmGwYcMGHD9+HOfPn0evXr0Ez+3j44O5c+fC\nxMQEe/bsqdDZKCsrC4cOHcKBAwdgYmKCBQsWYOzYse+UubSsrAyBgYG4f/8+fHx84O/vDy0tLfTs\n2RM9evRA165dYWNj895x97WBbIZVvgCgTJvA1yrw64qLi6V8T1QdSPh1/ONEc9N/ByJCYWFhhYKq\nMmGW/5yWlZVxzyLfOVT2GVP0mu9AqqGhgYYNG35wAg0R4eXLl5yzKTtp0tfXR+/evdG/f384ODjI\nmcJVJTk5GcePH8fhw4dhYmKCJUuWKA0UYO/p77//xg8//IC+ffti9+7dggIRwzDYtm0b9u3bBzc3\nN/Tt21dqf0lJCSZPnoyioiJcuHBBasLr5+eHsWPHwtPTU9CUU1cQBZAq4uTJk9i0aRP8/PyktBKh\noaEYNGgQDh48iC+++ELqmKKiIkybNg1paWnw8PBAixYt5M5bVFSEVatWwcPDA/v27cO4ceOUdgIZ\nGRnYtWsXXF1dMXr0aCxZskQuq54qpKam4tq1a7h58ybu3buH1q1bw8HBAf369UPv3r3l1i6oTYqL\nizknVXbLOqzynd7YwjrE5ebmIj8/H40bN1aqZRDqoBXVNWnS5IPrpKsDIuLym8gmMuPn5ZBNUCYL\n3/GUdT6VTSwmJg0Tpry8XEpIrkiY5m9ZYSY3N5fLWsowDOf0zY9oYbds0kB+JlM2m2mzZs3qTCJB\niUSCiIgIPHz4kFvPRV1dHcOGDcPw4cOVruWiiLKyMvz999/YuXMnCgsLsWbNGjg5OSn9zAUFBfjp\np59w+vRpHDhwQG58YLl58yacnZ2xY8cOTJ8+XWpfeXk5nJ2dkZGRgStXrkhNWC5duoRvvvkGAQEB\nVerXV5WIAkgV8O+//2LEiBHw9vaWinaJj4/nJFwnJyepY3JzczFq1CgYGRnhxIkTgjPdsLAwODk5\nwdraGgcOHFC4BgzwP+fWnTt3Yt++fZg4cSJWrVqFNm3aVOpzJCYmws3NDR4eHoiLi8PQoUMxYsQI\nDBkypFIhaVWBRCJBWloat7JuSkqKlEPa69evuQyJpaWl0NXV5To7dmVdfuF3lvyirq5eZzrG2kQi\nkXBhzfzCj2DgD0x8J1Z+SDPfUZVdU0cokRk/aRnrnKrMCZUVVPgLyPF9Pfh+HmpqalIho/zCmqJY\noZEVONlIKtlQUS0tLTRt2lQUKvG/GTf7PLDPCv81u3Itm8mU72Cam5sLTU1NbhVsfX19LsKFn9HU\n0NAQWlpaNfp9ExFCQkLg6emJGzduIDg4GI6OjnBycsKoUaMqldeIiPDPP//g559/Rm5uLrZu3YpR\no0Yp/TwBAQGYOnUqBgwYgL179wr6lERGRmL48OFYuHAhVqxYIbWvvLwcEydORL169XDu3Dmp/mz7\n9u1wd3fHw4cP66Q2VRRA3pOcnBx06dIFO3bswPjx47n6rKws9OrVC9999x0WLlwodUxWVhaGDBmC\nXr16Ye/evYLqunPnzmHx4sXYvn07ZsyYoTRL5NmzZ7FixQr069cPmzdvrpQ6MTc3F25ubvjjjz8Q\nHR2N8ePHY+LEiejbt2+1rjVAREhNTUVMTAzi4uKQkJCAhIQEvHjxAi9evEBaWhp0dHRgaGgIAwMD\nuSgZNn27rq4u1NXVxQHi/2CjC9jwZbZkZmZKhTPLrrlTUFAAdXV1bhbLCmvsoCxkJhIKbeY7qtaG\nYMdqXlgnU1mHUr4TqaxZgx1MZQfVkpISbmbfrFkzTtBlCxulxYaSsmuXfAxrdVQVEokE2dnZXJQL\nG+nCTipSUlK4yUZ5eTmMjIy4tOrt2rVDu3bt0L59e5iamkJdXb1a7zUzMxNXrlyBm5sbAgICMHr0\naDg7O2PgwIEq+80REW7cuIEVK1bAwMAAe/fulZqcypKXl4d58+YhPDwcly5dEuzDk5OTMXjwYIwf\nPx6//PKLVJ9XUlKCYcOGwdbWFnv27JG6j/Hjx8PIyAh79+6txLdQM4gCyHsyadIk6OjoYP/+/Vyd\nRCLB8OHDYW1tjV27dkm1z8vLg6OjI/r164cdO3YIplv/6aefcOrUKVy6dAk2NjYKr52QkIDZs2cj\nKysL+/fvR+/evVW+75CQEOzfvx/nz5+Ho6MjnJ2dMWzYsCrvNFlBIyQkBKGhoQgPD0dERAQiIyPR\nuHFjmJqawsTEBMbGxtwaDm3atEGrVq1Eh8n/o6ysjOu0We2P7Ht+CKOamhoXvswW/oDJaon42iIN\nDY0PKtNlTVJaWsrN7DMzMzmhjZ3d8wU8ViuXmZmJpk2bcrN9dssKz/x8F/r6+tDW1haF6P/j7du3\ncmnV4+LiEBcXh9jYWGhpaXGO7lZWVrC2toa1tXW1ZGB+/fo1zp49i5MnTyIvLw8LFizArFmzVM46\nWlZWhgMHDmDTpk1YsGAB1q5dq7BfIyLs27cPW7ZsgYeHB/r06SPX5s2bNxg4cCAmT56MH3/8UWpf\ndnY27OzssHr1asyYMUOqvkuXLvjtt9/kkmHWNqIA8h64u7tj/fr1ePr0qVSSmrVr18LPzw+3b9+W\nskeXlJRgxIgRaN++PQ4dOiTX4ZSXl+Prr79GdHQ0Ll++rDDChYjg6uqKNWvWYOXKlfj+++9VsnsT\nEe7evYutW7ciMjIS8+fPx5w5cwR9T96V7Oxs+Pv7IyAggEvfLpFIYGNjA2tra1hZWXERMh9i6uCq\norS0VGpxLTbvAbvlCxdv376Frq4uN1ixOVJk86Ww6u0PLRX+xwjDMMjJyeGEQ3bLFyD5v3NBQYGc\nkMIu1sgm5GJfa2tr/2eFRYZhkJSUxKVVDw0NRWhoKCIjI9G6dWt07doVPXv2RK9evWBra1tlEyoi\nwqNHj/D777/jxo0bmDp1KpYtW6byWlopKSmYP38+EhMTcfr0aaURM7du3cK0adNw+PBhjBs3Tm5/\namoq7O3tsXz5csyfP19qX0REBPr374/bt2+jc+fOXL2Pjw8mTZqE0NBQpab8mkYUQN6RnJwcWFpa\nwt3dXUrzcPfuXTg7O+Pp06dSAgQRYdasWcjJyYGHh4ecerq0tBRTpkzB27dvcfHiRYWx5bm5uZg9\nezZiY2Nx5swZpWo9Pvfu3cO6deuQmZmJ1atXY/LkyVWiYcjIyMD9+/dx//59eHt7IzExEd27d0ev\nXr3Qs2dPdOnSBQYGBv+J2V1hYaHU4KKopKWlIT8/X26Q4W/5wsbHPuDwnVD5jqisT8h/IdtpSUmJ\noGDC+jzxBdS8vDwpAVRRYbVg/wWn3LKyMkRGRiIwMBCPHj2Cr68vEhMT0aNHDzg4OMDBwQE9e/as\nkj4vJSUFLi4uOHr0KCZNmoQ1a9bAwMCgwuPYHB/Lli3D5s2bMWfOHIXP9NOnTzFixAjs2bMHkydP\nltsfFxcHe3t7nDx5Ui7U9ty5c9zEmB+NuWjRIpSWlsLV1bWSn7j6EAWQd2Tx4sUoLS3F4cOHubq3\nb9/CysoKR48exZAhQ6Ta79u3D8eOHYOvr6/cDFUikcDJyQmlpaVwd3dXminv888/x8CBA7Fnzx6V\nPLWfP3+O77//HjExMdiwYQMmTZr0XrZ5Novq5cuXcf36dURERMDe3h4DBgxA//79q3TWUdsQEfLz\n8xUKFPz6tLQ0lJSUSAkOysqHKFSws3q+/wgbacQ6qrL+FKyTqpBzKn+12fLycjAMIxXp8n+dEndN\nttSrV08u6oX1OWH9T/hOpvwQUr5TKd+Ho3Hjxh+cYFNaWlqhkMs+n9nZ2dDW1pYTTFhBl/+s6uvr\nfzT/XeB/2lg/Pz/cv38f9+7dQ1xcHAYNGoRRo0Zh1KhRKmUzVUZGRga2b9+OY8eO4ZtvvsGqVatU\nSkr2/PlzTJgwAd27d8fBgwcV9vdhYWEYMmQI9u7diwkTJsjtf/jwIb744gv4+/vLLWbn7OwMdXV1\n/P7771xdbm4uOnbsCA8PD4XpHmoaUQB5B8LCwuDo6IiIiAipJZjnz58PiUSCI0eOSLUPCAjA559/\njoCAABgbG0vtIyIsWLAAsbGxuH79usKH0dvbm1tN9+uvv67wHgsLC/HTTz/h5MmT+PHHH/HNN9+8\nl/QfGhqK06dPw8PDAwzDYMyYMRg1ahT69u1bJ72rlcEu5c2aPtiSmpoqNwNVU1NTWaj4EDO6EhEy\nMzOlIo34JiH+mjxZWVlo2rQp5zvCpsYXclhlhQB+dlV+KnR+VIwq2g0i4sJ3+RlO+ZlM+U6mbJip\n7Bok/CiNjIwMAJBag4S/Dgk/QqNVq1YfpGmrvLwcGRkZglo4WVPfmzdvoK6uLve8syYg/ros+vr6\nH5xmJT09HTdv3sSVK1dw584d2NraYvLkyZgwYYJUP15ZkpKSsHLlSjx8+BB79+4VNJvIkp+fj2nT\npiE7OxuXLl1SmKwxODgYgwcPxtmzZ+Ho6Ci3f9++fTh+/Dj8/f2lJqTZ2dmwsrLCuXPnpPKHnD59\nGnv37sWjR4/qxARIFEDegTFjxsDBwQHff/89V+fv74/x48cjIiJC6mHKy8uDjY0Ndu3aJfhgbtu2\nDefOncODBw8UendfvnwZc+bMUfgQyvLw4UPMnDkT3bt3x549e945hDYrKwt//fUXjh07hqysLHz1\n1VeYNGkSbGxs6uRAW15ejtTUVLx69QqvXr1CSkoKN7Cyg2tKSgpKSkqkOlN2Kzsr1NfXr9L1JWqD\ngoICLrKIXYcnKSkJL1++5L6jRo0awcDAAC1btkSrVq2kBhxW1a+npwdtbe2PaoYM/E8YZR14+QMy\nK5Cyz01ycjL3PRkZGUmtR8IuL2BgYPDBDcp8GIZBVlaWlFDCX5OF/U7S0tKQmZkJHR0dtGrVSq6w\n4bSGhoZ11rm2qKgIt2/fxtmzZ3Hz5k04Ojri66+/xpAhQ975N/T29sacOXPQtWtX7Nu3r0INC8Mw\nWLp0Ke7du4dbt24pzK3k7e2NCRMmwMvLS255DiLCxIkTYWRkhN27d0vtu3DhAtavX49nz55xk08i\nQvfu3bFy5UpBrUpNIwogleTJkycYN24cYmNjOYmTYRj06NED33//PaZMmSLVfuHChSguLsbx48fl\nzuXp6Yk5c+YgICBALtUuy8WLF7FgwQJcv369wox2EokEGzZswNGjR3HgwAGMHTv2nT5jREQEXFxc\n4O7ujuHDh+Prr7/GgAEDal1iZiNq4uLiEB8fj/j4eC50NzExUSp0lw3fNTQ05EJ42W1N5xmoTogI\n6enpiI2NRWxsrNR3Ex8fj7dv33IDZJs2bbiBkx1EDQwMVFIb/9chImRlZeHVq1dISkrihLiXL18i\nMTERL168wJs3b2BoaAhjY2MYGxtz6x+1b98eJiYmH7wwy6e8vByvX7+WE9LYwi40WV5ejtatW3MR\nbu3atZP6bqo7pFYV3r59i3PnzuHYsWNIT0/Ht99+i6+//vqdMjsXFhZi3bp1OHfuHP766y84ODgo\nbU9E+PXXX/Hnn3/iwYMHCieLp06dwoYNGxAYGCh3X5mZmejUqRPc3Nxgb28vdW42jxN/snzz5k0s\nXboUYWFhtd6niwJIJRk7diwGDRqERYsWcXXnzp3Drl275NRavr6+mDhxIsLCwuQiPpKSktC9e3e4\nu7vLpdhlYTPgeXp6okuXLkrv682bN5g8eTKICGfOnHknrceTJ0+wceNGPH78GAsXLsT8+fNVWuSu\nqikrK0NUVBRCQ0MRERGB58+fIzo6GnFxcWjSpAnXebH5AdjQXUNDw482dDc3NxdRUVHcdxEdHY2Y\nmBjExsaiQYMGMDU15QY6toM3NjZG8+bNa72T+a9QUlKCly9fckIgP3SUXSzN1NQUpqam6NChA7dw\nmomJyUenWWJ5+/YtN0FgQ2r5YbXq6urc92FhYQFLS0tYW1vXmuP648ePsWfPHty+fRvz5s3DDz/8\n8E7mmdu3b8PZ2RnffvstVq1aVeFn2bhxI86fP4/79+8rvN4333yD9PR0uLu7y53vwoULWLt2LYKC\ngqRM4uHh4RgwYACio6M5zTwRwc7ODsuWLat1LYgogFSCiIgIDBw4EAkJCVzYbXl5OSwtLbF//34M\nGjSIa1teXo4uXbpg7dq1mDhxotR5JBIJBg0ahMGDB8vFcrM8ffoUQ4cOxeXLlyvM7/H8+XOMGDEC\nTk5O2LRpU6WdTCMjI7F69WoEBgZi1apVmDVrllRYcXVSUFCAoKAgBAYG4unTpwgKCkJUVBRat24N\na2trWFpawtzcHB06dICpqSk0NDRq5L5qAyJCcnIyt5Iwu7DW8+fPkZeXBzMzM66w30f79u3r3GJ/\n5eXlnL8F3zmV9c9gfTZknVHZbKfs/5yNgGGzprLOp/wsp6zTKd/ZtFmzZnUuOR27WFpMTAxiYmIQ\nHR2NqKgoREVFISkpCW3btoW5uTnMzc1hYWEBCwsLmJubf/TPe0pKCvddPH/+HGFhYQgNDUVZWRls\nbW1ha2uLLl26oGvXrjAzM6sxYTohIQHbtm2Dh4cHvv32WyxdurTSGqxXr17hiy++gJmZGY4eParU\nV46IsGLFCvj7++POnTuCAQYlJSWws7PDwoULMWfOHLnjx4wZAzs7O7kxZebMmWjTpg1+/vlnru7y\n5cvYuHEjnjx5Uqv/E1EAqQRz586FoaEh1q9fz9WdPn0arq6u8Pb2lvohXV1dcfbsWdy7d0/uB967\ndy88PDxw//59QWEhLS0N3bt3x969exWuD8ASEBCAMWPGYOvWrZg5c2alPk9ubi7WrVuHs2fPYuXK\nlVi0aNE7LVZXGV6/fo0HDx7gwYMH8PX1xfPnz2FpaYmuXbuiS5cusLW1haWl5UdtFiAipKWlISws\nDOHh4VKlYcOG3ADEH4gMDAxqVZPBMAxev36NpKQkTs3O+gPwnRgzMzNRUFDAOafKOqayDqmsUyrr\niMpPy87+X9gU7PzU6yUlJZzjaWFhoZzDaW5uLrKzs1FcXIxmzZpBR0eHcy5l/VpYXwVDQ0MYGRnV\n+iBfUlKC2NhYTthktX5RUVHQ0dGBpaUlLC0tYWVlBUtLS3Ts2PGDdIitDOnp6QgODsazZ8/w9OlT\n/Pvvv8jMzISdnR3s7e3Rv39/9OjRo9od4OPj47F27Vp4e3tjx44dmDx5cqUG7MLCQs7Z9PLly0pN\nTgzDwMnJCU2aNMGJEycErxMZGYm+ffsiMDBQbqmN+Ph4dO/eHREREVIacLae1cKx17KwsMDRo0cV\nauBrAlEAURHWlh4ZGckl7mIYBtbW1nBxccHgwYO5toWFhejQoQMuXryI7t27S53n1atX6Ny5Mx4+\nfAgzMzO565SVlcHR0REDBgzAhg0blN6Tj48Pxo8fj5MnT2LEiBGV+jwXL17E4sWLMWzYMGzbtu29\nvMCVUVpaCm9vb3h6euLOnTt4+fIl+vTpg/79+8Pe3h5dunSpdqGnNsnNzUVoaChCQkI4gSMsLAxq\namqwsrLiBhW2VNfvoAp5eXncDJ01IyQkJCAxMRHJycnQ0NCAkZER51fDOqyyTqpsavy6kFW1rKyM\ni3RhHUxZZ0rWX4H156hfvz7nI8P6b7Bpv9u2bVtr5hGGYZCYmMg9M+w2OjoaLVu25IQSNhOomZnZ\nR2vKAf43efHz84OPjw+8vb0RFRWFXr16YfDgwRg1ahTMzc2rbTbv7++P+fPno3nz5jh06JBcNKMy\nJBIJFi5ciJCQENy6dUupwFtQUIBevXph/vz5ckt4sGzevBn+/v64evWq3OddsmQJGIbBb7/9JlU/\nffp0mJubS2lH2GiYM2fOqPxZqhpRAFGRI0eOwNPTE3///TdX988//2DZsmUICgqSehBcXFzw4MED\nqbYsTk5OMDc3VyhcrFu3Dk+ePMGNGzeUduJPnjzByJEjcebMGSnTT0Xk5eVh8eLF8PPzw7Fjx6pF\n+i0oKMCNGzdw4cIF3Lx5ExYWFpwzVNeuXT/oSAFFlJeXIzo6mks5z24zMjKkBgl20NDX16811WdG\nRgY3oLFp8Z8/f47c3Fxu4GX9bFjnQSMjoxozy9UkRITs7Gy5tN+xsbGIiYlBSkoKZx5h039bWlrC\nwsKi1gTn8vJyxMXFcb8h+6y9fPkSZmZm6NSpE6ytrblty5Yt65Q5qqrIycnB/fv3cevWLVy7dg0N\nGzbE2LFj8eWXX6JHjx5V/pnLysqwZ88e7NixA7t27cK0adNUvgYRYeHChYiIiICnp6dSDW9sbCx6\n9eqFu3fvCmZMLS0tRadOnbBz506MGjVKat/r169hbm6O0NBQqeRoISEhGD58OBITEzkhNSsrC8bG\nxkhISKi1rNSiAKIiffr0wapVq6Ry6Y8dOxYjRozA3Llzubri4mKYmJjg2rVrUqlwgf9pLKZOncqt\ngyLL48eP8fnnnyMoKEhpevSYmBj07dsXR44cqVRu/9DQUIwfPx79+/eHi4tLlapxGYaBl5cXTpw4\ngatXr8LOzg7jx4/H559/XqWp3usC2dnZCA4ORnBwMIKCghAcHIznz5/D0NCQEzTYzt/ExKTWtAEM\nwyAuLg5Pnz7Fs2fPEBQUhKCgIBQXF3Pal44dO3J+B7Vt5qmLFBcXIzY2lvPHYbUQcXFxaNu2rZSf\nQpcuXWpVg1VYWIiIiAgEBwdzKcpDQkJARLCxsYGtrS1sbGxgY2MDCwuLj8phm4gQFBSEv//+G+7u\n7iguLoazszNmzJhRqcU5VSEkJARfffUVOnfujMOHD6tsLmYYBs7OzsjJycGlS5eU+uqdPHkSe/bs\nwZMnTwR/p5s3b2Lx4sUIDw+X279s2TKUlZXJLT7Xv39/LF68GF9++SVX5+TkhAEDBsildK8pFAkg\nIKI6Vf53S7VDfHw86erqUmlpKVeXkpJCWlpalJeXJ9X22LFjNHToULlzMAxD9vb29Mcffwheo6Sk\nhCwtLenMmTNK7yU7O5vMzMzo8OHDlfoMFy9eJD09PTp9+nSljquIjIwM2rZtGxkbG5ONjQ25uLjQ\n69evq/QatQXDMBQbG0vu7u60Zs0aGjVqFBkZGVHTpk2pd+/etGDBAjp06BAFBARQQUFBbd8upaam\n0sWLF2nlypU0cOBA0tTUpNatW9O4cePol19+oStXrtCLFy+IYZjavlWlMAxT5++xpKSEgoKC6I8/\n/qAlS5ZQ//79SUNDg9q2bUsTJkygHTt2kI+PDxUWFtb2rVJqaip5enrS1q1badKkSWRhYUENGzak\nTp060bRp02jnzp109+5dyszMrO1brRIYhqGnT5/S4sWLSVdXl4YMGUIXL16k8vLyKrtGQUEBTZky\nhbp06UJJSUkqH1daWkoDBw6kZcuWKW3HMAyNGDGCfvnlF4VtBg8eTIcOHZKrT05OpmbNmsn9nqdP\nn6YhQ4ZI1V25coXs7e1Vvv+q5v/GdbnxXtSA8Ni+fTvi4uKk0q5v374dUVFROHbsGFdHROjatSu2\nbNkil5//3r17WLBgASIiIgQl323btuHBgwe4du2aQrUewzAYN24cDA0NpVbfrYjff/8dW7ZsweXL\nl9GtWzeVj1NGUlISdu/ejT/++AOjR4/GwoULq0XtWVOwa0k8e/aMK8HBwVBXV0fnzp3RuXNn2NjY\noFOnTjA2Nq51TQHDMIiMjISPjw98fX3h6+uLnJwc2NnZoWfPnujRowe6desGPT29Wr1P4H/Pdnh4\nOJeNlE3TfvHiRbnESgDQuXNnBAUFAQCXfv3TTz/Fw4cPBVXSGzduRF5enpzDqaWlZY2aSRiGQUxM\nDJ48eYLHjx8jICAA4eHhsLKyQp8+fWBvbw97e/taCW2XpaioCGFhYQgJCeE0Y8HBwdDW1uaed7Z8\nyGs5FRcXw8PDA/v27UN2djZWrFiBadOmVYnzKhFh+/bt2L9/Pzw9PQWfZSEyMzPRvXt3bN26VS5C\nkk9SUhI6d+6MgIAAtG/fXm5/QEAAJk2ahJiYGDnfn6lTp6JLly5YunQpV1dUVAQDAwOEhIRweadK\nS0vRsmVLBAcHK8xFVZ2IGhAV6NGjB92+fVuqztramu7fvy9V9/jxYzI2NiaJRCJ3DkdHRzpx4oTg\n+dPS0khHR4diYmKU3seuXbuoZ8+eVFJSovK9b9myhUxNTSkhIUHlY5SRnp5OixYtombNmtEPP/xA\nr169qpLz1iSlpaUUFBRER48epfnz51O3bt2oUaNGZGZmRpMmTaJt27bR7du36c2bN7V9qxwMw1BE\nRATt27ePxo0bRzo6OmRsbEzOzs505MgRioiIEHzuqgM/Pz/6/fffaenSpTRu3Djq3Lkz6ejokK+v\nr2B7Nzc3OnnyJF26dIm8vLzo33//pcjISCouLlZ4DYZhSCKRUGlpKRUUFFB2djaVlZUpPP/WrVtp\n2bJl5OzsTMOGDSNbW1uKjY0VbH/16lXy8/OrkRl/QUEBeXt70+bNm2n48OGkqalJ5ubmtGDBAjp/\n/jxlZGRU+z2oikQioejoaHJzc6OVK1fS0KFDSU9Pj3R1dWno0KG0Zs0aunjxIiUlJdV5DZUsDMPQ\n/fv3aejQoWRkZETHjx+vMo3IX3/9Rc2bN6dnz56pfExgYCDp6uoqfEZZfv31Vxo3bpzC/YrGlYcP\nH1KHDh3kfqfZs2fTtm3bpOqcnZ3pt99+U/neqxIo0IDUusAhd0O1JICkpaWRpqam1KAfHh5OBgYG\nch3+/PnzaePGjXLnePbsGRkYGCgUHBYvXkzfffed0vuIiIggXV1diouLU/net23bRh06dKCUlBSV\nj1FESUkJbdmyhXR0dOjbb7/9YMwsDMNQTEwM/fnnn7R48WKys7Ojxo0bk7m5OU2dOpVcXFzIx8dH\nzpRWF0hPT6dTp07RtGnTqFWrVtSmTRuaNWsWnT59uloFP4ZhKDk5mbKysgT3r127lubOnUvbtm2j\n8yzLCBwAACAASURBVOfP0+PHjyktLa3GBKD3Ze7cudStWzfS0NAgPT096tevHy1cuLBGnoHy8nIK\nDAyknTt30ogRI0hDQ4O6dOlCK1asoDt37igVymoD9lm4fPkyrV+/noYPH056enrUvHlzGjlyJP38\n889048YNhc9KXcTPz4/s7e3J2tqa7t69WyXndHd3p+bNm1NwcLDKx+zatYv69u2r9H9TWFhIhoaG\n5O/vL7j/1q1bZGVlJSdoMAxDZmZm9PDhQ6n6u3fvUufOnaXqPDw8BN0GagJRAKmAU6dOyUmgmzdv\npsWLF0vVFRcXk7a2Nr148ULuHLNmzaJff/1V8PxJSUnUrFkzSk9PV3gPEomEevfuTb///rvK933i\nxAlq165dlQxUDx8+JAsLCxo5cmSFWpraprCwkLy9vWnLli00evRo0tXVJSMjI5owYQJt376dvLy8\nKDc3t7ZvUxCJREKPHz+m9evXU/fu3UlTU5PGjRtHBw8epJiYmGqbdWZnZ9PNmzfp559/ppEjR1Lz\n5s1JR0eHrly5Ui3Xqyuwg+s///xDLi4uggMBwzD077//Svl/VSWlpaXk4+ND69evp549e5KGhgaN\nGTOGDh8+XGe1iwzD0IsXL8jDw4NWrVpFAwYMIHV1dTI3N6eZM2fS0aNHKSIiok5rSRiGoQsXLlDr\n1q1p+vTpVaKJOnfuHBkYGNDLly9Val9eXk69e/emAwcOKG13+PBhOd8NFoZhyNLSUlCQ2rJlC82b\nN0/umrq6upSYmMjV5ebmUtOmTWvFX0kUQCpg+vTpdPDgQam6Xr160a1bt6TqLl++TH379pU7Pjc3\nlzQ1NRUKGIsWLarQIcnV1ZXs7OxUnmF6e3uTvr4+RUREqNReESUlJbRixQpq2bIlubu718kOpaCg\ngG7fvk2rV6/mtBvdu3enJUuW0Pnz5+tsJ85SXFxM169fpzlz5lCLFi3IwsKCli1bRl5eXpUytb0P\nv/76Kzk4ONCqVavowoULH4Sjak2RkZFBVlZW1LRpU3JwcKD169fTvXv3qKioqFqu9+bNGzp16hRN\nnjyZtLW1qUuXLvTLL79QSEhInf5NysrK6NmzZ3TgwAGaOnUqtW3blrS1tWnMmDHk4uJCwcHBdVJD\nlpeXR0uWLKGWLVuSp6fne59vx44d1KlTJ8rPz1epfVhYGOnq6lJqaqrCNiUlJdS6dWsKCAgQ3L9v\n3z6aNGmSXH1iYiLp6OjICc/Tpk2Tm8z26dNHbkyrCUQBRAkMw5ChoSFFRUVxdZmZmaSuri7XAU2b\nNo327dsnd45jx47RmDFjBM+fmZlJWlpaSk0kubm51Lx5cwoMDFTpnpOSkqhly5bv/TAlJiZS9+7d\nadSoUXXK3MJqCTZt2kQODg7UpEkT6tOnD61bt47u3r1bJ6JRKqKgoIA8PDxo0qRJpKmpSfb29rRr\n164K7cHvc73r16/TpUuXquX8qsIwDOXn51NSUhKFhYWRv78//fPPPwqf7cTERDp79ixduHCBrl+/\nTl5eXvTkyZNaESpzcnLoxo0btGrVKrKzs6P+/ftX+zXLysro/v37tGTJEmrTpg21b9+eVqxYQY8f\nP67TwghLcnIynTlzhubMmUMmJiakp6dHkyZNoqNHj9a5iYGXlxcZGRnR8uXLFfoaqQLDMDRjxgya\nOHGiyr/RsmXLaM6cOUrb7N27l7788kvBfRkZGaShoUE5OTly++zs7OTGgrNnz9Lo0aOl6tatW0er\nV69W6X6rElEAUUJ8fDy1aNFC6kFyd3en4cOHS7UrLy8nHR0dQdXbwIEDyd3dXfD8u3btoilTpii9\nhw0bNlTYhkUikZCDgwNt2rRJpfaK8PX1pZYtW9KOHTvqREdXWFhIV65codmzZ3NagiVLltD169fr\npO+GECUlJXTlyhX66quvSFNTkwYNGkSHDh1SOvN5H1JSUujQoUM0YsQIUldXp759+9KxY8eq5VpE\n/+t4U1NTydfXl/z8/ATbnD9/nho1akStWrUiCwsL6tmzJw0cOJC2bNki2N7X15cmTpxIY8eOpWHD\nhlG/fv2oS5cutHTpUsH2/v7+9P3339Pu3bvp4sWLFBwcrPJMtLIocmDMzMysFu0IwzAUGBhIP/74\nI7Vv356MjY1p9erVFBoaWuXXqi4SExPp6NGj5OTkRNra2tS5c2f66aef6OnTp3Win8nIyKDBgwfT\n0KFDBQdzVSkqKiJbW1s6cuSISu2zsrJIV1dXaqIry9u3b0lLS0uh4DZ27Fg6fvy4XP2WLVvom2++\nkap78+YNqaurS2lG7ty5Q71791bpfqsSUQBRwqlTp+SkzgULFtDOnTul6vz8/Mja2lru+PT0dNLU\n1BS0rbFOQj4+Pgqvn52drVJ0DMvu3bvJ3t7+vby7L1y4QHp6enTjxo13PkdVUFxcTBcvXqSJEyeS\nhoYG9e/fn3bv3l1tWoLqgGEY8vf3p/nz55OOjg716dOHfv/9d6X+PlUBmwfgq6++orNnz1abg2BU\nVBRNnz6dc+jU0dGhnj17CjpiE1G1DzLPnz+n7du30+LFi2n06NFkaWlJjRo1qtDEWZX89ttvpKmp\nSU5OTnThwoVqsauzwsjy5cvJyMiIrKysaPv27VXibF5TsNqdpUuXkrGxMbVt25aWL19OQUFBtX5f\nixYtoo4dO1JycvI7nyc8PLxSQQMbN26scKI5b948hXlBzp49S8OGDZOrDw4OJmNjY7l6W1tbqai1\nvLw8aty4cbWZFhUhCiBK+Oabb2jXrl1SdZaWlvTkyROpug0bNgh2cq6urjRx4kTBc/v5+QmGSfHZ\nvHkzTZs2TaV7jY2NrZSwIsSZM2eoRYsW9PTp03c+x/vy5MkTWrBgAeno6FC/fv3o8OHDdcoEpArJ\nycm0ZcsWMjMzI1NTU9q0aZOU01dNUFVOk4WFhRQSEiK4LyUlhY4ePVpjIa3vgkQiUaglO378OM2e\nPbvKnSbT09Pp8OHDNHDgQNLS0qIZM2ZQfHx8lZxbFolEQt7e3jRr1izS0tKi4cOHk5ubW52LplEG\nwzAUFBREq1atotatW5O1tTXt2LGj2gV1ZWzZsoXat28vGFSgKtu2bSNHR0eVnqvc3FzS0dFRKrA8\nfvyYTExMBM/39u1bUldXl9PcMAxDLVq0kDvvd999J6d5tLW1VRhtU12IAogSunfvLqWhyMrKInV1\ndTkbYf/+/QU1BqNGjVKY2XTBggVKTSXFxcXUokULCgsLU+leR40aJRffXRk8PDyoRYsWtaLSLS4u\npj/++IO6detGbdu2pV9++aXK8pbUFBKJhDw9PWns2LHUrFkzmj17Nvn6+lbLrJ9hGPLy8qIpU6bI\nCcPvS2lpKT148IB++ukn6tu3LzVp0oQcHR2r9Bp1hefPn9Pvv/9OU6ZMoTZt2pCenh5NmDBBZX8r\nVUhJSaHdu3e/12xaVfLz8+nUqVM0YMAA0tfXp+XLl9f5qDVZJBIJeXl5kbOzM2lpadFXX31Fjx49\nqpV72b17N5mYmLyzmbSsrIxsbW3p7NmzKrVfvXo1LVq0SOF+hmHI3NxcYb6dESNG0Llz5+Tqp0yZ\nQq6urlJ1Hh4eNHLkSKm6efPmkYuLi0r3WlWIAogCSktLqVGjRlI25Bs3btCAAQOk2hUVFVGTJk3o\n7du3cvXq6uqCM8OysjLS09NTKu2eOXNG5Y7/7t27ZGJi8s6zHh8fH9LT06txzUdeXh5t3bqVWrRo\nQYMGDaKrV69WabrkmiAzM5O2bdtGbdu2pa5du5Krq2u1+aXk5uaSi4sLdejQgSwtLcnFxaVKNQ8S\niYQMDAyoS5cutHLlSrp169YH42NTFbx8+ZL++OMPpbb4qoRNtlYdREdH0/Lly0lPT48cHR3p0qVL\nH9x/Kysri3bu3Elt2rSh3r170/Xr12vcV2TDhg3UuXPnd/Yl8vLyorZt26rUN7MpGZT95zZs2CCX\nAoJl//79NH36dLl6V1dXOfNOcnIy6ejoSH2frq6uKmvcqwpRAFFASEgImZmZSdVt2LCBVq5cKVXn\n4+ND3bp1kzv+3r171LNnT8Fze3l5UZcuXZRe39HRUVCalYVhGOrRo4fKUrYsiYmJ1KJFiyoJQft/\n7J13VBRX38e/Q2+CFBWQIkUFRVTAhhUs2HuwRGNJokbNo6ImikaMXUzUYEXNY6yg0VhQHzU2TOwK\nClIsiChFqiLSYe/7h1lf2J3ZndmZLUY+53iOO3vn3gvsznznV9lSUlJCQkNDScOGDcmoUaMYTfya\nTFJSEpk2bRqpX78+GT9+vOCWCEn+/PNPYmFhQQIDA8lff/2ltAuxsmqkvH37liQnJ5PLly+Tw4cP\nMz5VLlu2jIwcOZJ89tlnZPTo0eSLL74gU6ZMIcnJybTj8/PzlVajQ5Lvv/+enD59WrD1/vrrL+Lu\n7k62b9+utBoMZWVl5MCBA6Rdu3bE2dmZbNy4UWPr4DBRWVlJIiMjScuWLUmHDh2kqlIrE5FIRCZM\nmEBGjBihsFgcMGAAbYYkHQMHDiS//fYb4/uJiYmkcePGtN//J0+e0L6XlJREmjRpIjW+cePGtR6C\n79y5Qzw9PVntUyjqBAgDERERZMSIEbWODR06lBw6dKjWMXHQmyRLliyREiti5s2bR0JCQhjXfvHi\nBbGwsGAVEHT69Gni4eGh0JejvLyc+Pj4kPXr13M+VxFEIhE5fPgwcXR0JMOGDWPtXtIkrl27RgYP\nHkwaNmxIQkJClJbFIsnr169ZFzhioqysjBw6dIgMGDBAYcHKlWnTphFzc3NiZGREXF1dSdeuXcnw\n4cMZRefFixfJoUOHSGRkJDlw4ADZvXs32b59O2P0/+DBg4muri6xs7MjXbp0IZMmTSKrV68mr169\nEvTnqKqqIr/88gvx9fUlDRo0IN9++y25e/cuLyEodqUNGjSIWFtbk9WrVytNHIhEInL9+nUSGBhI\nLC0tyYIFC1T22RWK6upqEhkZSVxdXcmAAQNUZqkqKysjHTt2JKGhoQqdHxMTQ2xsbFhdz48ePUp6\n9OjB+L5IJCIuLi60wboikYg0btxYyu0mEomIhYWFVJDyoEGDamVoFhcXEwMDA15pyFypEyAM/PDD\nD+SHH36odczZ2ZkkJSXVOjZy5Eiyb98+qfP9/f3JqVOnaOf28PCQGewTGhpKvvrqK1b77NKli8I3\nkwULFpBBgwapxKyZmppKevfuTVq1akUuX76s9PWERCQSkXPnzpHOnTsTJycnsmXLFo3ocsqWJ0+e\nkDlz5hArKyvi7+9P9u7dy9u1UllZSWJiYj6Yfc+ePUs77vnz5yQ3N1epn7HKykry/PlzcunSJbJj\nxw4yd+5cxpgLISpepqSkkKVLl5ImTZowBplzJT4+nowdO5ZYWVkxFpwSipSUFDJjxgxibm5Opk6d\nyivQUh2UlZWR0NBQYmlpSUJCQlRSsO/58+e83NQDBgyQKmhJR2lpKTE3N5dZJ2XGjBmM8X6jR4+m\nTcft27evVB2gxYsXS93jnJycGK2NyqBOgDDw2WefkQMHDnx4/e7dO2JoaCjlR6X7g1VVVTHGf7x6\n9YrUr19fpsps164d+fPPP+XuMSYmhtjb2yukWG/fvk0aNWqk9EhzkUhEdu7cSaysrMiaNWtUqq75\nIhKJyPnz54mvry9xc3MjBw8eVOr+X7x4QSZNmsQoXBXh2rVrxMrKinz//feCpDCfO3eODBgw4ENT\ntS+//JLs2LGDt3VGFYhEIuLo6EicnJzI5MmTyYEDB3g1HKyurhb853706JHKxG1OTg5ZuHAhsbCw\nINOmTfvohMjLly9J//79SZs2bVQSPL9nzx7SunVrhVxwly5dIi1atGAlxOU1hzt+/DhjafawsDAy\nZcoUqeN0YiMyMpIMHz681rF+/fqREydOyN2jUNQJEAbatGlTy69/7949Kf9YYWEhMTY2lhIl8fHx\npGnTprTzHjp0SKoKXU1evnxJLCwsWH3Ip06dylhzQRaVlZXE09OT7N+/n/O5XHj37h0ZM2YM8fT0\n/OjcLbdv3yZ+fn6kefPm5ODBg0oN4CsuLiYhISHEwsKCBAcHk9evXws2d1VVlaA3tNu3b5PDhw9/\ndKnRYkQiEXn48CHZtGkTGTJkCDE1NSW9e/cW3EKjrAJoyiA3N5csWLCAWFhYkLlz52pUh155iEQi\n8uuvvxIrKyuyZ88epa/Vr18/xsJ58s51c3MjV69elTv2xIkTMivtFhQUEBMTE9p7xK1bt2jjOH7/\n/XcyePDgWsfi4uKIm5tbrWOzZs0i69atk7tHoagTIDSIRCJSr169WjeCAwcOkM8++6zWuOvXr9MG\noO7evZuMGTOGdu6ZM2fK/AOHh4eTsWPHyt1jcXExMTc3Jy9fvpQ7VpLt27eTHj16KNUsnpaWRjw8\nPMiECRM+ivLoYlJTU0lgYCCxtbUl4eHhSrfYHD9+nDg4OJDAwEBeT6AikUiQvYpEInLt2jW5DbL+\nLZSVlQle/EokEpE2bdqQzz//XLDCedHR0UpPTc/MzCTTpk0jVlZWZO3atR9VLRHxQ9+3336r1IcF\ncb0lReJn1q1bRyZOnCh3XHFxMTExMZFZjdXT05PWVVdaWkoMDAykHjqSkpKkCpKVlpYSfX39WteN\nsLAwMm3aNLl7FAomAaKFT5j8/Hzo6Oigfv36H449efIEzZo1qzUuKSkJLVq0kDr//v37aNu2Le3c\nN27cQKdOnRjX/vPPP9GnTx+5ezx16hR8fHxgZ2cnd2xNSkpKsGzZMqxbtw4URXE6ly0PHz5E586d\nMWnSJOzevRtGRkZKWUdISkpKEBISAm9vb7Rs2RKPHz/GlClToKOjo7Q1y8vLER4ejt9++w2HDh2C\ng4ODQvPcvn0b3bt3x86dOxXeS15eHn766Se0aNECkydPRklJicJzyePy5cvYsGEDgoODMW3aNIwe\nPRqDBg3CjRs3aMevXbsW48ePx6xZs/Djjz9i+/btOHHiBHJzc3nvRV9fH61bt6Z97+rVqzh+/Diq\nqqo4zUlRFKKjo9G8eXN06NABc+bMQX5+Pq99JiUlwcfHB+vXr+e8H7bY2Nhg27Zt+Pvvv/HXX3/B\nw8MDp0+fVspaQuPh4YE7d+4gISEBo0aNQllZmVLWcXFxwRdffIGVK1dyPnfcuHE4fvw4SktLZY4z\nMjJCx44dER0dzTjG19eX9vtiYGCAZs2aISEhodZxV1dXZGZm1lrbwMAA1tbWSEtL+3DM2dkZqamp\nbH8kpfFJC5Dnz5+jSZMmtY49ffoULi4utY4lJyejefPmUufHxcXB09NT6nhZWRkSExPh5eVFuy4h\nBFeuXIG/v7/cPUZERGDs2LFyx0myfft2dOzYET4+PpzPZcP9+/fRq1cvrF27FkFBQUoTOULyv//9\nDy1btkRycjJiY2OxZMkSGBsbK31dfX19nDlzBn5+fgqdn5ubi0mTJmHYsGGYOHEipkyZotA8s2fP\nRtOmTfHw4UPs2rULSUlJmDt3rkJzAcCrV69w+vRpPHnyhPb9+Ph4pKamwtjYGK1bt8aQIUPw9ddf\nw8nJiXZ8ly5d0Lt3bzg7O6OqqgoxMTHYuXMn44Xy6dOnci/ybCgvL0doaChcXFzw008/4e3bt6zP\nNTU1xQ8//IDExERUVFTA3d0dR48eVXgvU6dOxY0bN3Dq1Cl07doVT58+VXgueTRv3hxRUVEICwtD\nUFAQhg4divT0dKWtJxRmZmY4c+YMtLS0MHjwYKWJkAULFuDAgQOcfyfW1tbw9vbGmTNn5I719/fH\npUuXGN/v0KEDbt68Sfte69at8eDBg1rHdHR04OTkJPWddHV1rfVZcnJy0ggBonaXi+Q/qNAFc/To\nUTJ06NBaxzp37kyio6NrHRs6dCg5fPiw1PkNGjSgjWK+efMmadOmDeO6iYmJtPnakhQVFZF69epx\n7vFRVlZGbG1tlVZwLDk5mVhbWzM239M0cnNzyZgxY4iTk5NaWlEritjv3aBBAzJnzhypInhcOXv2\nLK+YjvT0dLJr1y7y+eefEycnJ2Jubk569epFLl68yGtfijJy5EhiZGRE2rVrR+bMmcO7aeGdO3fI\nmDFjiKWlJQkODlZorgcPHghSK6a6upr88ssvxMrKilWdIL6UlZWRkJAQYmlpSTZv3qy0wmlCUlVV\nRQIDA8ngwYOV5kINCgois2bN4nzetm3bGN3zNfn7779l1oqKj48nrq6utO+tWbOGzJkzR+r44MGD\nyZEjR2od++qrr2pl57x9+5YYGhqqrOAb6mJApNm4caNUSVw7Ozupfh6tWrWSKtucm5tLTE1Naf+A\n27ZtI5MnT2ZcV3wRl8fJkyeJv7+/3HGS7Nmzh/Tu3ZvzeWzIzs4mzs7OZNeuXUqZX2hOnTpFbGxs\nSFBQkEpiVOLj4wVbRyQSkXnz5pHY2FhB5uOLOOZp586dJCkpSSNuUsXFxeTq1atkxYoVxM/Pj5ia\nmvIO7k1JSSHfffedStI+5ZGQkEBu376tsvUSExNJ+/btSa9evT6KjKfy8nLSp08fMm3aNKXcTNPT\n04m5uTnnrrkZGRnEwsJCbpxKWVkZMTIyYgxmrqysJEZGRrQPHydPnqRtTBcUFCRVy2TFihVkwYIF\ntY6ZmZmpLBC5ToDQMH/+fLJq1aoPrysrK4murm4tNS0SiYiJiYnURe3atWukffv2tPPOmDGDbNiw\ngXHdr7/+mlXFvJkzZ5I1a9bIHSeJr6+vVC64EFRWVpJu3bqRRYsWCT630JSVlZGZM2cSR0dHcuXK\nFZWsGRkZSaysrBh7OKiCgoICsmnTJl4XY01tOMeGj6lui6ZSWVlJli1bRho0aKCU64jQFBYWEg8P\nD7J9+3alzD9y5EiyZcsWzue1atWKVdO39u3bS1nda+Lt7U07z6NHj2gt6Zs2bZIKMN23b5+URaZl\ny5bkwYMHcvcnBEwC5JOOAcnMzETjxo0/vM7KykKDBg1qBSS+fv0a2tratQJVgffBqq6urrTzJiYm\n0gatirl79y6r2IxLly6hV69ecsfV5PHjx0hJSUH//v05nceGZcuWQU9PDz/++KPgcwtJamoqOnfu\njMzMTNy/fx/du3dX6nqEECxZsgTff/89Lly4AF9fX6Wux7SHvXv3wt3dHYmJiaisrOR0fmVlJSIi\nItClSxf06NFD/DDw0WFoaEh7/K+//sKkSZMQGxvLa/6KigqFzgsJCcG5c+d4ra0qdHR08MMPP+Dk\nyZOYNWsWgoKCOH+eVImpqSmOHDmCxYsXS8VECMHkyZPx22+/cT5PXnyHGB8fH9y9e5fxfXd3dyQl\nJUkdd3JyQmZmptRn0tHRsVbAKQA0btxYKpbFxsYGWVlZcvenTD5pAfLq1StYW1t/eJ2RkQFbW9ta\nY16+fAl7e3upc1NTU+Hs7Ew77+PHj2mDVoH3F7Dk5GTa4NWa5ObmIj09HW3atJH3Y9Ti4MGDGDNm\nDHR1dTmdJ48bN25gx44d2LdvH7S1tQWdW0iuXLmCTp06Ydy4cThy5IiUcBSaqqoqfP311zh79ixu\n3brFmGkhj9evXyMjI0OhczMzMzFw4ECsX78ep0+fxtatW6Gnp8fq3OLiYqxfvx4uLi7YsWMHgoKC\ncO/ePUGDiisqKpCYmIjo6GhERUXh4MGD2L17N44dO0Y7vqqqSpDg0pq4u7vDzc0NgwYNgr+/P/78\n80/OIkskEqFjx45Yu3Yt5wyVnj17YtKkSdiwYYMg4i4lJYX3HPLo2LEjYmJikJycjL59+/LO8FEm\nzZs3x08//YTx48ejvLxc0Ln79OmDly9fMgZbM9GjRw/89ddfcsd5eXnJFMbNmzfH48ePpY7r6urC\n1tYWL168qHXcwcEBL1++rHWscePGyMzMrHXM2toar169krs/ZfJJC5CcnBw0bNjww+usrCwpAZKe\nnk4rQNLS0uDo6Ch1vKSkBHl5eYxps48ePYKDg4PclNUbN26gY8eOnG/2hw4dwujRozmdI4+KigpM\nnjwZmzdvriXYNI09e/Zg1KhR2L9/P2bPnq2SzJyNGzfi5cuXuHTpEho1aqTQHGlpafD19cXhw4c5\nnxsfH4+2bdvCx8cHt2/fhre3N6fzJ0+ejBs3buDYsWO4fPkyhg8frpB4JYQgLy+P9r2nT59i+PDh\nWLx4McLDwxEVFYXo6GjEx8fTjo+Li4O5uTkaNWoEX19fTJ48GRs2bGBM32WDlZUVvv/+e6SmpmLS\npEmYNWsWfH19Od3ItbS08Mcff+DcuXPw8/PjJBi7deuGGzdu4LfffsP06dNRXV2tyI8BACgoKEDX\nrl0RERGh8BxssbCwQFRUFLy8vNCxY0eVCB9F+eKLL+Ds7Iw1a9YIOq+2tjZGjhyJQ4cOcTqvc+fO\nuHHjBkQikcxxrVu3RlxcHOP7TZs2pRUgAL21w87OTkqA2NjYIDMzs5b4bdSoEbKzs+X9GMqFzi+j\nzn9QYQxIo0aNavWS2Lp1K5k6dWqtMeHh4eTLL7+UOrdnz560GRUPHz6U6q5bE7rmd3QsXLiQLFmy\nRO64miQlJTF2UOTD+vXrSUBAgMpbZHNh9erVpEmTJiQxMVGl65aXl/Mq5JSYmEjs7e3Jxo0bFTq/\noqKC3L17V+H1+XR8TUtLI+Hh4SQwMJDY2NiQFi1aKDyXJCKRiGRkZJCrV6+S8PBwMmPGDEFjj6qq\nqkhERIRClUyrq6vJypUribW1NatWCjUpLCwk/v7+ZOTIkbyCXOPj44mNjY3Kmg0S8r6woY2NDa/P\nm7JJS0sjFhYWUokEfLl06ZLczuZ0ODs7k4SEBJljiouLiaGhIWMmz507dxizKsePH092795d65hI\nJCL6+vpSn23JYNY1a9aQefPmsfgp+IO6GJDaEEKQn58PS0vLD8eys7NrWUSA91YRuqf+jIyMWvEj\nYlJTUxnrHADvCw25u7vL3d/du3fRrl07ueNqEhUVhcGDBwv65P/mzRusXr0a69ev18haH4QQ9FEL\nlAAAIABJREFULF26FPv27cO1a9dY/W6FRE9PD/r6+gqdm5ycjF69emHFihWYNWuWQnPo6upytnpI\nns8VkUiEzp07w9vbG1evXkW/fv1w7do1PHz4UOF9SEJRFGxtbdG1a1dMmTIFmzdvxooVK2jHXrp0\nCQcOHEBxcTHr+bW1tTF69GiF6sBoaWkhODgYERER+OKLL/D8+XPW55qamuLMmTNwcnLCu3fvOK8t\nxsPDA+fPn8fs2bNVVkRs6tSp2LJlC/r37487d+6oZE2uODg4YMaMGViyZImg83bt2hWpqalSbgx5\ntGvXTmZ8B/C+IFmjRo0Y63LIqtlhZ2cnFdtBURRsbGyk3CsNGzZETk7Oh9dWVlaMVktVIYgAoSiq\nL0VRyRRFPaYo6nua97tTFPWGoqiYf/4tFmJdPhQVFcHAwKDWzSMvLw8NGjSoNS47O5tRgEi6awBm\n14yYx48fS1ValYQQgtjYWMZCZkycO3cOffv25XSOPH7++WcMHDhQZlCtOlm5ciWOHDmCS5cu0f49\nNJXc3Fz06tULq1evxhdffKH09RQpqMSElpYWtm3bhqysLOzfvx8TJ06Ek5OT2gQqRVE4cOAA7Ozs\n8NVXX8k0Z7NBnslcTI8ePZCcnCxVzFAe+vr6CA0NhYWFhQK7+388PDxw4sQJTJo0SWWCYNiwYdi1\naxcGDhyI+/fvq2RNrsybNw9nz56lDdxUFB0dHfTq1Qvnz5/ndJ6XlxdiYmLkjmOK8wDeu8Gqqqpo\nC+TZ2trSBpLSuVckBYilpeXHL0AoitICsBlAAICWAMZQFOVGM/QqIcTrn3/0jzIqpKCgQOoCkJeX\nV8siAryPE5H07ZeUlKCiooI2wDE9PV1mqe1nz54xZs+IefXqFQghsLGxkfdjfKCiogK3bt1Ct27d\nWJ8jj7dv32Lbtm1YvFjtepEWcXnzCxcuKBx/oS6srKzwxx9/cBIfGRkZKCgo4LROcXExJk6ciBUr\nVnB+4i4pKZEKcBPj6emp1PL1XPDz88OZM2eQlJQEJycn9OvXDz179uT8tAr8v3XnwIEDrMabmppy\nXkNIOnTogH379sHExERlaw4aNAhbt27FgAEDNDImxNTUFLNmzcLq1asFndfPz09m2XQ6PD09GWOd\nauLs7Ixnz57RvkdRFOzt7aXiOgDmQFJJsQG8Fxw1A4ktLCzw+vVruXtTJkJYQNoDeEIISSOEVAKI\nBDCEZpxG2e9fv34tJSDy8/NpRYmVlVWtY2JXDd0TH5NrRgxd+XdJHj58CA8PD05PlLGxsXBxcRE0\n62Pv3r3w9/dnzPZRJ3/++eeH1EZVBcbGxcVhyJAhgmQxUBSF9u3bsx6fm5uLnj17IioqivU5GRkZ\n6Nq1K6qrq3H37l24udE9F0hTVVWF8PBwNG3aFHv37mW9nrqxtrbGokWLkJqaiilTpki5U9mgpaWF\n8PBwLF26FPPmzeMVLKoqAgICVO56HDFiBBYtWoRBgwahsLBQpWuz4ZtvvkFUVJTUTZgPXbt2xd9/\n/83pnFatWrFyTTZp0kSmK48ujRZ4b+mgEyANGjSQ6qFkaWlZ6wHm3yJAGgOoKc3S/zkmSSeKou5T\nFHWaoii12/MLCwulbtavX79mbRVhurhlZmYyWi7Kysrw5s0buU/rycnJnC8oN2/eRMeOHTmdIwtC\nCLZv345vvvlGsDmF4tmzZxg3bhwOHz4s1bdHWZSUlCAwMBCfffaZyl0NxcXF6NevH0aOHIkJEyaw\nOichIQEdO3bE6NGjsXfvXtaxDrdu3YK3tzciIiJw/PhxjbV+yUJPTw+jRo1S2ELj6emJW7du4e7d\nuwgMDOSc1qlIump1dTWjtUlTmT59Ovz9/fH555+zdlupCnNzcwwfPhy7d+8WbM4WLVogNzeXk9vC\n1tYWpaWlci2XdNkskvPQuVoaNmxI26xR0toBvBccNfdhZmaGN2/eyPsRlIqqglDvAXAghLTBe3fN\ncRWty0hhYSHMzMxqHXvz5o2UKGFy1UjGiohhihkB/t86oqUl+9f+5MkTNG3aVN6PUIs7d+5wDlqV\nxb1791BaWooePXoINqcQVFRUYPTo0QgODhbU3SSPRYsWwcvLC+PGjVPZmsB7l8CECRPQsmVLLF++\nnPV5Fy9exJo1a/Ddd9+xFkxLly7F0KFDsWDBAly+fFnQz1NNUlNT0adPH3Tv3h1+fn7o27cvPvvs\nMyxbtkwp69WEbWddCwsLnDt3DhRFYciQIawLcVVXV6Nbt244cuQIp31FR0fDz8+PUyM8TWDDhg3I\nz8/H+vXr1b0VKb788kv89ttvghXV09LSQtu2bXHv3j3W51AUBVdXV7muKnt7e5lp3dbW1rQps0yB\npHTWDUnBYWZmhqKiInk/glIRwombAaBm0IPdP8c+QAh5V+P//6MoaitFURaEEFpZuHTp0g//79Gj\nh1Jugm/fvkW9evWkjkn6dF+/fg1zc/NaxySzZ2pCl0kjJj09nVWgZGpqKqtOuTWJjY3l1dlUkoMH\nD2LcuHEal/myYsUKNGjQAP/5z39UtubNmzdx6NAhXlkehYWFyM/P5+zO+vnnn5GRkYErV65w+lso\n8vvp2rUrZs6cKeVy5EJ2djbOnTuH8+fPIyMjA5cvX5YaY2Vlhblz50JfXx8ikQjl5eV4+/YtY82b\nrKwsJCQkoGvXrgpnHAHvrXp9+/aFv78/Vq9eLddCoq+vj8jISERFRbG2pmhra2Pfvn0ICAiAp6en\n3IBzMf7+/vDz88N3332H7du3szpHFoQQlXx3dXV1ERERgXbt2iEgIACtWrVS+pps6dSpEyorKxUK\n6GfC29sbMTExCAgIYH2OOL5DlqC3tbWVGSTesGFD2pgmc3NzvH37FtXV1bW+PxYWFlKix8zMrNYa\nJiYmKC4uhkgkkvtQzJUrV67gypUr8gfS5eZy+QdAG8BTAI4A9ADcB+AuMaZRjf+3B/BcxnwCZyDT\ns2XLFqmaH/r6+rUaiZWVlRFdXV2p+hcbN24k3377rdSc1dXVREdHh7G2QmRkJBk5cqTcvbVq1YpT\nA7LS0lJiYGDAqx5FTUQiEbGzsyMPHz4UZD6hiI2NJQ0aNKhVu0XZVFdXk7Zt25L9+/fzmmf69Olk\n+vTpnM9btGiR4DUNhEbctbdr166kfv36ZPjw4SQ8PFywmiy3bt0inTp1ImZmZmTChAkkOjpa4Zo0\neXl5JCAggPTu3Zt3d2FZbN26lbRt25ZTnZXXr1+Txo0bk7///pvX2mvWrCE//fQTrzm4smvXLuLt\n7S23+ZqqWbBggVQTNj7s3buXjBo1itM5c+fOldvTS3yvYWrw+Ntvv5Fx48bRvmdubk5yc3NrHaO7\n1+zYsUOqppWxsTEpLCyU9yPwBsqqA0IIqQYwE8B5AAkAIgkhSRRFTaUoaso/w0ZSFPWQoqhYABsB\njOK7Ll/evXtXK3K8srISVVVVtXpJvH37FmZmZlJPEnRWEeC9C8fExISxtoJk6XcmXrx4ITOTRpLH\njx/DycmJ19NhTWJjY2FoaIiWLVsKMp8QEEIwc+ZMrFy5UqXptoQQLFy4EGPHjlV4jgcPHuDIkSOM\ndSxksWLFCplp3ZoARVF49OgRgoKCkJ2djaNHj2LKlCmCBUa2b98e169f/9DCYOrUqfDy8sLNmzc5\nz2VpaYnTp0+jSZMm8Pf3V1oa4rRp02BtbY21a9eyPqd+/fpYt24d/vOf//CKqRg8eDDWrl2rUv/+\n5MmTYWxsjJ07d6psTTYMGzYMJ06cEGy+li1bIjExkdM5dKXRJdHX14exsTHj38zKyooxtqh+/fpS\ngcBmZmZS7rx69epJZcIZGxtzqp8jNILYXQghZwkhzQkhTQkha/45Fk4I2fHP/7cQQjwIIW0JIb6E\nkFtCrMuHkpKSWoF57969g7GxcS2xQeeSAd4LDcn4EYA+i6Ymubm5ciPzi4uLUVFRQStwmGBb3Iwt\n586dU0ozOz788ccfKCkpweTJk1W6rra2Nu/A0+DgYCxevJjT35QrXHunCH3RWbt2LYYOHcq6B40i\nWFtbIygoCAkJCVi5cqXCriJtbW2Eh4fDz88PAwcOVEoAJUVR2L59O8LDwzmlP48ePRp6eno4deqU\nwmu7u7tj0KBB2LBhg8JzcIWiKISFhSEkJETtcQU18fHxQV5enmABvm5ubnjy5Amn7Ci6YmF0NGjQ\ngDFrhy6oVEz9+vWlhIupqamUKDExMfl3CpCPkZKSklr9WIqLi6UyBYqKiqTiRABmYcJkGRGTm5sr\n96IpzqLhcsNjU9yMC5cvX+Ycg6JMqqursXjxYqxatUqjG+HRcffuXcTFxWHKlCnyByvIgwcP4OXl\nxbpB2qNHj+Du7q7Q078mpFxqaWmhf//+cuvpyIKiKKxduxZbt27l7P9+8eIFqxuQg4MDHj16xKlG\nB0VROHnyJAYOHMhpT5IsXLgQW7ZsUWlQa+vWrdGrVy9s3LhRZWvKQ0tLCz169GAXj8ACIyMjWFlZ\ncRI0tra2rGrS0KXOijE3N2dMmTUzM5P6XtarV09KCNKJjToBoiZKSkpquVskLSLA/1tFJJFlGZEl\nQAoKCuQKkKysLE4FyAB2xc3YUlVVhZs3b6JLly6CzCcEx44dg5mZGafAL03hl19+wezZswVzj0lC\nCMG3336L2bNnswqULC4uxogRI/DDDz9wsiAQQhAeHo5WrVqp9YIlJBRFKRSc+NVXX2HXrl2sxspr\nOklHgwYNeAcFurq6ws/PT+V1XEJCQrBp0yaN+owoUr9DFq6uroxFw+hg2/RNsk5HTehEhhg6sUHn\nbjEyMkJJSUmtY4aGhigrK5O7N2XxyQqQsrIyKQFS8zXALEAk40fE0KX21qSgoECuGT47O5tzVU95\n/We4kJCQgMaNG/MuEy0k69evx/fff69xGTlsWLlyJb7++mvW44uLi3HhwgXW46OiolBYWIivvvqK\n1fjg4GC0bduW9XjgvfhYvHgxwsLCcOHCBYX6p6gCQghGjx7Nq2suG9auXYulS5dydnupmqCgIJWv\n2axZM3Tt2hV79uxR+dpMdOrUSdDPhJOTk0IChMhJB7awsGB0s8iq2cHW2mFkZCR1zNDQUK2f409a\ngBgYGHx4XVpaKvW0QncMYBYgRUVFMkszy7OQALJrjDAhr/8MF+7evQsfHx9B5hKCuLg4vHz5EoMG\nDVLpujExMYI8xTk4OHAq1x0ZGYmwsDBWYwkhWLFiBUJCQli5pu7du4dDhw7hl19+4STmfvzxR0RF\nRSE6OlpQV5/QUBSFCRMmYMiQIZxqNXClbdu26NSpE2sriLro1KkTZs6cqfJ1Z8yYge3btwtWf4Mv\nnp6eSElJEcwq4+DgwMkFY2RkBG1tbbmxQHSxHGIMDAw+pKxLIk6nlVxT0tphYGAgJTYMDAzqLCDq\nQFKASL4GpONExBQXFzMKELqYETFMwas1yc/P52waz8zMlFn+nQuxsbFo27atIHMJwd69ezFhwgSV\n9h0hhCAwMBBPnjxR2Zpi9u/fj0mTJrEae+fOHeTl5WHo0KGsxv/4448ICQnhZN06dOgQ9uzZgwsX\nLvCqD6Iq+vXrh23btmHo0KG0JarlwfYmNXfuXGzevFljbrKahJ+fH4qKivDgwQN1bwXA+8q4bm5u\ngnVrtre359zYUVYWixi6bBYxFEXRulUAemuHWFjU/HwaGhpKCZg6AaImysvLa/nly8rKpPz0paWl\nUqIEYBYmTJYRMYWFhXKfhtm4aWqSn58PY2Nj2n0qQnx8PDw9PQWZiy+EEBw+fBhjxoxR6bpPnjxB\nWVkZWrdurdJ18/LyEBMTg379+rEab2RkhE2bNrGOF9ixYwe+/PJLTntq0KABjh07plBfFXUxYsQI\njB8/nnMbgfj4eLRv356VqPD19YW2tjZr0/6zZ8+watUqTvvJz8/H8eNqLxrNGYqiMHr0aERGRqp7\nKx9o3bo17y7JYmxsbGjLostCVhaLGFNTU5lBwyYmJrQZRnSuFW1tbejo6NQSHHQWEH19fc6tBoTk\nkxUgFRUVtVIGy8vLpW7idFYR4L0wkYwXAd4LEFlBZ/IsJAB3AaJIzIgsEhMTNab+R0xMDAwNDdGi\nhWpbB128eBG9e/dWeczJpUuX0LVrV9Zi0sPDAwMGDGA9v7W1Nec0WX9/f7Rp04bTOZrAkiVLEBcX\nxyn7wcPDAyKRiFXAIkVR2Lx5M2vLY/369bFmzRpOF/vKykpMmjTpo2iIJ4nQ9Tf40qJFC871O5hg\nG1Rak/r168tt/GZqaiozhZkpY8XQ0FDK3QK8Fxw1P290YqNOgKiJioqKWhYPSYuI+BgXAUKXSVNz\nverqark3F7omebJgU1uELQUFBaioqFBZd1l5nD17Fv3791e5ELh+/TrvLKCcnBxUVFRwOufatWvo\n3r07r3XreI+BgQH++usvdO3alfU5FEVh7NixOHbsGKvx/v7+rGOvLCws4OTkxOkp3NraGubm5nj6\n9CnrczQFHx8f5Ofny2ywpkqaN2+Ox48fCzIXUwM4Wchyr4ihq9NRE2NjY1qhQedaAaTFhb6+vtQ1\nSVdXl3WfI2XwSQuQmhVLJS0iAL0oAbhbRoD/rzMi72bKxk1TE7puvYqSkpICFxcXjck2uXz5Mnr2\n7Knyde/duwdvb29ec3z11Veci0n5+flh8ODBvNat4/+xtbXlXDemb9+++PPPP5WyHx8fH87BsW3a\ntOEdS3Hq1CkcPHiQ1xxc0dLSgr+/Py5duqTSdZlwdXUVTMiJG8Bxif+hq0wqiTwBIsvSQZfJoq+v\nXyu+Qyw2au5bV1eX84OSkNQJEIbX4mN0JmsmAcIUGyJ+j036orxMGkkKCgoEEyCpqamcm6Upi+rq\naty+fRu+vr4qX7t79+5wc3PjNcfTp085dzQeOnQomjdvzmvdOvjRunVrpKSkKCU1UZGn8KZNm/K+\ncebm5uJ///sfrzkUoXPnzrh+/brK16WjSZMmSEtLE6TqraGhISiKohUDTNClykpCF8shuS7d55Ip\nkFTS4kFRlJTg0NPTq7OAqIOqqqpa4qKyslJKbEi6aYD37dGrqqpo+71I1hapiSxxUpN3797JjROp\nibzqq1zg2oNGmTx+/BgNGzZUSz2Sbdu28Q7qzcjIgJ2dnUA74kd6ejpjgSM6CCFye1f8W9HT00Pv\n3r3lBgwqgr29PauKmDWxs7OT2aadDS4uLkhNTeU1hyK0a9cOMTExKl+XDiMjI5iamjKWOueKubk5\np147TBksNZFXk0OWq4XOiqGnpyfX5aKrq8u6grIy+KQFSM3UzsrKSloLCJNVhM5NweSyAWS7Z2rC\nVPyMCTapvWxJT0/XmJtmXFycyrNQhKKyshLFxcWcYnm48v3337OOJ1ixYgWnjISCggKNyYRSBydO\nnFDK96B79+6ci4P5+vryjkdq3LgxbxGjCK1atUJiYqLGBNHa2dkJJqxl1eygw9jYmLcAkXSpiNHT\n06MVJnTxHZLHdHR06iwg6kBSgNBZNeiOMbllANkChMltIwlbV40YccdeIcjKytKYANTHjx/zdoOo\nC3H6tjJjaW7dusX6KV0kEnGOhdCUOCC+lJaWcg4Y5MLPP/+MM2fOsBpra2uL9u3bc5rf29ubdxq6\nhYUFJwuYUBgbG6NBgwYaE4hqY2OjUG0YOuSlzEoiz70CsBMgdEKDztIB0AsQHR2dWhYPydeq5pMW\nIDUvypKvgfdPspIFsOgsJWLKy8tlvsemHwhdSXhZsEntZUtOTo6gKb18ePbsmWDl5VUNRVFwcXFR\n6hpMT0N0GBsbc+pQampqipKSErWm5wnFoUOHMGfOHKXNHxMToxR3jZAYGRmprdy2utw/dDRs2FAw\nFwybmI6aMAWQ1kReUTAmAcKUyVInQDQYOguIpNigOyZLgChqHRFDCGFM/WWCa8yILBQpA68sXr58\nCXt7e3VvQyHq1avHOXOhsrKS043S0tKSdTfbxo0bczI96+rqwtnZGQkJCazP0VTi4uKUWkcmLy9P\n4yvE6urq4sCBA2pZ297eXmPiiWR1m+UKU1EwJtj0XJFXk4OLpQOgFxd1AkRDqK6ulrKA0AkQNm4Z\nMXSBrGLoAlolKS8vh56eHqdOmFxjRmQhZEYNX3JyctTiDnr27BnOnj2r8nV1dHSwa9cu1mZdZ2dn\n1g2xWrVqxbkKZEBAAKKiojido2kQQnDq1Cn07dtXaWt8DJY6LS0tfPbZZ2pZW0irA18sLCzkFgNj\nC9c29kwBpDWRl5HCFDDKdFxHR0cq/kbymLa2tiCZQYpSJ0AYXgP0bhm6YzXfY+pZIss6IqasrIxz\npUq22TVseP36tVIDJ7lQUFCglgyY5ORkbNy4UeXrUhQFJycn1imXLVu2ZG1lad++PXR1dTnVLRg7\ndqxg/nJ1ceXKFWhpaXHqbZSYmMjaZVBUVITMzEyNSV3XRNiUIFcV5ubmggoQLmm4bFymTMGkYpgC\nRrkc19bWriVWtLS01Bok/MkKEJFIVMvSwCRA2Lhl2LxHl1FDN4ZNnEhNuMaMyFq7oqJCMDHDl7dv\n33KqhyIU6grYA96Livj4eFZjAwICsGTJElZjzc3Ncf78eU6Bpe3atcO2bdtYj9c0CCFYtmwZ5s+f\nz7nzL9tCZDdv3kTbtm1ZPzTMmjWL9d9XzJEjR5CUlMTpHE2Ca6yEMjEzM5NbjZQtXNvYsyl5Lq8o\nGBdXC/BebEiKC8ljdGNUySctQGoKDrpMAbpjslww8twz8gQI20DVmsiqPcIFcTCrpmQ/sE1bFhp1\npSwCQMeOHVkXbrKwsPgoe7SoirKyMnTq1AkTJkxgfU5+fj7OnTuHkSNHshrfqVMn/Prrr6zGVldX\n47fffoONjQ3r/QDAunXrNMaCoAiGhoZq7bZaE3m9VrigiACRV3FU7EphslTSuVQAZhHBJEBqulzq\nXDBqQiQS1brZVldXS8Ve0B2T54Jheo8uo0YSNm4aSei6+CqCkMGsQiDLmqRMbGxskJ+fzztroLS0\nlPOTa48ePXDx4sW6Fu8CYGhoiFWrVnH6DIWFhWH48OGsXX8mJiasK9feuXMHDg4OnAJWKyoqkJCQ\n8FHXZFF3kGNNuAaOyoJrG3s2Jc+1tLRkukQk3Sc1j7MVIJLz17lg1ISkC0byNZdjYujcOGJkWUfE\nsLGSSMI1a4YJca+aTx0dHR04Ozvzblz15MkTzn1dPD09sW7dujoBogZycnKwZcsWLFq0SCnznzp1\nCv379+d0TmxsLJydnXm7Irdu3cq5L5FQUBSlMZ9nroGjsuDaRZZt0zdZgo3pPT4uGC0trToLiDpQ\n1AUjT2QoEh8iRhEBokjcCB1cC6ApG3X6JmfPns37d+rh4YG3b99yqoFAURSGDRvGKQtKERT5vaal\npWHhwoVqrZqoTIKDgzFx4kSl1G8hhCAiIgKBgYGczjt//jx69erFe/0//vhD6Z8pJtRlyaSDa+Co\nLNi4VGrCRYAwfT+ZxIKs45LiT/IY3RhV8kkLkJouGMnXso4xfZkVtY6IUeTLyia4lQ0lJSWCWFKE\ngkuhLaGZMmUK7yqsWlpa6N+/P06ePCnQrpi5f/8+a2Hw4sULeHh4cA60tbCwwIMHD9CzZ09kZWUp\nsk2lcuHCBV4BhsHBwQgJCRFwR//PvXv3YGhoCC8vL07nRUVFcbaaSFJdXY27d+/Cx8eH1zyKokhc\nm7JgUwyMLUw1OZhgK0CY3Czi97jEgNC5V+pcMBqCMlww6hIgXONG6BAqmFUo5LWm/hgYOXIkDh06\npPR15s+fjx07drAa6+DggL59+2L8+PGcLjz16tXDqVOn0KtXL3h7eyMiIkIjTOuFhYWYNWsWJk6c\nyKvkt7OzM6sYKJFIhIMHD3KKa/Dx8cG1a9c4BXgTQjBnzhz06NGD9Tl0PHjwADY2NmjYsCGveRRF\nk1y7Qj7UcG1jzzYWRpblV5bQYGsZkXSJqdtF9skKEEJILbEg+Rpg75YRI0tksBEg1dXVnAUIm9gS\nNmjSkwrwPmWOS68FTaRPnz5ITU1FcnKyUtfZsGEDli5dytoyERoaioqKCsyePZvTxUdLSwtLlizB\nkSNHEBoaiv79+6vt4lVZWYn//ve/cHd3R0lJCe7fv6+SYM1ff/0VYWFhnLPFuPZroigKY8aM4e2+\nuHDhAnr27MlrDj4UFhZqTG0hAwMDwdoLcO0iK8u1UhNZAoTJXcJ0nE5c1AkQDUHyl87FBcN08VHU\nOiJGVhYNHYQQzucwIZQlRSjMzc3VVo9DKHR1dbFq1SpOT0pi3r17h4cPH7Ia6+HhgWnTpuHLL79k\nFVCmq6uLI0eO4OrVq1i4cCHnC5Cvry/u3r2LH374QS1p20VFRWjatCn279+P48ePY+fOnSoph/7s\n2TMEBwdjx44dgnznVMGZM2cQEBCgtvULCgo0RoBwDRyVBdcusrJcK5LjZAkQtq4WoE6AaDSEkFoX\nT8nXTMdkCQm68WLYWkC4XNjEacJCBJhpmgDRpBLOfJg0aZJCT+Z37tzBkCFDWKcDL1myBAUFBdiw\nYQOr8WZmZrh06RKuX7+OlJQUzvvT1taGr68v7Xs5OTlKTb2sV68ezp8/j0uXLnHuLgu8j4PhWmSt\nvLwcY8eORXBw8EeVFrt//3707t1bbevn5uZqTH8prnEbsuCaXsw220TWOEWCUCWPSx6ry4JRE5JC\ngskFwzUGhElAsGmJzlWACBlhrmkCpFGjRmotBU4Iweeff67UVu6y8PPzg5eXF1auXMlqvK6uLiIj\nI7F7927WritLS0tER0fD1dWVz1alWL58ORo2bIgBAwZgxYoVOHPmDJ49e8bqgl1cXIwHDx4gIiIC\ns2fPxs2bN2nHNWvWTKG93bhxA506deJU54UQgm+++QaNGzfGrFmzFFpXXdjZ2ak1uDwrK0stPZ3o\nEF9bhbjhsnWpcB0vKyuFi6uF6TidBUSdfLIChM4CIm8M0zEx8twz8v7YbNw0NRHK/SKSgrbSAAAg\nAElEQVSeS1PS5QD1ViQF3n8xtbS0sH//frXtISwsDDt27MDdu3dZjW/SpAkePHjAqW6EMi5AmzZt\nQkJCAiZPnow3b95gw4YN8PPzg6GhIXbu3El7TnBwMMzMzGBlZYXPP/8cR48ehbW1tWDBkyKRCKGh\noRgyZAh27NiBoKAg1ueWlpZCW1sbe/fuZf39XLhwoUKfnfj4eN5F8DSJzMxM2NraqnsbH+DqOhFq\nHrZlBWRlpVAURSue+AgQgP7epyo0546jYhR1wcgSIPLEibyLF1cBokjQKhOaJkAcHBzw999/q3UP\nU6dOxZdffolZs2appY6CjY0NNm/ejLFjx+LevXussjSEEKSEEN4F7mxsbDBixAiMGDHiw7GqqirG\ni+vcuXPx3XffwczMTHBRlJaWhvHjx4MQgjt37sDR0ZHT+UZGRozCiY4LFy5g7969rJsFiikpKcGA\nAQMQGRnJ6N76mBCJREhPT4e9vb26t/IBcTos34B7rnWKNMUFIylA6lwwakRSgNDdZISqA8JGXCgS\nAyKkBUSIbBqhcHR0xPPnz9W6h86dO8PIyAhnz54VZL68vDw8e/aM0zmBgYHw8/NDRESEIHtgw61b\nt9CiRQscPXpU0KcjHR0dxgu/paUl6tevrxSLjLGxMUaNGoUrV65wFh9cSUtLw7hx47B//37OgbEr\nV65E586d/xXiA3jvfjE3N9eo9H6urhMmlClAmL5zsiwdTOPlHatzwagJNmYotm4Zvu+JUcQCIqQA\n0aTIfmdnZ4WCI4WEoijMmTMHP/30kyDzHTt2DGPHjuUcoLl161ZMmTJF4XWfPHnCaXzHjh2xa9cu\nLF++HB07dsTZs2c1ouaHolhZWWHGjBlK/3wXFRVh6NChmD9/Pvz8/DidGxcXhx07duDnn3/mvY/0\n9HRcu3aN9zx8SUlJgbOzs7q3UQuhXDCKCBA245ncLOL3mL6HXI5rkgvmkxYgqnTBfAwCRNNcMDk5\nOWr3h48ZMwavX79GZmYm77m+/PJLGBsbY926dZzO4/M3LiwshJ+fH1auXMnJ1Orv74+YmBjMmTMH\n8+fPR9u2bTlbb1RNWloaEhISeM2RnZ2NpUuXKmSWDgoKQvv27TnFlwDvM2wmTJiA0NBQQeIlVq1a\nhaioKN7z8OXp06do2rSpurdRC6FaPHB1XQjhgmESIEzn1KXhajjyzFFs3TLyxgPKiQFhk1nDFk0T\nIDo6OnBycsLTp0/Vug9dXV3ExMQIcmPQ0tLC7t27sXHjRty+fVuA3cnHzMwMN2/exOnTpzFgwABk\nZ2ezPldLSwujR49GXFwcVq1ahcaNGytxp4rx7t07REREoG/fvvD29sbVq1cVnuvixYvw9vaW2RJd\nFitWrMCWLVs4m7UPHz4MR0dHTJw4kfOakqSkpODw4cOYO3cu77n48ujRI4WzlZSFkC4YrgKEzWdK\nliCoc8HUIfNDJO89eX9sNmNqIq4DIgRCWlOEws3NTelVRNkg5JfUwcEB27Ztw6hRo5CXl6fwPFws\nQ3Z2doiOjoaXlxdat26NI0eOcFqLoij079+fNn7jzZs3OHHihMqr1mZmZmLw4MGwtbXFvn37MG7c\nOLx8+RLffPMN57mKi4sxa9YsfPHFF/jvf/+LFStWKPRdaNSokUIifty4cYiMjBTkcxYcHIz//Oc/\nGlF7Izk5Gc2bN1f3NmrBtiCYPLj2UJHlWpEcx1WAAPxcMOrkkxUgdTEgtdE0CwgAuLu7IykpSd3b\nEJzhw4dj1KhRvFqkDxgwAGFhYazH6+rqYuXKlTh27Bi2bdsmWFvy7OxsbNq0Cba2tvDy8sLMmTOx\na9cuJCQk8HafEUIYa8FYWFhg9OjReP78Oc6cOYNx48YpFOz49OlTtGzZEgUFBYiPj0efPn147VkR\nKIoSpFbH33//jRs3bmDevHkC7Io/SUlJaNGihbq3UQuuBcSYUEcWDJd0W6bjdWm4GgQbcxTbY4Dq\n03CFdsFoUhYMALRo0YLXTVqTWb16Na8n3v/+97/o168fUlJS8PPPP7MWj506dcLFixcVXleS5s2b\n48KFC6ioqEBMTAyuX7+Oq1evIiMjA7t370ZpaSkcHR1ha2uLRo0aoX79+liyZAltg7KFCxciKysL\nWVlZyMjIQGpqKurVq4dnz57ByMio1lgDAwOMHTuW9/4dHR2xZ88edO/endN52dnZaNiwodpN2DX5\n8ccfsW7dOqnflTooLS3FixcvBC9yx5ePwQXD9b2P2QXzSQuQmnCxgMiag48FRJ0umKqqKo1qRge8\n73GyZs0adW+jFiKRCK9fv4alpSWvefh+8Zs0aYIbN24gMDAQ/fr1Q0REBO9+KFw/fzXR09NDx44d\n0bFjxw/HlixZgszMTLx8+RJZWVl49eoVCgsLGcWSg4MDmjZtCltbW9jY2MDJyYlTUTVF0NXV5Sw+\nLl++jLFjx+LYsWO1fl51c/ToUVa1YlRBcnIyXFxcNKq6MiBcFoyyXDCAYm7+jzULpk6A1ICvBYTP\ne0CdC0YSNzc3pKSkaFSZ+KNHj2LDhg3466+/1B4zU79+fZw5cwaLFi2Cl5cX7t+/DwsLC4XmIoSg\nS5cu6N69O7755htBikdRFIXGjRuzDl5VJH6DDYQQREdHo7S0FP369VN4nurqaqxatQpbtmzB/v37\nFRIfRUVF+Oabb7BhwwbB4zSULda4kJCQgFatWql7G1KoywXDNttE0SBULi4YWa9VTV0MCMcxfIJQ\n2azH5QPBVbDIorKyUuMEiIGBARwdHfH48WN1b+UDI0aMgKGhoVIsM/n5+ZzP0dHRwdq1a3Hq1CmF\nxQfw/kK0b98+vHv3Dm3atMHw4cNx5swZpTaVUzZ5eXnYtGkTWrVqhenTp+PNmzcKz/Xs2TP4+fnh\n0qVLuHfvHnr16sV5jsLCQgQEBMDY2Ji3BU3TefjwITw8PNS9DSnElVD5oo4YkH8jn6wAAaQrocob\nIx6nKTEgQlpAKisrNcbKUBMPDw/WbelVgZaWFvbs2YOwsDBcv35d0LkDAwOxaNEihUyiQnRodXZ2\nRlhYGNLS0hAQEIDly5dj4MCBvOdVNeKCYK6urrh58ybCwsKQkJCAMWPGKDzn7NmzMWTIEFy8eFGh\ndOScnBz07NkT3t7e2L59u1pK+6uShw8fomXLlurehhSaLkCEtoDQoUlZMJr1yKtm2FofFHGzsI0B\nUZcA0SQ3R01atmzJu7iU0NjZ2eHXX3/FqFGjcO/ePcEapkVGRmLAgAHIyspCeHi4IEHBZWVlnDMs\nTExMMHXqVEydOhXv3r2jHaOJadtiTExMMGbMGOzZswdmZmaCzHn8+HGFRcPTp0/Rr18/jBkzBj/+\n+KNgZu/Y2Fh4eHhoXPA4oLkWED09PbUJECGCULkIDa7zq4N/twyXgTpcMGxiQLgGoQp1EygvL9e4\nIFTgvQBJTExU9zakGDhwICZMmMC5qqksGjRogMuXLyM3NxcBAQEKuWRqkpeXB2dnZ6xbt07hlFgT\nExPa40uWLEGzZs0wceJEbN26FTdv3mQUK0JBCEFGRgb+97//fbDO0IlTiqIwatQowcQHAF4WixMn\nTmDevHlYtmyZYDeAuLg49OnTR6Pck2LevXuHnJwcjSvDDgD6+vooLy/nPQ/XWBLx312eFUQVpdgV\nGaMsPlkBAsh3wai6Gy5XQSFk4KimChB3d3eNFCAAsGzZMqxatUrQOY2NjXH8+HH4+PigQ4cOvOp1\nWFlZ4eLFi7hx4waaNWuG7du3o6ysTJB9Ll++HEeOHEHnzp0RExODGTNmoGHDhnByckKfPn0wffp0\nrF27lrGOi/j7RghBdXU1SkpKkJOTw/jzzpkzB5aWlmjbti1++uknFBcXY9KkSbCzsxPk5wHel3L/\n9ttvGWuPKMrcuXMxdepUwebLzs7G0KFDsXHjRo10czx69AhNmzbVSAuZgYGBIN8BRUq6s3HDKDsI\nFah9r1O3ReSTFiCSKDMLhq0FhKsAEcr8WlpaqlFdK8W4uroiNTVVI4MhtbS0lGL+1tbWRmhoKI4f\nP05bL4ML7u7u+OOPP3DkyBFERUXBxcUFly5d4r1HLS0teHp64uuvv8auXbtw7949FBUV4fz585gz\nZw7c3d2Rn5/PWCF13Lhx0NLSgpaWFvT09GBpaQkPDw+cP3+edvy3336LpKQk5OTk4OLFi1izZg1G\njBghiJUjMTERkyZNgpeXF4yMjDTSFSmmpKQEgwcPxueff47PP/9c3duh5dGjRxpXAVWMUAJEkWwa\nNrVD5AkQvsfVLTgkqYsB4Yg8UxcfAcK1rkdlZaVgTxmaKkAMDQ3RqFEjpKWlwcXFRd3bUSlC+tA7\ndOiA06dPIzY2VrCYFUm0tbXRtGlTVg3IDhw4gL1794KiKFafeWWY8x88eID58+cjLi4O06dPx9On\nT2Fubs5rzrdv3yotHbayshIjR46Em5sbli1bppQ1hEATm9CJMTQ0FKQKsCLBrGxqh8irhMr0Hh83\nSp0LRgPgW4pd3h9RGVkwQlpAiouLNaKCIh3Ozs5ITU1V9zZYoUkR5nS0bduWNouDEILCwkKV7kVb\nW1ut2SB6enoYN24c0tLSsGTJEl7io7i4GHPmzEG3bt2UlkZZXl6ODh06YNeuXRr3JFuT1NRUjYz/\nAN67OEtKSnjPo4gAYeO2EbIUOyD/vqbuz9EnLUCELMUuz8LBJsOFawyIkJkr796905gqipLY29sj\nPT1d3dtgxZgxY3Dy5EmlzX/z5k2MGDFC8N9HamoqHBwcMHz4cBw8eFDlYkSZMIlXd3d3fPHFF7xj\nn86ePYtWrVohLy8PFy9eVJqoMjExQUhIiEZmvdTk5cuXghSyUwYmJiaCWUC4umCEiAHhe1zdgkOS\nT1qA1IRvKXZ5AoRNhos6BUhRURFjxoO6sbGxQVZWlrq3wYp58+bh66+/xtGjR5Uyf5s2beDh4YE2\nbdpgzZo1gkT0A++tTGlpaRg8eDAiIiJgZ2cHf39/HDp0SJD5VUlxcTHOnz+PoKAguLm5oXPnznj9\n+rXg66SlpWHYsGGYOXMmtm7din379v3rC4yxISsrCzY2NureBi316tVDUVER73l0dXU5f/eEsIBw\ndcFoein2T1KA8Ck6JssFI0+AaLIF5O3bt4KmLQqJpaUl75RUVeHj44Nz585h5syZ2L17t+DzGxgY\n4Mcff8StW7dw/fp1uLu7IzIyUpCLSP369TFx4kRERUUhKysLs2fPZoxn0FRX0+TJk9GoUSMsX74c\n5ubm2L9/P9LT03nHdtCRkZEBb29vPHz4EH379hV8/o+V/Px83n2JlIWpqSmvirhi9PX1UVFRwekc\nNoGrquiGK+u1qqkLQpWDkAJEnrjgGtNRXl4uSBtvQgjevHmD+vXr855LGZiYmODZs2fq3gZr2rRp\ng+joaAQEBCArKwsLFy4U/Ivu4uKCkydP4vLly1izZg0GDBggqAvNxMQEgwcPZnw/KCgIZ8+ehaen\nJ1q2bAk3Nze4urrCxcVFKUJWJBIhKysLT58+xZMnT9CpUyfaFNQFCxZg8+bNKoln8vX1ha+vr1Lm\nLigoQGhoKJYvX67xLhdJ3r17p7HWVHNzc9y/f5/3POKCZlzi9th04lVUgDCN13TqBMg/CBGEKusP\nXl1dLfcDUVVVxckCUlZWJkjtjrdv38LQ0FBjL3R6enqcnzbUTbNmzXD9+nVs2LCBV5dZefj5+cHP\nz08pc8siNDQUEydOxMOHD5GQkIBDhw4hJSUFKSkp0NLSQmhoKG3tixs3biA5ORk6OjrQ1tb+UAfE\nx8cHLVq0kBq/bt06bNu2DRkZGTA3N4erqytcXV0ZG501a9ZM8J81Ly8PFEWpzL3y5MkTDBw4EIMH\nD9bIWhry0NS2DgBgYWEhiDWVoqgPRc3YZg+y6cQry03DJE64umY0yQXzSQoQPkXHmG4m8pQwGwtI\nZWUlJxGgSJltOvLy8gTvzCkk1dXVGtcojw02NjYIDQ1V2/qPHj2Cra2tUoKLdXV10bp1a7Ru3brW\ncbE1jUlwvXjxAtHR0aiqqvogyrW1tdGwYUNaATJq1CgMGzYMdnZ2gnzWufDo0SNs2rQJBw4cQHh4\nOAIDA5W+5uXLlzF69GgsW7ZM0OJlqkRbWxtVVVUaWdjQ0tISeXl5gswlrinCRYCwccEwCRChXDCa\nlAXz8V3VBULRjBdFBQib+A6uLhihandkZ2ejUaNGvOdRFoWFhRrVavxjYf/+/di6dSvGjh2Lr7/+\nWpCGdfKgKEpmvMWoUaMwatQo1vM5ODgIsS3WVFZW4uTJk9i5cydiY2MxZcoUJCQkwNbWVqnrEkKw\nYcMGhIaG4uDBg+jZs6dS11MmpqamKCws5F1ETxk0atQIOTk5gsxlaGiI0tJS1vFFbDJnZBUrY+on\nw8U1o27BIUldEKoCxxR1wbCxgHB50heqdkdWVpZGC5BXr15p9P648vbtW5WYPZcvX4779+/D0tIS\nAwYMQLt27RAWFiZY5sy/kefPnyMsLOxDfZDly5crXXwA7x9gXr58iVu3bn3U4gN4f5PX1Kw1a2tr\nvHr1SpDvn5GREaeUXl1dXbmuZHkuGLr3+NQBYRqjKj5ZAaKou0WZFhCuWS3FxcWCPGVkZGQo1GJc\nVTx+/Biurq7q3oZgzJ07FyNHjlRJZo+9vT2WLl2K1NRUrFixAo8ePdLYWB9VQgihvfA2bdoU0dHR\nGDdunEpdPtra2tiwYQMcHR1VtqayaNq0KZ48eaLubdBiYmICXV1dQTJhuBY1YxPLpkgMiKzYEE13\nwXySAgRg726RFBVMsRzyBAabOIaKigpOflOhos1fvHihclM3WwghuH37Nry9vdW9FcHYvHkzmjRp\ngtatW+PMmTMqWVNHRwcBAQHYsmULrVDOycnBnTt3lFbFUxMoKirCyZMnMWPGDDg6OgqSDVGHNF5e\nXrhz5466t8GIg4MDXrx4wXseExMTTh2gxZkzspCVKaOIC0ZeGq66+SQFiDJcMPIsIGwyXMrLyzlZ\nQISqXvr8+XONffJ6+PAhjIyMNFYgKYK+vj5+/vln7N27F9OnT8ekSZOUUiiLC48ePcKECRPQoEED\nDB8+HJs2bUJsbKxGNgHkyp49e9C5c2fY2tril19+gaOjI86ePYs2bdqoZT+3bt36aCr7KkK3bt1w\n4cIFdW+DkSZNmuD58+e85+Fa1ExPT0+u+1NWpgyTC4aLBQSoc8GoHT7uFqaKpvIsIFVVVXItIOXl\n5ZwsIEI1vkpJSdHYRm+///47RowYoe5tKAV/f3/Ex8fD2NgYERERat1L165dkZiYiAcPHmDEiBGI\ni4vDuHHjNLrpWU3evHmD7Oxs2vccHBywdOlSvHr1ChcvXsR3332HFi1aqPxp8M2bN5g5cyaGDBmC\np0+fqnRtVdKpUyfk5OTg8ePH6t4KLc7OzoL8/k1NTRm7PdOhr68vtxOvrEwZri4YuuN0Lpi6NFw1\nwFZssHXByEuzZZNiyzWttrCwkHfxMEKIxnavrKiowK5du3Du3Dl1b0Vp1KtXD5s3b1b3Nj5gZ2dX\nq9U708VpzZo1uHXrFpo2bQonJyc0adIE9vb2cHZ2VnoRsKSkJJw+fRrPnj3D48ePkZycjMLCQoSE\nhGDevHlS49VRJ6UmIpEIe/fuRXBwMAYOHIjExERYWFiodU/KRFtbGxMmTMDWrVuxceNGdW9HimbN\nmiE+Pp73PGZmZpx6JhkYGLCygDAJEKb4EC6umbpKqBoAnzogsiwgslwwbAQI17Ta169f8646mZmZ\nCSMjI42sgrpnzx60bNmSsehUHcqH6QIVGBgIFxcXpKSkIDY2FsePH0d6ejqWL18OkUiEuXPnwsrK\nCpaWljAzM0O9evXQvXt3TJgwQWqu+/fv4/fff0dZWRlKS0tRVFSEoqIidO7cGfPnz5can52djczM\nTLi7u2Po0KFwc3ODnZ2dWjvrMlFdXf2hQ+7x48fRvn17dW9JJcyYMQNt2rRBcHAwGjZsqO7t1KJZ\ns2Y4cuQI73nMzc05uU7FdUNkIavLLpMAEX9HJR+YPwYXzCcrQBR1wTC5WuS5YNhkuHApagO8L9fM\n90kqMTGRtgCUuikqKsLSpUtx/PhxdW9FbRw8eBBxcXGYP3++xjU5c3Z2Zmy5Xl5eDm9vb+Tn5yM/\nPx+FhYUoKipiTGelKAqGhoYwNzeHgYEBTE1NUa9ePUarXI8ePdCjRw+hfhSloq2tjS1btqB169Zq\nf9pUJfb29hg/fjxCQkKwbds2dW+nFi1atEBiYiLveSwsLFBQUMB6vKGhodysGVmZMmzcMzUFCJ0L\nRvJYnQtGTbC1dkiKCiZXi7wYDzbliUtKSlibrwkhgjR9iouL00gLQ1BQEPr164d27dqpeytqo1u3\nboiOjkazZs0wZcoUBAUFaXTFWjH6+vpwcnKCk5MTq/F0FVX/Tagr2FXdLFmyBK1atUJgYKDa3WA1\nsbW1RWVlJe8CjJaWlpx6VBkZGcm1gMjKlJGXoisv5ZbumLoFiObZLFUAWxcMnbtF0SDUiooKuS6Y\nkpIS1haQ4uJiUBTF299+//59jbtA/v7777h48SLWr1+v7q2oFTs7O4SHhyMmJgZv3rxBs2bNMH36\ndE6pf3UoH5FIhDNnzmDBggXq3opGYWFhgZ07d2LChAmCVR8VAoqi0KZNG8TGxvKax8rKCrm5uazH\nsylcJitTRp4FRFKcfAxBqJ+sAFE0CJVJaMiL8WCT4cKlsJhQ5dPv3LkDHx8f3vMIRXx8PKZPn44j\nR47UlV//B0dHR2zbtg1JSUlwcnJSSafXOuRTWFiIsLAwuLu7Izg4GJ6enmq9mGsi/fv3x/jx4zFq\n1CiNaijp4+PDu1YJ17LubAWIIi4YOuvIx+CC+WQFCF12C5tjTAXF5Llg2AoQtoXFhChPnp+fj8zM\nTI2JAUlNTUW/fv0QFhYGLy8vdW9H47C2tsb8+fNpgy3rbnyqZf78+XB0dMS1a9fw66+/IjY2FmPH\njv2k4jzYsmzZMpiZmWH8+PFy29Grio4dO+LmzZu85hCXdWeLiYmJXAEi7rBLh6wiZXQCpM4Fo6Hw\nyYJhynaRZwFhk2JbVFTESYBYW1uzGsvEtWvX0KFDB43oNPvy5Uv07t0bCxYswJgxY9S9nY+On376\nCX5+fvj11185BcbVoRiDBg3C48ePcejQIXTp0qVOeMhAW1sbkZGRyMnJwdSpUzWi2m7nzp1x/fp1\nXoLI2toaWVlZrG/gbAqXycqUkVWkjK0FpE6AaABMYoNNzQ9ZFhA+AoQQwqmyaWZmJu/+LZcvX9aI\n4LDU1FR0794dM2bMwMyZM9W9nY+Sb7/9FjNnzsSZM2fg5OSEgIAAbNu2TSX9Zv6NiEQi3L59G1ev\nXqV9v1u3bhqXXqrJGBgYICoqCk+ePMHkyZPVXmG3UaNGsLGx4VWO39jYGHp6eqz7yrAVIEwWEK4p\nunSddSWDVf8VAoSiqL4URSVTFPWYoqjvGcaEURT1hKKo+xRFqTXqkW3AKZ21g6mkurxOtvIESHFx\nMfT19VlbI9LT03kLkAsXLqi98+b9+/fRpUsXzJs3D3PmzFHrXj5mDAwMMGLECBw9ehQZGRn46quv\ncO3aNWRkZKh7ax8N2dnZiIiIwMSJE2FnZ4cJEyYgOTlZ3dv612BiYoIzZ87g1atXGDZsGEpLS9W6\nn169evEuGd+4cWPW3zE2hcsMDAwYfy9c40OYAlNrHmOqoqoqeAsQiqK0AGwGEACgJYAxFEW5SYzp\nB8CFENIUwFQA2/muywcu8R6SYoMp1kNWnQ9CiNwiY4WFhZyKir18+RL29vasx9Odn5WVpdYA1HPn\nzqFPnz745ZdfMH36dLXt49+GiYkJPvvsM+zfvx+enp60Y37++WdcunSpLqPmHx4+fAg3NzdERESg\nXbt2uHr1KpKSkjBlyhR1b+1fhbGxMaKiomBqaopevXoxls9XBX379uXdDNLe3p51Y7v69evLtZbI\nEyBMFhA6AcLGLfNvsIC0B/CEEJJGCKkEEAlgiMSYIQD2AgAh5BYAM4qi+KdwKAgXdwudAKFztcjq\nZFtZWQmKomS6aF6/fg1zc3O2PwKeP3+OJk2asB4vyenTpxEQECC3QZ6y2Lp1KyZOnIg//vgDI0eO\nVMsePlUqKyuRk5ODxYsXo9H/sXfeUVFcbx//DgiIFBEEFBAVKVZULCjWYAMLorEbNMYWJXZNNPaG\nNZZgLwGV2AugqGBBsdEUROzSRBCQXqTvff/ghy/s3NmdXRbQuJ9zck527p2ZuwIzz33K99HXR7t2\n7TBlyhTs27evtpdWLRBC8P79e3h7e2PLli3UOa1bt0ZqauqXbrmmpqY1vMrvByUlJZw4cQL9+/eH\ntbW1TETBpOGHH374UuIuLc2aNUNcXByvuXwMkHr16snMA/IthGBkkX1oCCC+wucPKDNKRM1J+N+x\nWjF/+SaX0gwQrlCLqE62fATG0tPTJTJAoqOjeQs90bh8+TJ++uknqc+XlsLCQsydOxcBAQG4f//+\nV9sE77+MkpLSlxdxUVERIiIi8OTJEyQmJlLn5+TkICgoCCYmJjAyMpKoY3NtQQjB7NmzERERgefP\nn6NevXqwtLSElZUVNWH8a5Rx/y+joKCAtWvXwtTUFH379sXBgwcxYsSIGl2Dqqoq+vTpg+vXr2Pc\nuHFSXaN58+a8xcgaNGggNkFcVKmuKI0QWn7ItxCCqf3yh1qgqiEYWihFVJltXl4eLwOEr9x2bm4u\nsrOzOaWtxZGdnY179+7h5MmTUp0vLUlJSRg9ejR0dHQQFBQk1/n4ClBWVkbnzp1FhuKSk5Ph4uKC\n6OhofPz4EQ0bNoSRkRH69OmDrVu3fpkXEBAARUVFaGlpQUtLC5qamlBTU5PZy708p+XTp09ITk7G\nx48fkZCQAHd3d1ZCKMMw6NWrF8aNG4fWrVt/Ewqy3yNOTk5o2bIlRo4ciWfPnvOdaF0AACAASURB\nVGHFihU1agw6Ojri4sWLUhsgLVq0QFBQEK+5Ojo6YpPCRZXqiirRpRkgXHkhFQ2O/4IBkgDAuMJn\no/8dE57TRMycL6xZs+bL/1dH3we+XW5p+R7FxcXUXI3CwkLOJFM++h6pqam8ZdXfvn0LU1NTqf9Q\nvby80KdPnyo3spOER48eYcyYMZg6dSpWrVol33F+Q5iamuL27dsAyv4mPn78iPj4eNbuqrx3TWZm\nJjIyMpCbm4vPnz8jMjISrVq1Yl13yJAhiIqKgkAgQGlpKYqLi1FUVIR79+5R+8AcOnQInz9/RsOG\nDdGoUSN06tQJw4cP5/zbmjBhggy+vZzqpkuXLggODsbo0aMRGhqK48eP11hzTEdHRyxatAi5ubm8\nJRAqYm5ujrdv3/Kaq66ujpKSEpH5gGpqaiI9IMXFxdT3l5KSEsvYoOmG0AyQ6gjB3LlzB3fu3BE7\nTxYGSAgAU4ZhmgL4CGAcAGEhB28AzgDOMAzTDUAmIYQz/FLRAKkO+Fa80DwgXJLqBQUFnB4QPvoe\nnz594m2AvHr1ChYWFrzm0jh58iScnJykPl8SCCE4ePAgVq1ahaNHj2LYsGE1cl851UOdOnXQpEkT\nagL0gQPs3HKu1gUAsHv3bpSUlIBhGCgqKkJJSQnKysqc3opjx45VbfFyvloaN26M27dvY9GiReja\ntSsuXryItm3bVvt9GzZsCBsbG3h5eWHixIkSn29mZoaoqCixQpRAmVdOV1cXnz59grGxMXWOuro6\nZ6kuwzBfvCDCBoySkhIrP4RPYiotTCMLhB0Ha9eupc6rsgFCCCllGOY3AH4oS2o9Sgh5yTDMzLJh\ncogQcpVhmMEMw7wDkAdgSlXvWxWqUvHCVe0iqsw2JydHrL5HcnIy5y+lMC9fvqTuKPmQmJiIwMBA\nXLhwQarzJeHz58+YPXs2QkND8eDBA87upnL+u4jydMkTPeVURFlZGa6urjh+/Dh++OEH7N69u0a8\nWJMmTYKbm5tUBki9evVgYGCAqKgoXptCPT09pKSkcD7rxWmFlFfJCBsgtARVvgbIN12GCwCEkOuE\nEAtCiBkhZPP/jh0khByqMOc3QogpIaQ9IeSJLO4rLVWpeOEyQES51bKzs8WGO5KTk3krmz579kzq\nDrbu7u4YPXp0tfcTiYmJQY8ePVBSUoKgoCC58SFHjhxeTJo0CTdv3sSqVauwYMECztJTWTFixAg8\nefKEdzWLMG3btkVkZCSvuY0aNRJZely/fn2RBoiqqipVKbUqBsi3Xob7zcE33EITHeNKNhXVyTYr\nK0tswuXHjx95GyBPnz6VygAhhMDNzQ1TplSvA+rq1auwtrbG5MmTceLECd4N9uTIkSMHANq3b4+Q\nkBC8efMGffv2xcePH6vtXnXr1sW4cePg7u4u1fmWlpZ4+vQpr7mNGjXirDYDykIwubm5nF6JevXq\n4fPnz6zjtARVmnR7TYVg+PJdGiB8QjDlPxRaDgiXB4TrRctHZCwhIYFXVUtmZiZSUlKk8ij4+/uj\nbt266Natm8Tn8kEgEGDjxo2YPn06PD09MX/+fHmPDDly5EhFgwYNcPnyZdjZ2aFr1654+PBhtd1r\n2rRpOHr0qFQS8R06dEBYWBivuYaGhiINEEVFRaipqSE7O5s6LqkBQvOAVDxGEyurSb5LA4RPvgdX\nczkuD0heXh6nAZKZmSlS44MQgoSEBBgZGYld++PHj9GxY0epBMT27t2L2bNnV4tRkJOTA0dHR1y7\ndg1BQUGwsbGR+T3kyJHzfaGgoICVK1di//79GDFiBPbv318t9+nQoQOMjIxw5coVic/t3LkzHj9+\nzGsuH+l2UYJlXAYILQTDVZr7n8sB+dagGSDCx7gMEK5ql9zcXM68CnEqp+np6VBRUeFVBhYSEiKV\nfHpcXBzu3LlTLeJjr169grW1NRo3bgx/f39ehpQcOXLk8GXo0KF48OABXF1dMWPGDE49jKowZ84c\n7N69W+LzjI2NUVJSgvj4eLFzjYyMxEq3a2trcwqWcemE0Lro8tEGkXtAagE+HhCuUAuX3ocorY+0\ntDRoa2tzricuLo53BUxwcDCsra15za3I7t278csvv/DutssXPz8/9O7dGwsXLsTBgwdFys3LkSNH\njrSYmpoiKCgI6enpsLW1lXkfmVGjRuHdu3e8vRnlMAwDa2trBAcHi53btGnTKhsgtP5NNAOET2Kq\n3ANSC3BJrFd8eUpa7SKq1DYtLU2kymlMTAwvWXVCCAIDAyU2QLKysuDu7o65c+dKdJ64tezYsQOT\nJ0/GhQsXMG3aNJldW44cOXJoaGho4OzZs7C1tUXXrl15517wQUlJCfPmzcOOHTskPrdr1668FFGb\nNm2KuLg4kZUnOjo6Uhkgwl4hPiEYuQekFqBVwQj3eBElOEbzgIhS0hOnchoTE8Orsdz79+8hEAgk\nbkJ36NAh2NvbV6l7bkWKioowffp0HD9+HIGBgejVq5dMritHjhw54lBQUMD69euxfft2DBw4EJ6e\nnjK79vTp03H9+nXeHW7L6d69O68kWU1NTaiqqiIlJYVzTsOGDfHp0yfqmLq6OjVBldZFl9Y7Rrgy\nhpaoWpN8twaIsMCYsOaHpB6Q7OxsTg+IOJXTqKgoXk3Z7t27h549e0qURFpYWIhdu3ZhyZIlvM8R\nRVpaGuzt7ZGSkoL79++jadOmMrmuHDly5EjC6NGjce3aNTg7O2Pr1q0y0bOoX78+fvnlF/z1118S\nndetWzeEh4dTNTqEadGiBd69e8c5rquri9TUVOqYpqYmVSdEVVWVZYCoqKiITUyVe0BqAa4eLxUN\nEK5cj/z8fGqyqSixsZSUFOjr63Ou5927d7xUIQMCAtC7d2+x8yri5uaG9u3bo0OHDhKdRyMmJgY2\nNjbo2LEjLl26JFXvBDly5MiRFZ07d0ZgYCBOnTqFmTNnymQ3v2DBApw4cUKkl0IYdXV1tG7dmlce\niKmpqUgDpFwtlYampibVA8JlgIgrzaX1i6lJvksDhCsHpKJRIqngGJfWR35+PgoLC0XqgLx584aX\nroe/vz/69Okjdl45RUVF2Lx5M1auXMn7HC6Cg4PRo0cP/Pbbb9i+fbtUZcBy5MiRI2uaNGmCgIAA\nxMXFwcHBQaSSKB8MDAwwfvx4bNu2TaLz+vbtC39/f7HzzM3N8ebNG85xPT09zgTb+vXrU0t069Wr\nx6qOoRkgwompNLGymuS7NEC4PCAVQy6i9D6EPSACgQDZ2dlUtdPk5GTo6+tzhk3y8/ORkpIiNgn1\n/fv3yMzMlEgB9cSJEzAzM0P37t15n0PDz88PQ4YMwYEDBzBnzpwqXUuOHDlyZI2GhgauXLkCQ0ND\n2NracuZQ8GXZsmU4evQo0tLSeJ9ja2uLW7duiZ1nYWGB169fc443atQISUlJ1LH69esjKyuLdVxN\nTY2lD0IzQIRDMLWdAyKLbrjfHLQeLzQDRDgEU1paSu1EmJOTg3r16lG7IX78+BGNGzfmXMvbt29h\nYmIi1qNw8+ZN9OvXj3cb++LiYri4uMDNzY3XfC7+/fdfLFy4EJcuXULPnj2rdC1ZUlBQgPj4eHz8\n+BE5OTkYMmQIa05aWhpmzpz55bOioiKUlZWhp6dHjfGWlJTg06dP0NfX5/3vLEfOt0BBQQESEhLw\n8eNHJCcnIzU1Fenp6fj111+pGkWzZ89GamoqlJWVoaKiAjU1Nairq2PRokUiK/pqEyUlJRw6dAgr\nVqxAz5494evrK3HCfjlGRkYYNWoUdu7ciQ0bNvA6p1evXggLCxNZkACI94A0btyYU3qeS6SM5gGh\nVcYoKyuzDJDaDMF8twZIRWOBEMKqeqEJjpWHX4RfTqKUThMTE0UaIK9eveLVRdHX1xeDBg0SO68c\nDw8PGBsbS5wzUpG9e/di8+bNuH37Ntq0aSP1dWRFdnY2Bg4ciJiYGGRmZsLQ0BAGBgYwNzenGiD1\n6tXD2LFjv3ifSktLUVRUxNk2OykpCVZWVsjKyoKBgQGaN28OExMTdOrUCbNmzarW7yZHTlUpKCiA\noqIitXqva9euyM7OhoGBAfT19aGrqwttbW1ODYhhw4YhOzsbxcXFKCwsRF5eHnJycjj/dmxsbKCm\npgZTU1O0atUKbdu2haWlpcjk++qAYRhs3LgRjRo1Qq9eveDn5yd15/A///wTnTp1woIFC3gZXWpq\naujatSv8/f0xbNgwznkWFhZ4+/YtNRUAKDNAEhMTQQhhec61tbWRkZHBOocmUManMqa2QzDfpQEi\nnO9RbpBUNCxo1S5cYmPp6emcQmMJCQkwNDTkXMuLFy/QunVrkestLS3FzZs3sXPnTpHzyikqKsL6\n9etx7NgxXvOFIYRg8+bNOHLkCAICAnhplMiCtLQ0PHz4EMHBwVizZg3rj1NDQwPbt2+HiYkJGjVq\nJNZLoaqqitGjR/O+v5GREVJSUlBYWIgPHz4gJiYGUVFRnJntOTk5yMjI4C0iJ0eOrCgpKcHTp08R\nFBSEkJAQhISEICoqCnfv3kXXrl1Z858+fSpR9Zy9vb1E6zl+/DjevXuHt2/f4uXLlzh37hxevHiB\n+Pj4au+8TWPOnDmoX78+bG1t4ePjAysrK4mv0axZM4waNQrbtm3D5s2beZ1jZ2cHX19fkQaImpoa\n9PX1ERMTQy0+UFdXh7KyMjIyMljvlQYNGlANEDU1NZY+CB9xMnkIphbgIzpGM0C4XGtpaWmcHhBx\nBsjz588xYsQIkesNCQmBgYEBr2Z1QFnli5mZmVT6HIQQrFixAl5eXrh37x7ve0pLQEAAvL29cevW\nLURFRcHa2hrdu3dHfn4+69+aYZgaCQOpqKigRYsWaNGiBfr378857+nTp/jxxx+hrKyM3r17o1+/\nfujfv7/cIJFT7UyaNAkRERHo1q0bunXrhjlz5qBNmzbUvDUA1d4U0tTUFKamprCzs/tyjLaDB8o8\nmUeOHMGQIUNgbm5ebWubNGkSNDQ0YGdnB29vb6macK5YsQIdOnTAggULRFYyljNw4ECMGjVK7Lw2\nbdrgxYsXnNWPRkZGSEhIYBkgXCqpNA+IqqoqCgoKKv0chEMwSkpKch2QmoZWcsvHAOFSOxWldPrh\nwweRAmCRkZFo27atyPVeu3at0h+2KAoLC+Hi4oK1a9fyml+RcuPj8uXL8Pf3r3bjAwAuXLgADQ0N\n7N27F2lpabhx4wbWrVv3TZT49uzZE0lJSfD398cPP/yAGzduwMrKCqtXr67tpcn5D5CVlYW4uDjq\n2IkTJxAZGYkjR45g5syZsLKy4jQ+agtRifevXr2Cra0tLCws8PvvvyMwMFAmOh7CjBgxAu7u7nBw\ncMCjR48kPr9JkyaYMGEC74oYS0tL5OXliSyzBcoMkGfPnnGOGxkZUXvLaGtrIy0tjfVvpaGhwar+\nUVBQgJKSUiWPx9cWgvkuDRDhJFRaxQuXAUKrdElLS+OMdb5//55zR1xQUIDY2Fi0bNlS5HqvXr1K\nzXGgceTIEbRt21Zia58Qgj///BM+Pj64ffs2dHV1JTpfFAKBgLO74+7du7F69WrY2Nh8k31kGIaB\nqakppk2bhlOnTiE5ORkLFy6s7WXJ+UbJysrC8ePHMXjwYDRp0gSnTp2izvuWy+D19fVx6NAhfPjw\nAadPn4aKigqmTJlSbRV2gwcPxvHjxzF8+HCpjJBly5bBzc2NMzG0IgzDwN7eHj4+PiLnWVpaIiIi\ngnPc2NiYaoDUrVsXysrKrHALzQAB2PogwpUxNLn2muS7NED4aH7Q9D64PCCipNbfv3/P6QF5/vw5\nTE1NqYqr5Xz8+BHv3r1Djx49OOdUXLOLiwvWrVsndq4w69atw5UrV3Dr1i2ZJY4lJSVh3bp1MDEx\nkbim/ltFUVGRU/PFyckJy5cvF7s7kvP98fHjR0yYMAFNmzbFhQsX4OTkhISEBCxdurS2l1ZtMAwD\nKysrrF+/Hi9evOCdZyENdnZ2OH78OBwdHfHkyROJzjUwMMDkyZPh4uLCa/7QoUNx5coVkXP4GCBc\ncvANGzZkKaVyCZQJV8eoqKhUygtRVFSEQCCotUqY79IA4VvxoqamVukYl9x6amoq1WNQUlKCjx8/\nchogT58+FatQ6uPjg4EDB/LyDuzduxfdunVDp06dxM6tyNatW3Hq1CncvHlTJiV24eHhcHJyQqtW\nrZCYmIhLly5h48aNVb7ut86SJUtQUFAAGxsb9O/fH+fPn6/V3YecrwctLS307NkTUVFR8PLywvjx\n42XeufprhmEYzrDrhQsXOJuzSYKdnR0OHjyIwYMHi3z501i2bBlOnjyJ2NhYsXMHDBiAoKAgql5H\nOS1btkRsbCxLu6McY2NjzvCbrq4uSylVQ0MDubm5rNBMvXr1Kt1DuDSXYRhWXkhN8l0aIMXFxZUM\nDpq2R15eHssA4VI7TUlJgZ6eHut4fHw8GjVqxGk8hIWFoWPHjiLX6uXlBUdHR5FzgLIE2e3bt0vs\n/Thy5AgOHDiAW7du8UqyEkdOTg7Gjh2Ldu3aISoqCgcOHBD7Hb8XLC0t8ddffyE+Ph7Tpk3D33//\njR49elRL7FvOt4Wqqipmz5791Wps1BaEEPj6+sLMzAy///67RPLoNBwdHbF7927Y29sjJiaG93m6\nurqYNWsWL00QdXV19OzZE9euXeOco6ysjJYtW3LmgTRr1ozT2NHT02MJrdWpUwcqKiqsRFRhA4RL\nHVVugNQgfD0gwuVjogwQmgckLi5OpBDOkydPRL6cc3NzcffuXV4lca6urrC1tZVIr8PT0xMrV66E\nr6+vyEodSdDQ0MCrV6/w+++/c5Ymf++oqKhg3LhxCAgIgI+PT7VXKMj5OggKCsLw4cOlLo//HmEY\nBocOHUJYWBjy8/PRqlUrLF26VCKFUmHGjh2LP//8E4MGDZLIoFm4cCE8PT0RHR0tdq6jo6PYLr1W\nVlac4aDmzZtzGkg0DwhAV0kVDsFwleYKGyU1xXdrgFTMuygoKGCpntIk1zMzMyXygMTExHAaIKWl\npYiIiBBpgPj6+qJbt27Q0tIS9XWQlZWFnTt3SlR98eDBA8yYMQNXrlzh1YeGBpeIkfyFyh+uZF+5\nV+S/Q0hICOzt7TFmzBgMHDgQY8aMqe0lfXMYGxvD1dUV4eHhyMjIwJYtW6p0PWdnZ4wbNw6DBw9m\neQ240NbWxm+//cbLy+zg4ABfX19WN9qKdOrUCY8fP6aOGRgYIDU1lWoY6OvrU3vF0PrECJfn8tEG\nqUm+WwOkosejoKCAl+hYVlYW1RhITk5Go0aNWMdjYmI4RbxevnyJxo0bizQuvL29MXz4cJHfBQB2\n7doFe3t7sdU05bx79w4//vgjTpw4IXG+CFD277V27Vpea5MjOYQQ9O3bFy4uLpwxYjlfP1lZWfjx\nxx8xYsQIDBs2DG/evIGzszO1maUcfjRp0gQHDx6ssgECAGvXroWlpSUmTJjAOwlz/vz58PHxEdnL\nBSjr52JhYYG7d+9yzuncuTOnAVKnTh0YGhpSE1G5uuVqaWmxPCBqamosA+RrCsF8l0JktBCMsAck\nNzeXlQOSmZnJMhiKi4uRmZlJjd3GxMTA1taWuobQ0FCRL/+SkhL4+Phg/fr1Ir9LRkYGXF1dERQU\nJHJeOWlpaRg8eDDWrl0rkbR7OTdv3sSvv/4KS0tL7Nu3T+LzpSU9PR1v3rxBUlISUlJSkJGRgczM\nTNjY2FBVB2/cuAEfHx+oqalBS0sL2tra0NXVRbt27WpM2VVaGIbB0aNHsWzZMlhYWGDLli0YP368\n3LP0jVEuguXh4fHVGx3R0dH48OEDkpKSkJaWhvT0dGRnZ2PevHlUPaBNmzbh06dPUFdXR4MGDaCt\nrQ19fX307NmzRjR8ZPG3wDAMDhw4AHt7eyxevJiX0rSWlhYWLFiAtWvX4uTJkyLnDh8+HJ6enhgw\nYAB13NLSEq9fv6a+fwDAxMQE0dHRLA91o0aNEBoaSl2bsEqqurp6pZJdPvLsNcl36QERFh7Lz8+n\nGiDCf0g0A+TTp0/Q0dGh1uVHR0fDxMSEuobHjx+LNEDu37+Ppk2bilXV3L17NxwcHNCiRQuR84Ay\no2bMmDFwcHCo1KSND9nZ2ZgxYwamTp2Kv//+GxcvXhQpsCYNhYWFnG2ovby8MHfuXLi5uSEkJARp\naWnQ0NCg6rIAgI6ODpo2bYq6desiOTkZ9+/fx6FDh+Dn50edHxERgYCAAE69kprG1NQU586dw+nT\np7F9+3b07dsXkZGRtb0sORKgoKCA6dOnfxXGByEEMTExnK3q//jjDyxfvhxnz57F06dPkZeXBy0t\nLU69ERMTExgZGUFRURFxcXG4desWduzYwZlTcefOHcTExFRraDEwMBAnTpyQ6B7Kysq4cOECrl+/\njiNHjvA6Z86cObh586ZYL8iIESPg5eXFGaquW7cuzM3NOStyyg0QYbhCMLRGdcIGiLAuCFC7IZjv\n1gNSMQTDJbsuXAaXkZHBklxPSkqihl+AMgOES2r38ePH+PHHHznXePHiRbES7ZmZmdizZw9v78fv\nv/8OJSUlqdyX586dA1D2oubSuZCUzMxMBAQE4M6dO3j48CGePXuGGTNmUHciU6ZMwZQpU3hf28rK\nSqL+D0+fPsX+/fvx7Nkz6Ovro3PnzrCxsYGjo2OtSqv36NEDISEhOHjwIN68eSNWNVdO7cC1i60t\nsrOz8fDhQzx48ACBgYF4/PgxVFVVce7cOdjY2LDml/9982Xs2LESzT9w4ADu3buHoqIiWFtbo2fP\nnrC1tUXnzp1l1nlaVVUV27Ztg6enJw4fPsw7CV5LSwuenp7o1asXWrduTf33qYiGhgbmzp2LDRs2\n4MSJE5zzWrZsCXV1dYSGhlL78wBlYRiucS4DpFGjRkhKSqJ+D3E5IHXq1AEhpJIauDwHpIYRFh7j\n6wFJT0+nGiC08tW8vDxkZWVRO+GWlJQgIiKC8wVJCIGnp6dYA8TV1RWDBw/m5f3w8PCAt7c3Tp06\nJZWK4tSpU3Ho0CGZGR8hISFo0qQJXF1doaOjgy1btiAlJYV3wz1Z4+TkhIcPHyIzMxPe3t6wt7fH\ns2fPJCrVqy4UFRUxe/ZsjBw5sraXIkeI0tJS7NixA+3atau1hziNVatWYdOmTRAIBJg3bx5evHiB\nhIQEsS/X6uL06dNISEhAWFgYfv75ZyQmJmL+/Pmc3gFpaN++PUJCQmBsbIwOHTogICCA97kWFhZw\nc3PD6NGjkZiYKHb+nDlzcP36dbGigiNGjMClS5c4xzt37oyQkBDqWIsWLajX5zJAaH1i1NXVK3m9\nGIZBvXr1RKqj1iRyDwjKDBDhihea6imXB4RmZERFRaF58+ZU6/758+do0qQJZ/igfLciqktudnY2\nXF1dce/ePc45Fe+3YMEC+Pv7czbNq2k6duyI1NTUr65/haKiIlq3bo3WrVtj8uTJnPMOHjyIjh07\nokuXLvLcjO+U2NhYTJo0CUBZxZooRePqIC8vD0lJSdQNyK5du2p0LXwxMjLCqFGjRDZsy8vLQ0lJ\niVSbHRUVFezcuRMDBgzAmDFjsHr1asyaNYvXuUOGDMHMmTMxfvx43Lp1q5JatjD169eHs7MzNm7c\nCDc3N855I0aMgJOTE1xcXKjPiS5dumDv3r3Uc01NTREVFcU6rq2tjdzcXNZGukGDBizjSUNDgyUh\nXx6GKX//1KYBIveAgG6ACIdgCCFUA+Tjx49UA+Tdu3ec4ZeQkBB06dKFc32XLl3CiBEjRL7YDhw4\ngP79+8PCwoJzDlD2xzx69Ghs27aNt/teFr+MeXl5OHLkCLp160btoVAunPMtQghBQkICnJyc0KJF\nC6xYsUJsPLi6OH36NPUhJad6OX36NLp27QoHBwfcuXOHM9dL1pSUlODatWuYOHEiDA0NcfDgwRq5\nb00SEBAAY2NjjB8/HgEBAVLljQwePBhBQUG8KwPLWbFiBVRUVLBmzRqxc+fPnw9vb29OxVKgzMD4\n/PkzXr16RR1v164doqOjWb1dgDIPSFRUFOv7KygoUPNAtLW1xSahAmB5QOQhmBpGWHhMuO9LaWkp\nCgoKKhklubm5UFZWZr00P378SM0Befv2Lae+RnBwsEgDxNvbGw4ODiLXv2vXLvzxxx+cc8qZM2cO\nunTpgp9//lnsXKBsJ9e2bVupyz8/fPiAJUuWwNjYGN7e3li1ahVVI+VbhmEYrFu3Dq9evcKFCxdQ\nUFCAvn378lKslTXp6eno3r07zp8/X+P3/l6JiYnBhg0bcP36dSxevFhmOQyiyMvLw59//ommTZti\nzZo1sLGxwZs3b7B169Zqv3dNU65S2r17d8ycORPt2rXDP//8I/HGqGnTpvjhhx8kOkdBQQEnTpyA\nm5sbbt68KXKulpYWpk6dih07dnDOYRgGDg4O8Pb2po4rKyujbdu2VEEyTU1NqKurU0NCjRo1Ym3s\naCEYWpM6VVVVljy7sDZITfFdGiDCHhBhA6Q8/6OiByI9PZ1aasvlAXn79q1UHpDo6GikpKTA2tqa\nc/0eHh7o0KED2rdvzzkHAM6fP4/79+9zuviEOXLkCCZPngx3d3eWR4gPbm5usLS0RElJCZ48eQJv\nb28MHjz4m+7cKQqGYdCxY0ds374d79+/592sSpbMnj0b165dw5IlS7B48WKUlJTU+Bq+N5o3by4y\nh6s6qFu3LpSUlODn54egoCA4Ozv/5wz7imhra2Pu3Ll48eIFdu3ahbNnzyI4OLhG7q2vr4/jx49j\n8uTJYhVX58+fjxMnTrCaw1XEwcEBXl5enONdu3bl/G5mZmZ4+/Yt63jjxo1Zhom2tjZrvRoaGqwm\ndcIGiDwEU8PQDJCKmh+0pnNpaWmcBgitTp7LA/L582e8fv2aswmdt7c3hg0bxvnSFggE2LZtG37/\n/Xf6l/sfSUlJcHZ2xvHjx3nV5W/fvh0bN27EvXv3eHXepTF48GBERUVhM24UEgAAIABJREFU586d\naNq0qVTX+FZRUlLizNmp7t1FuaLis2fPYGdnVyWZajn8qAmvR0UUFRWxdu1aiVot/BdgGAb9+/fH\n9evX0atXL5lck6sUuSL9+vXDmDFj4OzsLHKegYEBRo4cKVITqW/fvnjx4gWnxECXLl04E1HNzMyo\niagGBgYsD4iOjg4rBKOpqcn6vl9TEqrcAAG7DJeWgJqenk4t6xLlAaEZIGFhYWjdujVnyZ648Mvl\ny5ehqamJPn36cM4hhGDGjBmYPn06unXrxjmvnLVr1+Lo0aO4d++e1LLsQNnOQVZJrunp6V/q+rla\nW58/fx7q6uqoW7cuVFVVoa6uDh0dHc6HRkJCAh4+fChyt1IdDB06FBMmTOCMA8sCbW1tXL16FTY2\nNl+NlokcySCE4Pz58/j3339rdR0hISH4+eefYW9vj65du8LMzAwGBgacyZyXLl2CpaUlbG1tMXbs\nWCxYsAA7d+7Eo0ePqn2tknr8kpOT0bJlS17SBS4uLnj69CnOnj0rct7ixYuxd+9elr5GOSoqKhg4\ncCB8fHyo4zXtAeHToK6m+C6rYGgekIohB74eEEII1QDJy8tDRkYGjIyMWPcOCQnhrAnPzMxEaGgo\n+vfvz7n2nTt3YtGiRSITVMvbRvPNC7CyssKsWbN4u3SvX78OY2NjkVU60hAREYFly5YhPDwcOTk5\nsLCwgJmZGee/h4ODA5KSkr54i0pKSlBYWMi5O42MjMTKlSvx5s2bL7FXKysrODo6omfPnjL9LhW5\ndOkS9uzZg169esHR0RHr1q2jGq1VRVFRUeJuyHK4IYRgzZo1sLKyqva2A3fu3MGSJUsgEAiqNa+j\nqKgIYWFhCAkJgbKyMmbMmMGaU79+ffTu3Rv6+vrQ0dFBgwYNoK6uzlmVYmtri+bNmyM1NRWfPn1C\nQkICYmNjoaGhge7du7PmZ2Zmol69ejKpGlq/fj2ePXuGv//+m/q8FUZfXx+HDh3CsGHDcO3aNZFi\nkKqqqnB3d8fw4cPxww8/cPZtatmyJbp27QoPDw9Mnz6dOsfBwQHnz5/HL7/8whozNzdHRkYGPn36\nxLqHmZkZVXHVwMAAgYGBlY6VGyCEkC/vBy4PiLABUls5ICCEfFX/lS2peunYsSMJDQ398tnOzo5c\nvXr1y2dfX1/Sv3//Sufs27eP/Prrr5WOpaWlES0tLdb1w8LCSNu2ban3njBhAvnnn3+oYydPniRD\nhgzhXHd4eDgxNDQkRUVFnHNSU1OJvr4+CQ4O5pwjLRkZGcTJyYk0b96cPHjwQOrrCAQC6vHk5GRy\n6dIlEhMTwzlHFggEAvLhwwdy7do14uLiQi5evFht96pIeno6WbJkCdHR0SEHDhyokXvKkY7i4mIy\nffp00qlTJ5KcnFxt94mJiSEjRowgzZo1I6dOnSKlpaUyv0daWhrZsGED+eGHH4iamhqxtLQk06dP\nJ2fPnpX5vfiwdetWoqGhQezs7MiOHTvI27dvpb5Wfn4+WbVqFWnYsCE5fPgw7+fGxYsXib6+Pnn+\n/LnYuQsWLCCTJ08WOcfPz4+0a9eO8/6pqalEU1OT5OfnU8f79etHfHx8WMfDwsJImzZtWMcvX75M\n7O3tWcfV1NRIdnb2l88fP34kenp6leZMmDCBeHh4fPk8f/588tdff9G/mIz433ud9b7/LkMw4qpg\naCGYtLQ0VggmMTFR4gTU0NBQdO7cmTp25coVal+Tcvbs2YNff/21Uh8bYZYuXYoxY8aIrLKRhtu3\nb8PS0hKampp49uyZxIJGxcXFuH79On7++We0aNGC6jrV09ODo6MjmjVrVq3aGgzDwNDQEHZ2dli2\nbBmn4JuLiwtWrlyJp0+fykRCukGDBti6datU5YFyao6ioiJMmDAB0dHR8Pf3r9Zkz/nz58PKygov\nX77EuHHjqiW3hGEYpKamYtGiRUhISMDTp09x6NAhjB49Wub34sOSJUsQExODadOm4eXLl18USKVJ\nMq1bty7Wrl0Lf39/7Nu3Dw4ODpxy8BUZMWIE/vrrLwwaNAjx8fEi565btw63b9/GnTt3OOf0798f\nxcXFnOJnOjo6sLS0hL+/P3WcqzNuuRaIsGCbgYEBEhISqPepGIbR1NSkJqFWVEeV54DUMIWFhZVy\nMKpigEiSgJqdnY2EhAS0atWKNVZaWgpfX18MHjyYuuaMjAycP3+e08UHAEFBQbh69arYBnaSsmXL\nFvz00084fPgw9uzZw2rSJ4p3795h6dKlaNKkCdasWYOOHTvi3r17IkV+vhYGDBiAwsJCDB8+HK1b\nt8aGDRvEPqz40KJFC5E5PLJm165dcHd3r7H7fcsUFhZi1KhRKCwsxJUrV1jPAVlz6dIlrFixosoy\n7oQQBAQEUF3pDRo0wM6dOzFkyBCZKRlXFR0dHfz44484dOgQEhIS4ObmxkvRmYu2bdsiMDAQbdu2\nxaZNm3idM3HiRCxdulSs8qm6ujp27doFZ2dnzq6xDMPA2dlZZMXh4MGDce3aNeoYlwFS3uzvw4cP\nlY7TklABdh6IqqoqiouLK61bOARD65BbU3y3Boi4KhhhlVJaGS6XARIVFUX1gISHh6Ndu3bUl+/j\nx4+hr6/P2eDtxIkTsLOzo8q+A2XVMXPmzMHmzZtFPmRev34tkUQxUCaW8/jxY6m6527atAklJSW4\nc+cOAgMDMW/ePBgaGkp8ndqgS5cu2Lp1K2JiYvDPP/8gMTERXbp0Ye0ovnbs7e2xfPlykX0r5JTx\n7t076Ojo4Pz58zXS26Wqnr709HT89ddfMDc3x6xZs6jt2792FBQUYG1tTa0yLC0tZb18uVBWVsam\nTZtE6nII4+zsLFLyoJwRI0bAyMhIpIExadIk3LhxgyqTDpT9Hfr6+lLHrKysqFogAF0RVVdXF5mZ\nmSyDSFgLhGEYlhaIvAqmlhGnhEpLQqVVwXCFYKKioqjW/JMnTzi1A3x9fTlf8IQQHDx4UGQH29On\nTwMos+q5yMnJgaOjo8SqnYMHD5Y6afLo0aPYvn37Nx1yYBgG3bt3x759+/DhwwdOCf2qsnPnTqxe\nvRqlpaUyva6FhQVu3ryJP/74Qy5YJoY2bdrAzc1NZJhTGhISEvDp0yeZXS8uLg6//fYbWrRogbCw\nMBw/fhyRkZEwNzeX2T2+Bl68eIH27dtj1qxZvL2P1RG+ZRgGO3bsgIuLC6vUtRxNTU2MGjWKU5rd\n0tISWVlZ1AZzLVq0QHZ2NrVCr1wRtSKKiorQ1dVlGTvCIZjydVXcNNGSULkqeKqb79IAoeWAVDRA\nuEIwwha6qD4wXAZIx44dqWvy8/PjNECCg4NRVFTE6bYvLCzE8uXLsW3bNs4YMvlfaW6PHj1EhnGk\nhcvqlyUJCQkIDQ3FjRs34OnpiVOnTuHff//lfLDLIm9DGK7QUUJCQpX/iMeNG4d79+7Bzs5O5qXC\nrVq1wtWrVzF79myxCo9yZMvt27fRuXNn3Lp1S2bXfPHiBdTV1fHixQt4eHige/fu1fLizcvLw7t3\n7xAcHMzp+QsMDMSdO3cQGRmJpKQkmRrQ7dq1w+vXr1G/fn106NABixcvrrUy8zZt2mD48OHYvHkz\n55ypU6fCzc2N+uxRUFDAgAED4OfnxxpjGAbt27enekG4uuI2btyYqgVCU0MVZYDIQzA1DC0HRNgA\noYVg+PSBKSwsREpKCrUkLDw8nGqA5OTkICwsjFNox93dHZMnT+Z8wBw+fBitWrUSmVdw+PBhvHjx\nAq6urpxzAFRKTuJDeno6ZsyY8aXnQVVJTU2l9kUAyhL2Zs6ciS1btsDNzQ1eXl7w8fHh3JH06NED\nhoaG6NWrF3755Rds374dN27cqBZr/+jRozA3N8fRo0elfgA3btwYfn5+6NSpE7p06YJnz57JdI0d\nOnTAhQsXsHz5cpl2IZVDhxCCPXv2YMKECfDw8MC4ceNkdm17e3ts3ry5Wsq5V65ciQ4dOkBLSwsN\nGzbEwIED4ezsTH0JAmV6PKtXr8bYsWNhaWmJevXqwcTEBE+fPpXJeho2bIjNmzfj+fPnyMzMRMuW\nLfH8+XPe52dnZ8PZ2ZnzuSKMKG2RNWvW4MiRI5x5I9bW1lBUVOTUQBkwYACnIdqxY0eEh4ezjkti\ngHDJsVf87uXN6MpRUVGpvU7OtNKY2vwP1VyGW1paSgBUKpdSVFSsVNrq5ORE3N3dK52nq6tLPn78\nWOlYjx49yJ07dyode/36NTExMWHdt6CggNStW5dahnXlyhXSt29f6noLCgqIjo4OiY2NpY5//vyZ\nNG7cmDx+/Jg6Xr4mHR0d8vLlS845hBDy8OFDYmxsTDIzM0XOK+f8+fOkcePGxNnZmWRkZPA6R5i0\ntDRy8uRJMm3aNGJqako0NTXJjRs3pLqWMMXFxeT9+/fE39+fHDx4kMydO5f06dOHvH//XibXF+bR\no0ekZ8+epEOHDlUqUyakrCRbV1eX3L17V0ar+3+Ki4tlfs1vlYSEhGq5bklJCZkzZw5p3bo1iYqK\nkvo6xcXFnKWb0lJSUkJCQ0NJTEwMdfzRo0ckNDSUpKamSlUOn5+fT968eUM+f/5MHd+9eze5c+eO\nSDkBUURERJCSkhLe80tKSsjUqVNJjx49SE5Ojsi5/v7+pH///iLLoRctWkScnZ05xzdu3EhmzpxJ\nHfvw4QPR1tamXt/d3Z2MHz+edfzhw4ekS5curOPTp08n+/fvr3Rs+/btZMGCBZWO9e/fn1y/fv3L\n53/++adSWfGJEyfIxIkTOb+PLABHGW6tGxysBVWzAVJQUECUlZW/fC4qKiJ16tSpNGfEiBHkwoUL\nXz4LBAJSp04dUlhYWGleixYtyOvXrysdu379OktDhBBCnjx5Qq3nJqTsF3r9+vXUMU9PT9K7d2/O\n7+Pq6kocHBw4xwkh5O7du5zaI+WEh4cTPT09cu3aNZHzCCEkOzubODk5EXNz8yq9aLdt20Y0NTWJ\ng4MD+fvvv0lERES16CDwobi4mKxbt448ffq0StcRCATk5MmTxNDQkCxcuLBK13rw4EG1vSDlEBIc\nHEz09PTIp0+fZH5td3d30rdvX6kNc0IICQ0NJR06dCCHDh2q8noKCwuJt7c3mTJlCtHV1SWtWrUi\nly9frvJ1JUUgEJCVK1eSTp06kQYNGpAJEyYQb29v1rNV1pSWlpKpU6eSfv36kYKCAs55xcXFxNra\nmuzZs4dzTlJSEmnQoAFrQ1pOTEwM0dHR4fxO5ubm5MmTJ6zjYWFhpHXr1tT76ejosI6vXLmSrFq1\nqtKxo0ePsjRLHB0dK73PTp06RcaMGfPl89mzZ8moUaOoa5UVcgPkf2RlZRF1dfVKnzU0NCrNGTBg\nQCWLMScnh6iqqrKupaamRrKysiod279/P5k2bRprLpd1SwghnTp1Ivfu3aOOjR8/nuzbt486Vlxc\nTJo2bUoePXpEHedLXFwcMTQ0JGfOnOE1//3792TevHkkNze3SvdNSUnh3CXVNFlZWWTRokWkSZMm\npF27dmTLli0kKSlJ6utlZmayvGNyvh6Sk5OJsbFxpQezLCktLRX5ohNFUVERWblyJdHT0yPHjx+v\nsiifn58f0dHRIb169SK7du0i0dHRVbqerEhISCB79+4lPXr0IFZWVtV+v5KSEjJy5Egyfvx4kRud\nly9fEh0dHZGe0t9++40sXbqUc9zGxoYqLEYIITNnziQ7d+5kHS/3kgv/3ggEAqKqqlpJYIwQQvbu\n3cvytFy8eJEMHz680jFhj76npycZOnRopc/Dhg3j/C6ygMsA+e5yQIqKiipJAH/+/JlVbpebm1sp\nCTUzMxNaWlqV5uTl5aG0tJSVrBobG4tmzZqx7vvs2TO0bduWdTw7OxuvXr2iCofl5+fj6tWr+PHH\nH6nf5fz58zA2NubV74WLnJwcDB48GIsWLcKYMWN4ndOkSRPs2rWLlx5IQUEBrl69Sh3T1dWtpL9S\nm2hqamL79u2IjY2Fq6srXr16BQsLC2zcuFGq69WvX79GtT7k8EcgEGDixImYOHEiRo4cWS33UFBQ\nqJTozpfY2Fj06tULoaGhCA8Ph5OTU5WTS8s1JgICAjBv3jw0b968SteTFQYGBpg9ezbu37+Pu3fv\nVulaqampsLe3p4pzlaOoqAgPDw+8f/8e586d45zXsmVLzJs3D3PmzOGcs3DhQhw6dIizsd3YsWNx\n5swZ6lifPn2o31dFRQUmJiasnlEMw6Bp06aIi4urdFxfX5/V4E5LS4uVE6empiY2B0SehFpDCJfg\nFhQUsF6Cubm5lV6umZmZrATU5ORk6Ovrsx4OcXFx1E6wz58/pxogQUFBsLKyoj6sbt68iQ4dOnAq\nMe7atQsLFy6kjvHl2bNnGDBgABYsWFCl6whTUlKCgwcPokWLFti3b1/tJTlJiIKCAvr06YN//vkH\nsbGxGDVqVG0vqdpZsWIFteHVf5UdO3YgPz//q+yb4+LigjFjxsDHx0fiBNPCwsJyL3IltLW1v/ru\n1Fwdu/l0rgXKqj/69OmDbt26URM5y1FVVYWvr6/Yzdbvv/+OyMhITt2O5s2bo2/fvjh27Bh1fOTI\nkbhy5QpVuKxHjx54+PAh9WfVpk0bREZGso5LYoBkZWVVOqaurl6puEDYAFFWVq615/N3Z4AIe0AK\nCgpYHpC8vDyWASLsAUlJSaEaBu/fv4exsTHr+IsXL6jN2x49ekRt2ASUdcblaoIVGhqKpKQkkdLt\nfLCxscHOnTs5x8n/h8Z4c+vWLVhaWuLMmTPw9PTElStXZNJ4qqbR0tKChYWFTK957tw5RERESH3+\nihUrqrxbFEZfXx+TJk2SuLPot0hhYSFOnjwJDw8PmanxEkJ4V1iI4+DBg1i4cKFEXg+BQIDjx4/D\nwsKiRjrQ1iT29vaYOHEiVfWzIgzDYOnSpdixYwcGDRokstutmpqa2H9fFRUVnDt3Dh06dOCcM3fu\nXOzdu5f6fDQyMkLz5s3x8OFD1liTJk1Qp04dxMTEsMbatGlDrfBp2rQpS2ROT0+PJTtfv359Vpmy\nmpoaywCpqJgr94DUINIYINnZ2Sx1UVrnQgCIj49nGSB5eXlISUmhuj4DAwOpSnyEEPj4+GDo0KHU\n73H48GFMnz79SydYYf79998qdzgkhODPP//Enj17eJ/j4eGBqVOnYvPmzbh165ZMe9IUFRVh/Pjx\nGDRoEHr27InOnTujS5cusLGxoT4ECCEyFX8qJz09HUuWLGHtNPggEAjQv39/3L59W6p729raYsyY\nMTL1WDg7O0NDQwPbtm2T2TW/VlRUVBAaGkoNk0qLq6srnJycZHItScMtT548gbW1NQ4cOAAPDw+J\nezSJoqioCD4+Pti9ezeWLFmCn376CUOGDOFsF5Gfn49ly5bh4MGDuHXrFhITEyXevAjj6+uLZs2a\nwdLSEgcPHhR7vdGjR+Off/7BsGHDqmyMdezYkVN5GgB69+4NhmFw//596vjQoUNx5coV1nGGYdCt\nWzeqkdSqVSuqUGSTJk1YQmy6urqs51v9+vVZzyVhA0TY4FBSUpKX4VbYacsy94VFREREpWqUwMBA\nVomThoZGpeTSkydPkrFjx1aac/ToUTJp0qRKx0pKSoiSkhIr+zk8PJxaASMQCIiuri6Jj49njYWH\nhxNTU1Pqd/j8+TNp0KAB9TxCyqpeTExMpC5zK2fTpk2kbdu2JDU1lfc5ubm5UienZmVlEU9PT7Jw\n4UJqBrlAICD//vsvuXbtGgkICCDBwcEkODiYBAUFUa+XkZFBtLS0iKGhIXF0dCRbt24loaGhVa60\nycjIINOnTycGBgbE09NT4vP9/f1Jw4YNibe3t1T337dvH2nTpo3YkkJJKM/cf/funcyu+T3g7+9P\n9PX1OUtaq4v8/HyyaNEioqenR9zc3Kqle3RhYSEZNGgQcXZ2Jps2bSLHjh0jly9fJvfv36fOz8nJ\nIRs2bCDTpk0jffr0IQ0bNiR6enoyKfGMjIwkXbp0Ifb29ry6E1+9epUzeV+WbN26lUyZMoU6FhgY\nyNkVfdOmTaxyWUK4O6m7ubkRJyenSsdo1ZlFRUVEUVGx0u/Dnj17yKxZs758fv36daV3S1hYGLG0\ntOT4hrIB8iqYMh4/fkw6dOjw5fPdu3dJz549v3wWCAQsXZADBw6wKlu2bdvGKrNMTExktT4mhJBz\n584RR0dH1vH3798TfX196sNj69atZPbs2dTvcObMGWqpbzmDBg0iR44c4Rznw6lTp4ixsXG1l4Fm\nZWWRI0eOEHt7e6KhoUH69+9PNm7cyMr4lhaBQECio6PJmTNnyG+//UZat25NevToIZNr3717lzRv\n3pzMmDGD5OXlSXRuUFAQ0dPTI1evXpX4vgKBgEyZMkVsi3BJ2bx5c7Vnw/+XSE5OJgYGBlLp1pSW\nlpItW7bw1twR5vPnz2Tx4sUkJSVFqvMJKatCO3DgABk0aBBnSWlVEAgEJD4+vsqaOOUUFRWRZcuW\nEV9fX5lcr5zXr19LbXgnJiYSLS0tajVfSUkJadCgAfUZeuPGDaq8Qk5ODqlbty5rk+Tn50d++OEH\n1nw9PT3Wz65u3bqVNoH//PNPpc1ybGwsMTIy+vI5MjKStGrVSsS3rDpcBsh3F4IpLi6u1OdBOCm1\nuLgYDMNUmlPV7rjv3r0TKc1Oc7vevn0b/fr1o36HU6dOYcKECdSxiIgIPHv2DD/99BN1PDo6GgcO\nHKCOlRMSEoK5c+fi8uXL1O8jS2bMmAEfHx9MnjwZHz58wI0bN/Dnn3/KrAspwzBo3rw5xowZA1dX\nVzx//pyzI6Wk9O7dG+Hh4cjLy0P37t0lCnl17doVXl5emD9/vsQKsgzDwNXVFYGBgbhw4YKky+Zk\n/vz5aNmy5TeTMFybEEIwdepUTJo0Cf3795f4/MWLF8PLy4szhCoOVVVVbNu2jRoGFgUhBDdu3MDI\nkSNhZmaGO3fuYNq0adXSJZdhGBgZGXGGhTw9PUX2VhFGSUkJLi4uGDhwoCyXievXr2P69OlShYsa\nN24MKysraqWfoqIi+vbtC39/f9ZYueqp8D3V1dWhpaXFUlo1NDSkqq/Ser8IN58Tp3xap06dWsv/\n+u4MkJKSkkrGRVFREasxHa0qRviFmJGRwTJAaNLsQNlLn2aAREREoH379tQ1Pnz4EL1792aN5ebm\n4tatW3B0dKR+P1dXV8yaNYuzBPCPP/5g/cIKs2LFCuzfvx+Wlpacc3JycjBz5swq92U4deoULl68\niLFjx1ZbkzdhuIwbb29vkRn0NDQ1NXHixAkcOXJE4u6p3bp1w7Nnzyq1AeCLmpoavL29pXr5caGi\nooKtW7d+kwnDokhKSpJ5kt2jR48QHx+PtWvXSnzu3r17ce3aNVy5coWz+qO6WLt2LRYuXAg7Ozu8\nf/8ep06dwqhRo2qlHN7MzAxv3rxBixYtsGjRomrJ1+LD7NmzkZKSAi8vL845jx494pSWHzNmDOdG\noE+fPtTu4zo6OtDQ0GBVtgBlFTbCCaqNGjWi9ttq0KABy4CjSa9X3BwJV70oKSlRq3Vqgu/SAKm4\n6xD2iNCSUnNzc1kPClplTHlprjBxcXHUpLfIyEi0a9eOdTwiIgKGhoZo2LAha8zPzw/dunVjlQUD\nZcmy58+f52w29/jxYzx8+FBsya23tzen9ghQllQ7ZMgQEEJ4eyq4yumqo4GWtJRrCTg5OVEfDFww\nDCN1sm1VXvbm5ubVsnP9rzF79my4u7vL9Jo2NjZ48OCBxD+/gIAArF+/Hj4+PtS/YRqlpaVVTigv\nZ8mSJYiIiMCMGTNqzODnok2bNnB3d8fTp09RVFSE1q1bY/v27dXmgePqf1SnTh1s3boVy5cv5+zj\nFBoaik2bNlHHHB0dce3aNeq6e/fujXv37lHPa9u2LbXfU7NmzRAbG1vpWIMGDZCfn8/6PZBG90PY\nAJF7QGqQ0tLSSuV3RUVFIkMyQJlYmbDoFldpLs0AkbQ0NzAwkLM0V1RljIaGBkJCQjgzt9esWYNl\ny5aJ3XGLElAqLi7Gjz/+iObNm+PAgQNiXciElDXkatmyJe+a/tril19+wZs3b2BiYoJOnTphy5Yt\n30Vp6n+Z169f48GDBzKrUqkIHyG+inz69Anjx4/HsWPHYGJiwuuc0tJS/Pzzz3BxcZFmiSz4lKDW\nNE2aNIGrqyvu37+P+Ph4idd3/fp1sQZmWloa2rdvz+mxtbe3h6amJs6fP08d/+mnn3D9+nVWozeg\nrIzdzMyMWg3Trl07xMfHU+/bpk0bvHjxgnWcpvnBMAx0dXWpZbfSVL1U9HgoKirKtIOxJHyXBkjF\nl6ZwSIbLABF+aWdnZ7N2ELTSXEII4uPj0aRJk0rHBQIB3r17B3Nzc9YaQ0NDqTvq8vjtoEGDqN+N\nYRiYmppSxyIjIxEaGopp06ZRx/kyZ84c1KlTB0ePHoWCguhfn0+fPmHw4ME4fvw4bt++LbO8jupE\nQ0MDa9euRWhoKG7cuIHffvtN6mvVlltTzv+zZ88eTJs2Taowl6zR0tLCsWPHOP9+hSGEYO7cuYiP\nj8eyZcskupeHhwe1tfvXjIWFBXbv3l3pecwHExMT/PHHH9Rci3J0dHRgY2ODVatWUccZhsHy5cux\na9cu6niDBg0wcOBATgXVQYMG4ebNm6zjderUQfv27ak/CwsLC7x584Z13MjIiKroqquri9TU1ErH\n6tevj+zs7ErH1NTURCqdKikpVdpYyQ2QGqS0tLTSi1M4JCOsEwKUGSDCMdKcnBxWWIaWmFq+6xc2\nVuLj46GtrU3dRYWFhaFjx46s49HR0SgtLaUaLeLw8vLC7NmzJc5TqIi/vz/u3r2LkydPihVxevny\nJaytrWFpaYkHDx7IXNCrumnWrBlu3Lgh9c7z8+fPaN++Pd69eyfRefv27atyXo2sECf+9LWTl5cH\nDw8PzJ49u7aXAqDswS9Jzs7ff/+N+/fvw8vLi3eORnFxMX777TdWOnrZAAAgAElEQVSsX79e4hf5\nt4q5uTlOnjyJiRMnUvMkynFxccGpU6dYUuflDB48GJcuXeI8f+zYsZweEltbW04DyMrKimqAlOfA\nCGNoaEg1QPgknAJlIZeKie3CIZfy91+50SE3QGoQgUDAMkAqvkyFc0KAMq8ITaxMeEefnp4uUWIq\nzQ1bUlKC169fU2Xb7927h169eknlQl2+fDn+/PNP6lhOTk4li5mLvn374v79+2JjxwUFBXBwcMDq\n1auxZcuWKj0Ic3JycPv2bWzevJnq/gTKpI2trKwwdOhQzJ8/H8eOHcPz58+rLILEMAzr58mXevXq\nYe7cuXB0dJSoyiU8PByrV6+W+H6xsbGYN2+exOdxkZ6ejlatWslM4bM2uHTpErp37w5DQ8PaXorE\n3L17F5s2bYKXlxfvPJ+cnBwMGjQIsbGxCA4OpuaXSUp+fj7u3r3LmcTbunVrNG3aFO3atYO9vT2c\nnZ1x+PBhXs8TvuTk5Ij9PezXrx9mzJgBJycnzr97HR0dLFq0iNMLoqCggEaNGnHew87ODkFBQdQN\ngrW1NZ49e0b93u3ataPmepiYmCA6Opp1vHHjxlTjX1tbm/UMVFdXZ/3b1K1bV2TSKVDZ6FBQUODM\nj6luvjsDhBBSyQARDsnQDBA+aqmA5JLttP4M0dHRaNy4MdUzEhQUxJkbwgeufI1t27bxcvEyDAMd\nHR2x8+rWrYvw8HBMnjxZ4jUCZUbbrl27YGtrCwMDA6xcuRIpKSmcVvqZM2dw6NAhTJ8+HYaGhvD1\n9YWjo6NUSqWy5Ndff0WHDh2wZMkS3uds3LgRHh4eVJlmURgYGOD06dPUHZU0aGtrw9ramrMXxrdA\ns2bNsHTpUpldb+PGjTJPZuXi9OnTcHNz463YmpWVhYEDB8Lc3Fwio4XGp0+f4OrqioEDB0JPTw9/\n/PEHK/egnPv37yMgIOCLp8nMzAwPHjyQuryYxr59++Dg4CDWqFmxYgWysrJw9OhRzjlz5szBnTt3\nOL0golBTU8OlS5eoicf16tVDq1atEBYWxhpr06YN9X6GhoZITU1lhWppEusAd76H8AZHOORSp04d\n1rNTUVHxi9HBMEyVN2vSIptmCN8Qwv/Q4jwiQJkHhG9YRtg7kJqaSq1moeWFAGVJc1whlsePH2Pi\nxIms46WlpYiKipIqNFNQUID9+/dTexZUBUkT9CqyYcMGfP78GfPnz0f//v3Fxu+NjIxgZGSEzp07\nS31PvpSUlCAgIAC2tra85u/Zswft2rXDuHHj0KtXL7HzdXV14ezsjE2bNuHQoUO816WsrIzJkyfD\nzc2NM1tfUoYNGwYfHx+RFVFfMz179pTZtQQCAQ4ePEiV1q4O9u/fL9H8+/fvw9raGjt37qxSkum6\ndeuwY8cODB06FLNnz8a5c+dEGjPa2tpfmt3RJAUq8vnzZxQXF0tsHC1evBhhYWGYNGkSzpw5w5l7\nVqdOHbi5uYmsGFJTU8PevXulDjlwaTMBQOfOnREaGsrSPbGwsMDr169BCKn0s6lTpw709PSQmJhY\naTNKy/UAysL4wgZIvXr1WAYIrcpF2MhhGOarMEC+Ow8IwC79rPhZ2CMC0I0SmleElhdCC8sAZdoE\nkmiGlJaW4vnz51RtjsjISKmb0l24cAFWVlYwMzOT6vzqYO/evXBzc4ODg4PMkwd9fX3h4uIidYJo\nSkrKl4x4PmhpaeGvv/7CnDlzeP+Rz5kzB+fOnePcdXIxYcIEnD59WmYPE1tbW9y5c0cm1/rWefTo\nETQ1NUVq49A4e/Ys79+VqjBkyBDs2rWryhUu48ePR1xcHDw8PODo6CjTMu/bt2/DzMwMrq6uElWX\nKSoqwt3dHR8+fMDWrVtFzm3Tpg06deokcs7o0aPRpk0b3vfnS/v27alaIeXPf1oImRZuUVNTQ3Fx\nMSvspaGhUam6BWCHWwB2lQstxFKbYZdK66jtBdQGoh7Qwh4RgG2ACAQCVvUMwL9cFxBdsksLzcTF\nxUFHR4eafxEcHCx1aMbDwwM///wz5/jX8EsqS8zNzXHv3j1YW1tL1ZW2PNQxZcoUkQlvFRk9ejTO\nnj3L++Wgq6sLR0dHXL58WaK1tW/fHgzDUNt5S0PLli2RmprKmXvzPeHl5SWxJ4gQAhcXF5l13a0J\nzMzMqk1bZujQofD398fFixfRp08fltaFKOrWrYszZ87gr7/+ouZTyBJCCK5fvy6xl6R169Z4+fIl\n6zjDMNRutkBZCa/wRoNhGGq4hebtoDWSE9b1oBkbojbhNcl3Z4DwsfyEfxhceSLC8/Lz86leEZrR\nkJaWRs2nSEhIgJGREev4mzdvOEMsT548gZWVFXXMz88PUVFR1LGsrCw8ePBApPekT58+1PbQFXn1\n6pXELmNCCFavXo3AwECJzqsqzZs3x9WrVzFnzhz069dPKinz3r1745dffoGzszOv+QzDSBwe279/\nP6ZOnSrROQzDwM7OjloOKA0KCgr46aefqO7g7w0/Pz/Y2dlJdE5kZCTS09N5h+tqkuLiYpkmivKl\nTZs2X5Scu3XrxinSRcPY2BibN2+Gp6dnNa6w7O9o/vz5Em9QzM3NObtUGxkZ4cOHD6zjOjo6nOEW\n4fJaYUExgJ5gKvyOo4VYKn6urfALIDdAKsXCyqH9sCoaG7SQDMCWdQfKklVpYQQuz0hSUhI1Ezs2\nNpYzIe358+ecLsW1a9dyqnpmZWVh2bJlnHLQERERiIuLQ8uWLanj5fz+++8SVXoQQjB//nxcu3aN\ntyCTLGEYBlOmTIGfnx/mzp0LNzc3ia+xYsUKhIWF4fbt29WwQkhdLr1161aZVsPs27dPqtyi/xL5\n+flITk4W69oXxtPTEyNHjhSrl1PxPjVBYWEhhg8fzql5Ud0oKChgyZIlOHbsGP7991+Jzp06dSpW\nrlxZTSv7f2xsbCTeHOnr6yMvL49asaOvr88ppU5LlhcWEwPKjA3hsAythJbPJrviO42WdlBTfHcG\nSMXsX6Dsh1XR4BD+TEO4kqYcrgoaWg0/TcgMKEtapXlGEhMTqUmrQFmzO5rOhkAgwNOnTzm9I8bG\nxiKrXy5cuICxY8eK/OV8+fIlgoODeXsDgLIcj1u3buHGjRvUCqGaomPHjrh7967Y5DkaqqqqWLt2\nLfz8/KphZdKjrq7O+4X3X2bevHlUl7c0qKqqIjExUWLZ9Vu3bvEWHSsuLkazZs14e5vev3+PY8eO\nSbQe4P+b6KmqqkpUnVUdDBo0SGxjzKrw7t07qfvLdOrUibMvlLu7O9avX886zjAMZ9O4hg0bUntw\n0XQ8AHpuB00yncvYqLhhpr2vKhodcgOkBhH+ISoqKrLiZXwsSpqRQssfoQmbAXR1VaDMK0HzjCQn\nJ1Nf1qWlpWjZsiU1oTU+Ph7169enXo8P169fx5AhQ0TOOXz4MKZOncp7xx4WFoZ169bB29v7q+hj\nYmpqymmgieOnn37C5s2bZbwiObLg8uXLMlWilTRGXlpaipCQEM5OsMLcv38fTZs2pVbM0di/f79U\nOUzHjh1DZGQkPDw8vqncFGnYvHkzTp8+zTm+bds2zkozLpl0oKzMlSsPhcvToaWlRdUPoeV1AOK1\nO8oRF14Byt5LotIK5AZIDSJckiRskPCxMkW5uMTlj5TDZZjQGt8B3NU0ioqKuH37NvUesbGxUoc4\nPn/+jMjISFhbW3POIYTgwoULmDBhAu/rzp8/Hxs3bqyV0IuskSZxKzQ0tNa6fn5PCIdNaxqGYRAa\nGsrbyL579y7vXBFCCE6dOoVJkyZJtKaMjAz88ccfOHr0aK10v61pevXqRe3PUo6amhpCQ0OpY7SO\ntOU0btyYMwGd1p22/F7CIRWArdlRDl91Utqml9ZupKKxSQip1BON5rmvKb47A0RZWbmSASL8WVgn\nn3ZMOIxTDi2fhAuuPBKa6ipQZphI2kslMTERBgYGEp1Tzvv379G1a1eRD6ro6GgIBAJqQz0u9u3b\nh19++UWqNf0X2LBhA+7evctrrkAgQEhISDWv6L8J186yplBQUECrVq14zw8PD+etY/PmzRsIBAKJ\nS4K9vLwwaNAgiXNZvlU6deok0ktkZmbGmaDfuHFj2NvbU8doiqTl0EplgbKQCq1brrAHXhRcxobw\ne0TYoCguLq602S1/95Qb6MLjNUmVDBCGYRowDOPHMMxrhmF8GYahmvsMw8QyDPOUYZgwhmGCq3LP\nqiKcyCPuM+1YuRdF2NUlSYyOC+FeNeXQdEfEYWLyf+x9d1gV1/P+YIkKCMKFSxPpgoJKUREVRY0o\nioiKGHsJ9l5jLLFi770rGisRa9QoilEjAnYRQaRYQKS3S2ff3x9+uT+W3YV7KWo+8X0eHt3ZPWfP\n7t09O2fmnRlj8vT0lKtNCSwsLMot7lTS/7Nnz+RaaVpaWn41c9+3gPKY8nxwcHCQOxywqKio2pjt\nQUFB9OnTp2rp60tCU1PzXzXuyMhImeslBQUFUfv27eW28IwaNYr2799fmeF9Edy+fVvmDMAAyNPT\ns1w3m6mpKUVFRQnOv0I1V4g+z/lC96phw4aCqeHr1avHmwhNHkWDqGK3SQkKCwsrVEDKVnznqwD/\nr1RAiGg+EfkDMCeiW0QkxGhkiMgJgA2AtlU8Z5VQ1uRV0TYR1x9Xu3ZtqlWrFueB4vPblU0KU7oP\nvg+LUFY6IeJrebC3txfMXfD69etKRX+URlVqpXyLkCXRUVWhpaUlswumVq1aghNaeejYsWO1hTf/\n8ssvNZ53oSZgaGgodzp7IWRkZNR4TRwlJSXevEB8iIqKqnRxx7JRet8Szp49K3NYvIKCAgUFBdH7\n9+8Fj6lfvz4pKysLWisaNWrECXWVBWWt5qUhFMQg5BLks2AQ8Vsl+KIs+aq3l12sVrTN18eXQlUV\nkL5EVELF9iEid4HjFKrhXNWC+vXrs8Ldym7zxVpXRcbHZiYS9v2Vp7DIo0FXhKioKDpz5ky19fe/\ngMLCQtq1a5fc7c6dOydzUjK+Z6QiyGvNEOIRyQsAFBoaKpeL7VvBzJkzqXv37tXS16pVq2jHjh3V\n0pcQgoODZY4I69evHw0bNqxGx/M10Lx5c7msg2KxuMKoIXd3d0ELSGWUeyIibW1twdIVQhZsIZ6F\nkPWBz+LNl2cqNzeX4yYvG3kpr0LyJVFVpUAM4BMREYAEIhJ6g0BENxQUFEIUFBTGVvGcVYKioiLr\nA8C3XdZ3zEcgEpLJ0rbkPHzysqWUSyCkyGRlZVWKJ8AX7fNfh5KSUqVWumvXruWtaskHeQhfxcXF\nlJ+fLzdhUChiSl5ER0dTvXr1Ks0j+ppo1aoVb0bhykAsFsusYH4JWFtbf1OlE6oLfMm3ygNfjZOy\nOHTokOC70KhRI97U6RWhdu3ags8Wn5JQIueLeuTLnk3EX+xUSFa237KysttlIzCFIjK/BCpUQBQU\nFG4oKCg8L/X34v/+deM5XGip1gGALRH1IqLJCgoK1VclSk6U/fCXVRBKtkuvOpWVlTmx2nzx2w0b\nNuS8QEIvlaqqarXI3759S6NHj+bIKwLfNdU0GIb5plO7JyUlkaamptztUlJSZA6f1NHRoTZt2sh0\n7KdPn0hTU1Muzkx6ejrl5uZWiwJy/fr1cotv/VdgbGwsSFYUQkhICA0aNKiGRvS/CaHs0ELIzMys\nUih/7dq1BXMrVRZCY8rIyBCU8+WD4ssTxZdVW0hWOmChbABDWUWGT7H5UqgwEByAoB1TQUHhk4KC\nghaATwoKCtpExFs9C8DH//s3SUFB4RwRtSUiwfiopUuXSv/v5ORETk5OFQ1TZpRYKUoYxWUViR9+\n+IFq167NMmPx5eXnkzVq1IgTgqWmpsYbT66mpsbrm1RXV6fk5GRO9kmRSMTLHRCSVwSxWFwuSS8/\nP58SExMrfEGFonn44OjoSN7e3tX6e1YnHj9+LFfkAtHn+xQXFyfzRCYPKTgzM1PmRFYleP78OVla\nWlZLCKqfnx+NGzeuyv3822FlZSV3zg0NDQ36559/amhElcPLly/J2Nj4mw3BffbsGdnY2Mh0LMMw\n9P79e9LT06uRseTm5pKfnx9v9fHykJyczMuLS0lJ4Z1bUlNTOXmIAPBmyk5LS+Nwf9LT0zkpDTIz\nM1kKR9kiqWVdtNXlsi2N27dvy1TIsqoumItENOr//j+SiC6UPUBBQUFRQUFB+f/+r0REzkRUbrWs\npUuXSv+q+2NVu3ZtlptFRUWFYwkoa7XgUzb44r1FIhEn252GhgavgiAWi3mrnWppafEqBnxVE0v6\nSUtL4w3xSklJEazR0qRJE4qPjxc0YYaGhlaYhCwwMJA6depU7jGl0aVLly9Wzrwy+OOPPyq85rJ4\n/PgxmZmZ1cikbmFhQUeOHJGrTVRUVKULE5YGAHJwcCBXV9cq9/Vvh6mpKUkkEsGICT4YGBhQVlbW\nN5XzZerUqd/0+2dra0u9evWS6VgAdObMGVJTU6uRscTExNDy5cvlbvfx40fepJCfPn3iJRknJSVx\nrJVZWVlUt25djiuHz0KUlpbGuQdllZey1peyVhe+Ku5VhZOTE+s7LoSqKiBriai7goJCBBF1I6I1\nREQKCgo6CgoKJU+6FhHdU1BQeEJED4joEoCvmr9aRUVFqlCUKBulXQNllQu+uG8NDQ0OAYpPqRDK\njCekUOjr6/MWLTIwMOCt6VK7dm1q0qQJL+O/Tp06NHfuXF63R7169WjTpk28igvR53DZqKiocnMp\nWFtb04sXL3gz/PFh1KhR5OPjw8t9+RYwefJk+umnn+Rqc/HiRbmVlprE6NGjadOmTVXuR0FBgZYv\nX/7NrpZlBcMwlYp0KA0FBQUaNGgQvXnzRuY2tWrVoo4dO8q0CiT6zA169OhRJUcoG6ZNm0Zr1qz5\nqsXHysPkyZNlTlBYu3ZtuYsDyoOIiAi5ayDl5+dTUlISr1Xm/fv3vFZSvlxNQkpMYmIiR1nhc/+W\nTVpZVkkpm227qq6sqqBKCgiAVAA/AjAH4Awg/f/kHwG4/t//YwBY/18IbgsAXz13taqqqvSjWadO\nHVJUVGRNUmUVDj5lQ1NTk6NsaGtrc5QNoVhzfX193loVRkZGvIRGU1NTev36Ne/1WFhY8Lp5VFVV\nSSQSCRIkJ02aJOj7q1+/PtnY2NCdO3d49xN9Jsx26dJF5uqUpqam1K1bN1q1apVMx39pODs7y+0L\ntbOz++YiEr7Xgvn/2L17N02YMKHK/ezcuZM6d+4sV5sePXrIbHEoKCigbt26yWwxOXXqFC1YsECu\n8bi5uVGdOnVo7969crX7t+LChQu8VuYSlEfCf/r0KbVo0YJ334gRI+jatWsceXR0NOnr6/O6pKOj\noznEVQD07t07TvVzoQSSfIVKExMTWQpIyeKuNKk0NTWVpYCUVUjS09P/nQrIvxVlLRwikahchYPP\nsqGtrc2xYOjp6XGsFzo6OpSSksKxNBgbG/MqBmZmZryKRrNmzSg8PJz3pXF1dRXkYbRt27bSOSFc\nXV3p4sWL5R4zevRo2rdvn8yrqs2bN9PBgwcrTHL2b4GHh8e/Mkz1v4Lhw4fTjRs3KDw8/Iuf28PD\ng/7++2+Zos2UlJSod+/edOLECZn6dnBwoL179/Km/RZCrVq16MiRI7R48eJKRX/8m1BYWEg///yz\nYJhtbm4u6erqCu5/8OCBYBmKe/fu8VYmDw0N5a1KnpaWRvn5+RzlIS0tjQBwOCNv376lJk2asGQM\nw/AqJgkJCSxrSQmRvjQHrKyVJCUlpVwLyZfEf1IBqcjCoampyVqJCFk2ylY9NDAw4Fg16tSpQ40b\nN6bY2FiW3NzcnCIiIjhjs7S0pNBQLkVGRUWFdHR0eNtMmDCB+vTpw3Oln31xlS0ZP2jQIPL19eXN\nV1ICNzc3Sk5Opps3b8rUp46ODvn6+vKaGP+XERgYKFj46jtqDioqKjR//nyaPXv2Fz+3rq4uhYeH\nyxzFNGXKFNq6datM+X4MDAzIw8ODtypreWjWrJm0HMK3HJFWVVy5coUsLCw4H/IS3Lhxg5o3b84b\nMpufny/Ib0tISKD09HRe98zjx495C1uWKCZlieERERFkbm7OkUdFRXFcUZ8+fSIVFRWWZaO4uJgS\nExNZig2f+6as6yY5OZkV7VdWIfmS+E8qIHwWjtLEz7LWDV1dXYqPj2et8ps0acJRNoTcJ3xWDWNj\nY/r48SOHD2FsbExpaWm8pZsrY83o2bMnXblypVI5P4yMjGjkyJHl5kCoXbs2rVu3jpe3IgRHR0ey\nsLCQezzVicLCQplrslQVAOiXX36R+UP08OFDQfJwTQIABQUFffHz1jSmTp1K0dHR5Ovr+8XPLU+C\nJwcHBzIwMJA5Q/GKFSvoxIkTFBgYKNeYBg4cSPfu3fuqrrrCwkKaOXMm+fn5ydUuLCyMd24si61b\nt9L48eMF9586dUowS3Rubi4tXbqU1ypw+/Zt6tixI++9CwoKorZtuYm+nzx5wlu3RyjJ3+vXrzl5\nXmJiYsjIyIgli4+PJw0NDVYis/j4eI4CkpCQwCLAJiYmchQQWdMIVDf+kwpIWZdK2cgTHR0dlnVD\nSUmJ6tevz3rw+VI9GxoaUnx8PMdi0KxZMw5Ho06dOmRhYcEJ76tVqxbZ2dnxJhdzdHQsl5PBBxMT\nE9q0aVO5q6ry3CcbNmyoMKGTu7s7jRo1Sq5xfU08efKE2rdvT5s3b/4iq8A//viD0tLSZL5Hixcv\nlmtcDMPQwoULq0y2PHnyJP3888/VmnH3W8APP/xAhw4domnTpsnlsvga2LBhA/32228yEbvFYjHt\n2bOHhg4dWmFG0LL4muTiN2/eUNeuXSkiIoK6dOkiczuJREIDBgyokNj7zz//UHR0tCChPCUlha5c\nuSJYxbtRo0Y0a9Ys3n3Xrl0jZ2dnjjw/P59CQkKoffv2nH3BwcG8uX+ePXtGrVq14shfvXrFCdmN\njIwkU1NTloxPKeEju8bHx7OIsWW5JJXNf1Qd+E8qIFpaWiwFRFdXl2Xx4ItEMTQ0ZLlR9PX1KTEx\nkeVDrFu3LhkaGnLY8i1atOCtp9GmTRvectDt27fnLSP9448/0o0bN+RmsQ8ZMkQw139JuKW8iZaq\nGwDo6tWrNaoQxMbG0s8//0w9e/akiRMn0rlz5+ReBT569EiuKJOkpCSaNm0a7du3TyYLyOXLlykm\nJobGjpU9YbCPjw8FBARUKZTu3bt3NGPGDPLx8ZE5r8u/CQ4ODuTn58fJrSAvioqKqHv37uWSG6sC\nOzs7OnHiBG9yKj64u7vTsmXLqqWWh0QikbtMgDxIS0ujuXPnUrt27cjd3Z0uXbokM/cAAE2YMIHa\ntm1L/fv3L/fYX375hVasWCGYcXjPnj3Ur18/ud0OJRZCNzduDs579+6RpaUlL5nz3r171KFDB448\nJCSEo5gUFBRQZGQkxzISHh7OUUrevHnDUUpiY2NZ/JSMjAxiGIY1ro8fP7K4JJ8+feLwU74U/rMK\nSGm3gq6uLkvhkMW9UqdOHV5lo3nz5hwOh42NDT1+/Jgzjnbt2vGaT7t06cLL2zA1NSVFRUV68uRJ\nBVcoOxQUFKh79+60cuXKauuzMkhOTqalS5dS06ZNac2aNdWe+nr//v1kZ2dH2traFB4eTmPGjJE7\nWVdISAj16tVL5lDB4uJiGj58OI0cOVKm3BwZGRk0efJk2r59u8zVKZOSkujXX3+lbdu2Vdqknpub\nSx4eHjRnzpz/6VLtDg4OVU7QVqdOHWrZsmWlOCWyKtddunSR67ccPnw4K/FUZXHu3DkyNDSkOXPm\nyJ14TRb079+fMjIyKDQ0lGbPni2zS7LEhRkeHk67d++u8Df08fEpN4FYYmIizZs3T66xE32eK0ND\nQ3l5JX/++Se5uLhw5NHR0ZSXl8dxOefm5tLLly85nJGwsDAyMjLiWKj43DWyuGrevXtH+vr60nsG\ngD58+CBVQAoLCyktLe2ruWAIwDf193lINYubN2+iU6dO0u2LFy/CxcVFup2SkgIVFRUwDCOVzZs3\nD97e3qx+3N3dcfr0aZZsyZIl+PXXX1mygoICKCoqIjMzkyWPjIyEnp4e6zwAkJubi4YNGyIlJYUz\n9nnz5nH6L8Hvv/+Omzdv8u4rD+np6RCLxXj27JncbYWQnZ0tdxuGYRAUFISff/4ZqqqqaN++PVat\nWiVXH4WFhbzyhIQEzv2XB9evX4empiYuXrwoc5u0tDTMnj0bBQUFFR7LMAyGDx+OcePGydw/wzAY\nOHAgZs+eLXMbofN6enpynsPv4Ed2djaMjY1x/vx5udq5u7vj2rVrNTSq6kFERAQWLFgAfX19mJub\nY8qUKQgICJC5fVFRkeC7L/RulgeGYbBgwQK0aNECycnJcrf/EiguLoaBgQHv/Llz504MHz6cI791\n6xbs7e058r1792LEiBEcub6+Pt68ecOSubm54Y8//mDJmjVrxhqH0LetBO/fv4eOjk45V1c9+L/v\nOud7/5+0gJTNzWFoaMhK8qWmpka1atVicT6aNm3KiUCxsrLiWDtsbW051o66deuSra0th+BnYmJC\ntWrV4vRbv3596tq1K/3555+csQ8ePJiOHz/Ou5piGIZWr14tdNmCUFVVpeXLl9PEiRPLXaVlZmbS\n8ePHK+wvJyeHWrRoIXNIYQkUFBSobdu2dODAAfr06RMtWbJE0BQdGxtLQ4cOpYEDB5Krqyu1bduW\n9PT0BDPnamlpVWqVWHJPR44cSb6+voLRRnxo1KgRbdiwQabicyVFrORx7+zbt48iIiLkjoQojcTE\nRMrOzqZDhw5VS/r2/wKUlJTo2LFjNG7cON7kgEKYMWMGjRw5Uq42lUVlXZlNmzYlb29vio2NpePH\njwsmRiT6vOofPHgwubm5UZcuXcjU1JSUlJRoy5YtvMdXxrWnoKBAIpGI/P395aoTUxmUzXYtK+7d\nu0fKysq8eUMuXLjA67Lx9/fnrbN0//59Do8kKSmJMjMzObt1ZEwAACAASURBVHyPFy9ekJWVlXS7\nqKiIYmJiWFaRqKgoMjExkW6/ffuW5aL58OEDJw/JFwWfVvI1/+gLWEAkEgnq1auH4uJiAEBmZiYU\nFRVZK8DWrVvj/v370u379+/Dzs6O1Y+vry/69OnDksXHx0NdXZ2zmlywYAEWLVrEGYuXlxc2bdrE\nkR89epTTN/B5RdCqVSv89ddfnH15eXnQ1dXF48eP+S4bRUVFCA4O5t1XXFyM9u3bY/Pmzbz7ASAp\nKQlGRkY4cOCA4DElePbsGYyMjDB58mRIJJIKj5cXycnJOHbsGE6fPo0LFy7g/v37ePv2baVWWeUh\nLS0N/fv3x/v376u13+rAqlWrEB4e/rWH8a9FeHh4le7f+vXrYWdnh/z8fJnbbN68GVZWVkhLS5O5\nTWRkpNzWyWHDhmHx4sXIy8uTq508CA0Nxe+//45z587B398f4eHhyMnJqbHz1STy8vJgZmaGkJAQ\nuduOGDEC69ev58iTkpKgoqKCrKwszj5bW1vcvn2bJWMYBoaGhnj58iVL/ueff6Jr164sWXp6OhQV\nFVFUVCSVhYeHw8jIiHXcxIkTsWXLFun22bNn4ebmJt0+ffo0+vfvL8NVVg0kYAH56goHZ0BfQAEB\nALFYjLi4OOm2pqYm4uPjpdvDhg3DoUOHpNsZGRmcHzwqKgp6enqcvg0MDPDq1SuWzN/fH+3ateMc\ne+HCBTg5OXHkGRkZUFVV5TU77tmzB3379uW9rk2bNqFfv368++Li4iASiTimvNLXc/nyZd59JYiI\niICuri5+//33co8DPn+8Bw8eDDMzM/j7+1d4/Hd8x5fEsWPH0KRJE0RFRVWqPcMwuHHjhtxtpk6d\nik6dOsnspjx//jzEYjH+/vtvmc8TFxeHfv36wdzcHNeuXfufda/l5eXJ5RYVwpo1a9C7d2+52yUl\nJaFRo0a88/SuXbswaNAgjvzDhw9QV1fnLJYiIyOho6PD+a0WLVqEhQsXsmQBAQFwcHBgyXx9fVnK\nBQB07doVV69elW6vW7cOM2fOFNyuKXxXQMrA3t4e9+7dk263b9+e9YJ7e3tjzpw5rDZGRkYsxYJh\nGIhEInz48IF13LBhw7Bv3z6WLDc3FyoqKpwHNScnB6qqqkhISOCMcejQoSzttQTZ2dnQ1NREREQE\nZ59EIkHjxo0RGBjId9lYv349nJycpNafyiA0NBR6enrYtWuXTMdfuHABTZs25b3G/xWkp6fD29ub\npaB+x7ePXbt2oXHjxpwFQ02iuLgYI0eOxMaNG2VuU8JB2rVrl1zKxPnz59G0aVN06tQJ//zzT2WG\n+0VQXFyMkydP4sGDBzK3yc7ORo8ePdCvX79y37tLly7hxYsXgvsjIiLKXZh5e3sLWo6XLFkCLy8v\n3n2tW7dmffxLsHXrVl6ex/bt2zFq1CiOvFOnThzu0Nq1azF9+nSWbOHChVi8eDFLpq2tjXfv3km3\nx44dy5q3J06ciO3bt/OOvzrxXQEpg8GDB8PHx0e6PXr0aOzZs0e6feHCBfTs2ZPVZsCAATh+/DhL\n1rt3b/j6+rJkBw8e5NV8+/bti6NHj3LkQ4cOxbZt2zjy27dvw8LCgldZWLp0Ke/DCgCHDx/mPJwl\nKCoqQvv27bFhwwbe/bIiKioKpqamOHXqlEzHV0XhqWm8f/8eixYtgpOTU6VWioGBgTA2NsakSZNk\nIpwCn1168pjuqwMMw1SKpPy/jiNHjkBbWxtBQUFf7JzFxcVyvxOvX7+GlZUVBg0ahNTUVJnbFRYW\n4vDhw9ixY4e8w6xxSCQS7Nu3D5aWlmjTpo3MCkhUVBRatWqFMWPGlOt2vXPnDjQ0NATd0vn5+WjT\npg3v/AsAL168gIaGBhITEzn7MjIyoKmpyevGCwkJgYGBAa9i1LZtW1y5coUjd3Z25nxLsrOzoays\nzHHjuLu74+TJkyyZi4sL/Pz8pNslLqDSc5qjoyNrDujevTvvWKob3xWQMliyZAnLrLVu3TpMmzZN\nuh0bG8thB69ZswYzZsxgyVavXs352L9//x7q6uqch+/IkSNwd3fnjOX69euwsbHhyEv4Hn/++Sdn\nX1paGjQ0NDj+wpJ25X1IY2JiIBaLq7wiSktLq7KPOTIyEm/fvq1SH5VBcnIyjhw5AmdnZ6ipqWHK\nlClyr4IlEgnmz58PsVjMYaMLgWEY7N69G1paWggLC5P5XG/evEF0dLRc4yuNgoICjB8/HtbW1jXC\nyfm34+LFixw37LeInJwcTJ06lXchU1l8DfdMYmIiJk+eDA0NDbi5ueHGjRsyj6PEJbVt27Zy2wQH\nB0NTUxPXr18XPGbVqlVwc3Pj7adksbZ7927etr/99huvJQP4vMDlW+S9fPkSOjo6HKUpNTUVDRs2\n5Cgaly9f5rjoi4uLoaGhweKlMQzDkfn7+6Njx46sY0QiET5+/CiVGRoaIjIykvcaqhPfFZAyOHHi\nBDw8PKTbV65cQbdu3aTbDMNAXV2dNSHdvn2bEzp1//59tGzZktN/y5YtWS4e4PNDpqKigvT0dJa8\nqKgIhoaGvGa+48ePo0OHDrwvyMaNG1khVvLg0qVLGDx4cIXHBQQEyEWYkxf79++Huro6rK2tsWDB\nAty6datSIbzywtHREX379sWJEycqRZyLioqCkZERBg0axHqhy4NEIsGoUaPQvHlzvH79WuZzBQYG\nQltbWybeDR+Sk5PRuXNn9O7dGxkZGZXq47+A6iAax8bGYvDgwVUK+f7S6NChAzw9PbF79268evXq\niygk2dnZWLFihdxKdXZ2NhwdHTlza1ncuXNHprD5jIwMQWvShg0b4OjoyGupevfuHdTV1REbG8vZ\n9/r1a4hEIs48DwDTpk3DggULOPIDBw7wcvfGjx+PdevWsWTPnz+HsbExSxYZGYnGjRuzZGUX1R8/\nfoRIJJL+vhKJBPXr16924j4fvisgZfD06VNYWFhItz98+AANDQ3Wy+fs7Mx6gCUSCRQVFVkryIKC\nAl4Ox6JFizgcEuCz6YwvimTt2rW88eJFRUVo2rQprxafn58Pc3NzufMRlECWiWbu3Llo3ry5XEQ9\nPtZ3eSgsLMTdu3exYMECODg4QFFREf3798eQIUPg7e2NkydPIjAwELGxscjNzeXto7i4GJmZmYiO\njsa9e/dw4sQJLFu2DI8ePeI9vqqTbGFhoVykwMePH6N58+YYMmSIXPfn8OHD0NDQqJAcLISgoCAY\nGhpi7ty5X4WfUlBQgLCwMJw7dw4bN27E3LlzMXLkSAwcOBB9+vSBu7s7fvrpJ4wbNw6LFy/G7t27\ncfPmTXz48OFfSZwsLCzEhAkT0Lx5c7kjbJKSkjBz5swvrrzEx8fj0KFDGDFiBAwMDKCqqopOnTph\n5cqV2Lx5My5evIhHjx4hPj4eubm5gr9LamoqwsPD4e/vjwMHDmDevHno3bs374e4JvHu3TuIxWK5\nCcKl8ejRI2hoaAjOex4eHhy+RQlGjBiBJUuWcOQZGRlQV1fntfg6OTlx3C/FxcXQ0dHhcP02btzI\nyRd0+PBheHp6smSenp4smsG1a9fQpUsX1jW2aNGC9xqqG98VkDLIy8tD/fr1pR80hmGgqanJWgUt\nXryYo606ODhw/OgDBgzA4cOHWbKnT5/CwMCA87JevHiRNxomNTUVampqvKuw06dPw9bWllcTDwgI\nQOPGjWv0Jd+5cye0tLR4Q3/54OjoiJ9++gmhoaGVOl9ubi5evHiBw4cPY86cOfDw8EDr1q2hr6/P\nuc8lGDduHJSVldGkSRM4ODjAw8MDv/76a7nksy8JLy8vHDt2TOaPak5ODsaPH4+mTZtW+j6WmJDP\nnj1bqfaVQUpKCs6dO4eZM2dKlUlTU1O4urpi+vTpWLNmDQ4dOoTTp0/j/Pnz8PPzw4kTJ7B7924s\nXboUXl5e6NSpEzQ1NSEWi+Hq6orVq1fj/v37MvNrvjYYhsGePXugqakps2sO+JwOwMvLC4aGhuW6\nDYSwe/duTJkyRZBMKSuSkpIQEBCAQ4cOYcqUKejVqxesra0hFovxww8/8JLfAcDOzg4mJiZwcnLC\nyJEjsWLFCpw7d+6rhObycTbkwf3793Hu3DnefefPn4eZmRnvYuj58+cQi8W8lsaNGzfycgMjIyOh\nqanJcWffuXOHV0Ho1q0bZ9E5atQo7Ny5kyVr0qQJ67davXo1Zs2aJd0+fPgwhg4dynuN1Y3vCggP\nWrZsyYr77tWrF4vEc/XqVY7/beHChZxMpEeOHOGYzxiGgYWFBYdnUVhYCH19fd6V+ezZszFlyhSO\nnGEYtGvXDgcPHuS9jokTJ5b7IMXFxXEytsqLEkVn1qxZFfI+srKy4O3tDS0tLfTt2xcBAQE1vpqt\nif6Tk5OxefPmSrs+qoITJ05g0KBBVXaZfAnyb2hoKFauXAl7e3s0bNgQzs7O8Pb2RkBAQKVX8wzD\n4N27d/D19cX06dNhbW0NVVVVqbLPlyW4JhAcHIzVq1dXynoUFBQEExMTTJ48Wa52V69ehaGhIQYN\nGiSXWyghIQG//PILNDQ00Lt3b1y+fLlGzOs1/S5nZ2djz5496N279zcXVZaQkABtbW3cuXOHs49h\nGHTp0oU3qiQnJwc6Ojq8ZNiZM2di7ty5HPmECROwcuVKloyPK8IwDCeS6/379yx3CwD0798fJ06c\nkG5PmzaN496pKXxXQHgwatQoVuTL8uXLWQ9CRkYGlJSUWJru3bt3YW1tzeonOTmZN+HMqlWreFNr\nr169mpe8lJCQAHV1dcTExHD2PXz4EFpaWryavUQiQbNmzQStA1FRUdDW1mYpV3zIyckpl5CUnJwM\nT09PmcmaEokEu3btQvPmzXk1/28RmZmZOHnyJPr16wcVFRUMGTJEMASvJlERkfhrIywsDIsWLUKz\nZs2gp6eHadOm4caNGzUa2fPp0yepsl+i6Bw4cKBGOUpv375F586d0b59e7lIwyXIzMysVPp1iUSC\nxYsXC0ZglIecnBwcOHAA9vb20NHR4aQJ+BZRXFyMu3fvYsKECVBXV4e7u7tMCxd53pEDBw7IrQyW\nRlFREbp3787JyVGC33//Ha1ateJV+jZs2MAbgJCZmQmRSMSZ83Nzc3nlR48e5eT6CA0NRZMmTVj3\n4vfff2ctihmGgY6ODotz07Fjxyq5qeTBdwWEBzt27MDPP/8s3b558yYnuUu7du1YSbQKCwuhrq7O\nWZn06NGDExb14cMHqKmpcRSTEndL6fjsEixevFjQmjFr1ixB4mhoaCg0NDQEOQ+PHz+GWCwul0vg\n7+8PTU3Nag/LYhgGnz59qtY+awJRUVFQUVFBr169cOjQIbndWqGhoRgyZIigibomERMTIzf3Rl4k\nJiZi+/btsLW1ha6uLmbPno0HDx58lRDrrKws+Pr6YsCAAVBRUYGHhwcuX75cI26a4uJi7NixAyKR\nCCtXrvyi4dNVtfRERER804psCfr27QtLS0usWrWKd17kQ0BAAGxsbCpUDAsKCjB9+nSYmZlVKfPt\nwoUL0aVLF14FIyEhAVpaWryZVFNSUqChocE7zg0bNvAuzo4fP44ff/yRI+/duzfHIrt69WpMmjSJ\nJRs9ejQr7Do6Ohq6urrSZ6GwsBBKSko1qryXxncFhAcPHz6ElZWVdDs7OxtKSkqsKIzffvsN8+bN\nY7UbPnw4J6bex8cHrq6unHP079+f45sDgDlz5nAeGuCzRqynp8dKA18CiUSCpk2bchSdEvj6+qJx\n48aCZtsHDx5ALBaXywm4e/cu9PT08Ouvv34Rn/uSJUvg6emJLVu24P79+zXuL05LS8OdO3d4J2WG\nYeR+IRmGwe3bt+Hq6gotLS2sWrVKLkUgJiaGN8xaVuTl5WHFihUQiUQ1kuOjqKgIly9fhru7O1RV\nVTFkyBDcuHHjmzKNp6WlYc+ePXBwcIBYLMacOXNqJLFYbGwsevfuLRiVJg8YhqmSIlPV84eHh6NF\nixaYMGECDh48iGfPntW4YpWQkCAY5izPe/f48WO4uLjAyMgIp06dqjDlQPv27dGrVy/BaJeCgoIK\n3x0fHx8YGhryJlNkGAaurq6CRUInT56MiRMncuQlbpknT55w9jk4OHAs1omJiVBVVeW4Ne3t7Vn8\nPIZhoKury1oIHTp0iKXoPHnyhBWEUdP4roDwoKCgAMrKyqwHs2PHjqwfMzAwkKWkAJ9JSJ07d2bJ\nsrKy0KhRI05I5t9//w0zMzPOhP3p0yeoq6vzhqEdP34cLVu25J0QHj16JJgFFfgcemVlZSW4cnr0\n6BF0dHTKrXmQkJAAFxcX2NnZyUzi9PLywuzZs2VevZTg7du3OHz4MCZMmAAbGxvUr18fpqamgmF2\nSUlJyMrKQkFBgXTiKc9dsWXLFowdOxZdu3aFnp4elJWV4eDgUC3hqA8ePEDLli1hbm6OPXv2CEbo\n8CEhIQEzZ86Eurq6XBkxS8AwDHx9fWFiYoK+ffvyuu2qgpiYGCxevBiNGzdG27ZtsX///n9FaGlE\nRAR++eUXaGlpwdHRET4+PtWe96Q6XBp3796FkZERfHx8KsXTmDx5MgYMGIBr165VShksKChAUFAQ\nNm/ejCFDhsDc3Bz169fHyJEjeY9PT09HXFwcMjIyZFqYPHnyBCtXrsSYMWPQuXNnaGpqQk1NDXv3\n7pV7rCWIjIxEz549oauri+3bt1eoMAUGBkJDQwPr1q0TtNJlZGTAxcUFrq6ugsdcu3YNYrGYN+cS\n8Jlc2rp1a97xBAcHQywW86ZqX7t2LW/obWBgIAwNDTm/65YtWzjW8ZJw4NK/yZMnT2BsbMyaE4cN\nG8aiG+zYsQOjR4/mvZ6awHcFRADdunVjhdouW7aMVd68qKgIYrGYFY6Vm5sLNTU1zkT0888/c0hD\nDMPA3t6eE2JVci4+8xvDMOjVqxeWLl3KO+Y9e/bA0tKS94PAMAzmzJmDNm3aCK4qEhISZPKt7tu3\nTzCjalm8ffsWM2bMgJqaGvr164e//vqr0hNjWFiY4Njbtm0LRUVF1K5dG0Qk/RPirqxbtw67du3C\ntWvXEBMTU63ugvfv38Pf31+uPhMSEjBv3jyoqalh8uTJlUp8JZFI0L59e7Rq1apafbgFBQU4f/48\nXFxcIBKJMG3aNLmLoH0rKCgogJ+fH1xcXKCuro7p06dXOpqopnD79m04OjqiadOmOHbsmFwWx4yM\nDOzatQt2dnZo3Lgxfv31Vzx79qxKlpGcnBxWfazSOHz4MLS0tKCsrIxatWpJ37vSeSZKw9/fH7/8\n8gv27t0Lf39/xMXFVdlqk5iYiH379sms6EskEjx//lxwf1RUlNQKJKQEBgQEQFNTUzBpY0BAALS0\ntHjzgeTl5cHS0pJF/CxBUlISRCIRr0uob9++HAs7wzBo1qwZp4Dd+vXrOangly1bxkqYyTAMtLW1\nWd+wQYMGCXIGawLfFRABLF++nBWa9ODBA1haWrKOGTt2LCer3ZgxYzgM4idPnqBx48acieTChQto\n2bIl50OVnZ2NJk2a8OaT+PDhA8RiMW96aIZhMHbsWLi6uvK+OAzDYPr06bCxsalyOJq8yMrKwu7d\nu9G6dWuYm5vXKD+guLi4xv3b6enpOHv2bLWdp1+/fpg0aZLclqKyqE43SGxsLBYuXAgdHR106NAB\nhw8f/tdWNeVDyfXp6uqiffv2OHLkSLVfX1FREVavXi33+8YwDK5fv47OnTujSZMmgqvs8vD8+XPM\nmTMHpqamX8ynzzBMpdLJy4KsrKwaT47l5+cHTU3NcrOpXr16FZqamrh16xbv/oiICGhpaQkuAmbO\nnIn+/fvz9j927Fhe5e3p06fQ1tbmWO1u3LgBKysrVl8Mw6Bly5ac8VlbW7MUlcePH8PExITVTiwW\nV7vVtDx8V0AEUDaTaVFRETQ1NVk/zl9//YW2bduy2t29excWFhach6tz584ckhDDMLCzs+Otm/LH\nH3+gefPmvKGtf/zxB4yNjXl9lwUFBejevTu8vLwE+QwLFy6Eubl5lfMC8EGWD7IQ8fRbJsVJJBLc\nvHkTv/32Gzp06ABlZWX06tWr2ib2b+XaCwoKcPbsWfTq1QsikQjTp0+v1Mfv34TCwkJcuHABLi4u\n0NDQwNSpU6vNwpOVlYUpU6ZAXV0dM2bMqFRW1aCgoCqVNhB6tiQSCV68ePHN1mNiGAZhYWHYunUr\nevXqhYYNGwqS6fmQlpYml3UrMzMTrVu3Lrf2z7FjxyAWi3m5eMDnBaKRkRH279/Pu//y5cto3Lgx\nr+slMDAQOjo6vHOKq6srNm/ezJG7uLhwzhUSEgJDQ0PW7/r69WtoaWmxFifLly9nKTvPnz+HkZER\n77hrCt8VEAGURLWUdqeMGTOG9RAUFhZCS0uLlT6bYRhYWlpyyEtXrlyBlZUV52W/desWDA0NOeZD\nhmHg5uYmGNo1ffp0uLi48K52MzMzYW9vjxkzZghOPiVJxPji1ksjNjYWQ4YMkcklEBYWBisrKxw9\nerRSE+bRo0dhaWmJ8ePH4+DBg3j69OkXL8wmhK5du8LBwQHz5s3D9evXK8UfCA8Pr3Lyr8LCQpw5\nc6bKRQPLIjIyEvPnz4e2tjYcHR1x9OjR/2RtmJiYGPz2229SjsuBAweqhePy/v17zJo1C2pqahg1\nalSlQnfLIicnp0qJBkNDQ2FiYgI1NTX06NEDixcvxrlz575KDaayWLduHTQ1NWFgYAAvLy+cPn1a\n5kJ7Hz58wPz586Guri6YlVQIQvNlcXExFi1aBENDQ0H+W2JiIpo1a4Y1a9bw7n/9+jU0NTV5lZec\nnByYm5vjzJkznH03b96EsbExZ0598uQJdHV1OfLRo0dj9erVLNmSJUs4lhU7OzvWd2rt2rW8ARA1\nie8KSDkYMmQIi6Bz5coVTjjuzJkzOSzn3bt3o2/fviwZwzCwtbXl/QD169cPK1as4Mjj4+OhpaXF\nS7wsKChAly5dWG6i0khNTYWdnR2mTJlSIYlq8+bNgi9eXl4eFixYAJFIhPXr15erEDAMg2vXruHH\nH3+ElpYWFixYIFeq9sLCQoSEhEhJVRYWFqhfvz7Wrl3Le7xEIql0RE58fDzu3bsn/ZhPnjwZPXv2\nFMzqWtlVYnR0NNatWwc7Ozvo6OjIPSGWICEhAStXroS+vj46duxYYS0LWZCdnY3Dhw/D0dERYrEY\ns2bN+qLl579llET5uLm5QVVVFaNGjRKMkpIHKSkpWLlypVyZUIXg7+8PFRUVDBgwAKdPn650uPXH\njx9x4cIFLFy4EL1798bUqVMFj3v06BE+fPggF7Ea+Dw3ZGVlITo6Gvfv35e+d0JuilevXsmlCDEM\nA39/fwwYMEDKo6pKkcbSSE5ORq9evdChQwdB6+2HDx/QrFkz/Pbbb7z7U1NTYW5uLki2nTJlCi/v\nr6CgAJaWlrzPS79+/ThE9U+fPqFRo0Ysl19xcTEMDAxY1qM3b95ALBazXFodOnT4IhVwS+O7AlIO\nzpw5gx49eki3CwoKoKmpyfqohoWFQVtbm/VhlkgkvOWY//zzTzRr1ozjx4yNjYVIJOJ1iVy4cAGG\nhoa80SslD/WmTZt4x5+eno4OHTpg2LBhgopDdHQ0WrduDTc3t3L91BEREXBxcYGZmRlOnTpV4Qf5\n1atXmD59OjQ0NKpEasrNzRV0cyxZsgR16tSBsrIydHV1YWZmBisrK9ja2qJ169aws7MTtDiU1Jfp\n378/ZsyYga1bt+LixYvVxo0pLi5G+/btoampiXHjxlWam8EwDIYPH45GjRrBy8uLNzRP3nHdvn0b\nY8aMgZqaGlxdXeHn5/fNWJq+RSQkJGD9+vWwsLBA06ZNsXLlSl5y4ddAamoqDhw4gB49ekBFRQVu\nbm5y1SKSB5cuXUKrVq2go6ODunXrQlFREVpaWjAxMYGlpSVsbGywZcsW3rbr1q2DoqIimjRpgjZt\n2qB///6YPn06AgICqmVsDMNISZoVRbKlpKRgw4YNMi0qbt++jSZNmmD27NmCi52IiAgYGRmVu1Dq\n2LEjK4ihNC5cuAADAwPeeW79+vVwdnbmKL4PHjyArq4ux0r522+/YezYsSzZ1atXYWtry5ItX76c\nlXwtISEBqqqqVa5iLi++KyDlICsrCyoqKqyP/7Rp0zharpOTEycHx7JlyzjhTCUpeXft2sU51/r1\n69G5c2fel2LmzJno0aMH7wfs7du3MDAwwL59+3ivQSKRwN3dHZ07d+b1OwKfrRzz5s2DtrY2fH19\ny13lXb9+He3bt5d5dZGfn1+jibBKis19+PAB4eHheP78OUJCQhAcHIzg4OAaJ9uWkO748OzZs2oh\nzV25ckVm87MQwsPDsXjxYhgaGqJFixbYsGGDYGTDd/CDYRgEBgZi4sSJEIlEcHJyqlRiOiHk5ubC\nxcUFBw4cqFSfKSkpOH78eLmh9NWFEotGfHw8Xr9+jRcvXuDhw4eCJOrq4plUZT5JSUnB0qVLIRKJ\nMHbs2HL7yc7OxrRp06Crq1tuPp5bt25BS0tLsBxGXl4enJ2dMXz4cN57EBERIeiWCQ8P512YMgyD\n9u3bc86ZmZkJDQ0NTkVtV1dXVqFThmFgbGzMyuS8c+dODBkyRPA6awrfFZAKMHDgQJbZ7MmTJ9DX\n12cpA2fPnoW9vT3rw52amgqRSMR5GJ4+fQqxWIykpCSWvKioCB06dMD69es5YygsLES3bt1YIVSl\n8fr1azRu3FjQvFdUVIR58+bB0NCwXBLXP//8AwsLC/Tp00cu10llwDAMHBwcMHz4cOzbtw8vX778\nZslwpZGRkYHbt29j/fr16N+/P7S1tStddbg0Xr9+Xe3uj3fv3mHdunWwsbGBjo4OZsyYgcePH38z\nhNd/M/Ly8nD27Fn07dsXKioq6NevH86cOVOlKJrCwkKcO3cO7u7uUmvG8ePHqyU3DfA5J8/48eNx\n6NAhPH/+/IuUW68qJBIJbt++DW9vb3Tv3h3Kyso4XWfyUwAAIABJREFUdOiQXH1ERkZi6tSpUFNT\nw5gxY8otK8EwDM6fPw8DAwMMHz5cMG8SwzDYtGkTtLS0BJOVSSQS9OzZEx4eHrz3Ojk5GWZmZryL\nx/z8fLRu3Zo3WeWxY8dga2vLWZCuWLGCkxG7RMEpbSm5desWLC0tWfOAo6MjLly4wHsdNYnvCkgF\nuHDhAjp27MiStWnTBpcuXZJuFxUVwcTEhEPoXLlyJacUMgBMnToVY8aM4chjYmKgqanJW2MkNTUV\nFhYWgibOyMhIGBoaYvXq1YIfmNOnT0NDQwNbtmwR/Njn5eXB29sbIpEICxYskGsl9urVK4SEhMj0\ngWMYBpGRkdizZw+GDRsGY2NjqKiooGvXrt9UNs3SWLBgARQVFeHg4ICpU6fixIkTiImJqdQHvbi4\nGEFBQVi0aBFatmwJbW1tuSdWPrx79w5btmxBx44doa6uDi8vL9y6deur3dOioiK8f/8e9+/fh5+f\nH3bu3Illy5Zh6tSpGD58OPr27Ssl+NrY2KBly5awtLSElZUVWrVqhdatW6Njx45wdnaGh4cHxowZ\ngzlz5kir5165cgVPnz5FamrqV1Os0tLScPDgQfz4449o1KgRhgwZAj8/vyqReNPT0+Hj44PevXsL\nllmQF48ePZLyq8zNzaGoqIjWrVtzkiR+K9i/fz8aNGgAe3t7zJw5E+fPn6+UJfDUqVNYsGBBhYni\nnj17BmdnZzRr1oxVZqMskpKS4O7uDltbW8GQ1ZSUFHTs2BFDhw7ldd1IJBI4Ojpizpw5vO3nzJkD\nV1dXzjOdmpoKHR0dPHjwgCVPTEyESCTiKFfjx4/HokWLWLJBgwZh69at0u2YmBiIRKKv4oYVUkAU\nPu/7dqCgoICvMaaCggLS19ene/fukZmZGRERHT16lH7//Xe6fv269LgDBw7QqVOnyN/fXyrLyckh\nc3NzOnXqFHXo0EEqz8zMpBYtWtC+ffuoR48erPP5+fnRrFmzKCQkhDQ1NVn73r59S506daIlS5bQ\nmDFjOGONi4ujXr16Ufv27Wnbtm1Ut25dzjGRkZE0fPhwUlVVpQMHDpC+vj7vdX/48IEWLVpEV65c\noblz59LkyZNJUVGx3Ht16dIlmjFjBjVo0ICGDBlCnp6eZGpqWm6b0khKSqJXr15Rp06dOPvS0tJo\n3LhxpK+vT9ra2qStrU0aGhqkpaVFdnZ2RESUl5dHRUVFVK9ePapVqxbVqlWLGIYhAFSnTh1On2Fh\nYXT//n369OkTffz4keLi4ujdu3c0ZMgQmj17Nuf4jIwMUlJS4u1LHjx8+JB69+5NIpGI+vTpQ336\n9CEHBweqXbt2pfqLjIyk8+fP09mzZ+nNmzfUp08f8vDwoO7du9MPP/xQpbHKAoZh6O3bt/Tq1SuK\niIigiIgIevPmDUVHR1NcXByJRCJq3Lgx6erqkra2NmlqapJIJCJ1dXVSUVEhZWVlatCgAdWrV4/q\n1q1LtWrVIgDEMAwVFBRQXl4e5eTkUFZWFmVkZFBqaiolJSVRUlISffz4keLj4+n9+/dUXFxMRkZG\nZGJiQmZmZmRubk4WFhbUrFkzUldXr/H7QESUkJBA586do7Nnz1JISAg5OzvTgAEDyMXFhVRVVSvV\nJwBSUFDgyD99+kSqqqpUv379SvWblZVFz58/J3t7e95numfPniQSiUhHR4d0dHRILBaThoYGOTs7\nU+3atSkvL4+ys7OpQYMGVLduXVYftWrV4vSXkJBAgYGBlJSURAkJCRQfH0/v3r0jGxsb8vb25h1f\n3bp1Zb4+oftUESIjI2np0qV08+ZNWrBgAU2cOJF37iQi+vPPP2ncuHE0ePBg8vb2pnr16nGOiY6O\nJldXV3JxcaH169dz7kVBQQG5u7uTuro6HT16lLP/7NmzNGvWLHr06BFpaGiw9o0YMYJUVVVp+/bt\nLPnEiRPphx9+oK1bt0plb9++JVtbW4qIiJD2ExcXR1ZWVhQbGyt9HpcuXUrJycm0Y8cOGe9Y9UFB\nQYEAcH80Pq3ka/7RV7KAAMC8efMwc+ZM6XZeXh50dXVZhMCCggIYGxtzzHHHjx+HjY0NZwXq7+8P\nPT09jisG+LzS7tChAy/TPCIiArq6uoKr5YyMDPTq1QudOnXirU8AfDb1Ll++HBoaGti2bVu5q+OX\nL19iwIABEIvFWL58eYVFsEqqV06aNAlaWlqwsrKSK3ZfCNnZ2Th16hTWrVuH2bNnY8iQIejRowf6\n9+8vPWbbtm3SbKglWRlr1arFqdlTgosXL2LMmDH49ddfsW3bNvzxxx8IDg6uMt+iBEL3Kjs7u0ou\nrsLCQty5cwdz586FhYUFdHR0MH78eFy/fr3G6/SkpKTg5s2b2LhxI0aOHAk7OzsoKipCT08PP/74\nI6ZMmYLt27fj2rVriIyM/KKrqvT0dDx+/Bi+vr5YtWoVRowYgbZt26Jhw4bQ0tJCt27dMH36dBw6\ndAiPHz+u8bElJSXhwIED0hwW3bp1w9atW6vNvbl48WIoKyuja9euWLZsGQICAqotdLqkltHRo0ex\ndu1azJgxA0OHDkXPnj2l1tMrV65AXV0dDRo0QN26daVZUPmquwLAvXv34ObmhjFjxmDhwoXYsWMH\nLl68WK5LpCKkpqbC19cXI0aMgJmZmVxupcePH2PQoEEQiURYvnx5ueHWCQkJ+Omnn2BkZCSYgAz4\n/5GF27dv592fm5sLV1dX9O/fn3esDx8+hIaGBh4+fMjZd/r0aZiamrJqkpVch1gs5sw3JXNbacyZ\nM4cVjltQUABdXd2vltmYvrtgKkZMTAzU1dVZD+iGDRvg4eHBOu7EiRNo3bo1y73BMAycnJx463qU\nmNnKukOKi4sxcOBA/PTTT7yukvDwcOjr6/MmpgE+m71L6nWU97K8evUKnTp1go2NDSeVb1mEhYVh\n1KhRaNSoEcaPH19uKuPS47h//77gB/3fwPmQFZmZmbh79660hoaRkRF0dHSqzc/+4cMHaeEodXV1\nWFtbY/HixQgODq6x+5icnIxr167B29sbAwYMgKGhIRo2bIiOHTti8uTJ2LdvHwIDA6uNo1BTYBgG\n79+/x9WrV7Fu3ToMHToUzZs3R4MGDWBrawsvLy/s3r0bISEhNRYFkJWVBT8/P4wePRpaWlpo1qwZ\nZs6ciatXr1aJN5Keno6LFy9i7ty5sLe3h6KiYoW5ff4XsHz5cjg4OEBZWRk9e/bEjh07ZArbLSgo\nwB9//AEnJyfo6elhw4YN5SoeeXl52LhxIzQ0NDBv3jxBBa+wsBBLliyBjo6OYBRSRkYGunXrhoED\nB/IuFGJiYqCnp8cpNleyj889X1hYiDZt2rBIpsDnHC+ampqsyJrk5GSoq6uziMInT57k1C/7kviu\ngMgIDw8PFv8iOzsbWlpaLM2xuLgYbdu2hY+PD6ttZGQkb37//Px8ODg48OYAycnJQefOnTF+/Hhe\n3/bbt2/RvHlzzJgxQ9CCce3aNejq6mLu3LmCEyvDMDh16hQMDAzg5uZWoWIRHx+PZcuWQU9PD23b\ntsXevXsrlQ20uLgY2tra6NSpE2bNmoVjx47h+fPnXzwMrDrAMIw0vHDSpEk4dOgQwsLCqqQYpKen\n49KlS5g+fTqaN28OdXV1eHp64sCBA9VS9KwscnJy8M8//2DTpk0YNGgQjIyMoKKiAicnJ8yePRvH\njx9HeHj4/5TSKJFIcP/+fWkBrhYtWqBBgwZo3bo1Jk2aBB8fnxq55uLiYgQHB2PFihVwdHSEsrIy\nunXrhtWrVyM4OLhKSmtOTo6gZWfp0qXYsmULrl+/jnfv3n3zv2VKSorgB//gwYPw9/eXOR9JWFgY\n5s6dK020d/LkyXKthUVFRTh+/DiMjY3h6upaLkE8MjIS9vb2cHZ2Fows+/DhA1q2bIlJkybxztdx\ncXEwMTFhcTNKIJFIYG1tzbvgXLVqFbp168ZZ9Hbv3p3DF5w3bx4mTJjAOs7Ozu6rkE9L8F0BkRFB\nQUHQ19dnvdybNm2Cq6sr67gHDx5AR0eHYw7buXMnb2XEuLg46Onp8SaaKcloOmnSJN7JIjU1FU5O\nTnBxcRG0MiQmJqJfv36wsLAod2WUm5uLTZs2QSwWw9PTE48fPxY8Fvj8gv75558YMGCAlLH/+++/\ny6WMpKWl4fr161izZg08PT1hYWEBTU1NXoWrqKgInz59+mKT5v379+Hj44MVK1bAy8sL3bp1g4GB\ngWBa8qqOKzExEX5+fpg5cybs7OykpnVvb28EBwdXK4m0uLgYYWFhOHz4MMaPHw8bGxs0aNAAdnZ2\n0g/vq1evvvkPVE1AIpHg3r172LRpEzw9PWFgYABVVVX8+OOPWLhwIS5dulTtod0ZGRm4ePEipk6d\nCktLS6ioqMDFxQWrV6/GvXv3qk0pP3jwICZNmgQnJyfo6OhAUVERVlZWgnPHl1wMBAQEYPXq1fDy\n8kLnzp2hra2Nhg0bCkaYyILw8HCsWrUKLVu2lC7E+Iq8lUZhYSGOHz8OS0tL2Nvbl2tBLigowJo1\nayASicol9t+5cwe6urpYt24d79wWFxcHc3NzeHt7c/YVFxfDw8MDw4YN47QtqYBe1vJz5swZNG/e\nnKVgxcXFcawf/v7+sLCw+KrvuZAC8p2EygNnZ2caOHAgjR07loiI8vPzqVmzZrR//37q1q2b9Lip\nU6dSdnY2HT58WCoDQG5ubtS0aVPauHEjq9/Hjx9Tjx496OLFi+Tg4MDal5GRQb169aKmTZvSvn37\nOOSowsJCmj9/Pp0/f57OnDkjJWSWxblz52jq1KnUo0cP8vb2Jm1tbd7jsrOzac+ePbR582Zq0aIF\nzZgxg5ydnXlJZaXHWEKCvH37NrVr145cXFyoZ8+eZGFhIRcxrKioiJcQFx8fTy1btqTMzEwSiUSk\nqalJampqpKamRg0bNiQlJSVSVFSkyZMnk4mJCaf9wYMHKTIykvLz8yknJ4ckEgllZWWRt7c3WVlZ\ncY6fPn06JScnU5MmTcjAwICMjIzI1NSUDAwMqkxCLSgooBcvXlBwcDAFBQVRYGAgffr0idq1a0ed\nOnUiR0dHatu2LS/BrTJISkqSnqvkXzU1NWrXrh3Z29tT27ZtycbGptJkxv91fPr0iYKDg1n3UEND\ng+zt7aX3z9rautruX1JSEt29e5fu3LlDd+/epfDwcLK2tmb9XgYGBpUiXJZGVlYWRUdHU4sWLTjv\nNwBSUVEhBQUFEolEJBKJSE1NjVRVVUlZWZmUlJSoQYMG5OnpSW3btuX07efnR0FBQZSXl0cSiYQk\nEgmlp6fTtGnTyMXFhXP83r17KSoqioyNjcnMzIyaNm1KjRs3lusa8/Pz6Z9//qFr167R5cuXKSMj\ng9zd3WnQoEHUsWPHcuew9PR08vHxoS1btpCBgQHNnz+fevToIXj+27dv0/Tp00lbW5t2795NxsbG\nnGMYhqFt27bR6tWrycfHh3r27Mk5Jioqinr27Ek///wzzZ8/n7N/3rx5FBgYSDdu3GA9XxkZGdSm\nTRtasWIFDRo0SCpPSUmhFi1a0NmzZ1nfkjFjxpCmpiatXbuWiD7/vk5OTuTl5UXDhw8XvC81DSES\n6ncFhAdBQUE0YMAAev36tTQi5Pz58/Trr7/Ss2fPpBEHWVlZ1KpVK9q6dSv16dNH2j4lJYXatGlD\n3t7eNHjwYFbfV69epVGjRtFff/1F1tbWrH0SiYQ8PT2JYRg6c+YMNWzYkDM2X19fmjx5Ms2cOZPm\nzZvHG1GRkZFBK1eupMOHD9OMGTNo5syZpKSkxHut+fn5dPz4cdq+fTtlZ2fT+PHjacSIESQWi8u9\nR1lZWXTjxg26du0aXbt2jYqLi6lr167UuXNn6tChA5mbm5c7EVSE/Px8Sk5OpqSkJEpPT6f09HTK\nysqi7OxsysnJIU9PT97IHh8fH4qPj6cffviBlJSUSElJiVRUVKhjx44kEokqPZ6KIJFIKDQ0lJ4+\nfUpPnjyhx48fU2hoKBkbG0s/YO3atSNLS8tKR8GURm5uLj19+pQePHgg/WCmpqZSmzZtpB8ve3t7\n0tLSqoar+2+CYRh69eoVS6F7/fo1WVpaSu+vvb09mZqaVulZL0F2djYFBQVJ/4KDg6moqIjs7OzI\nxsaGbG1tqVWrVmRiYlItz1AJAFBGRgalpKRQSkoKpaenU0ZGhvRdy8nJIWdnZ2rVqhWn7eXLlyk0\nNJTq1asnVVhUVVXJxsaGdHV1q2V8ubm5FBISQvfu3aOAgAB68OABNW/enFxcXMjFxYXatGlT7v0H\nQI8ePaL9+/fTmTNnqGfPnjRt2jTOIrA0IiIiaP78+fTkyRNau3YteXp68iop8fHxNGbMGEpPT6cT\nJ07wKijBwcHUt29fWrJkCU2YMIGzf9WqVXTixAn6+++/WXMUwzDk5uZGBgYGtHPnTlabn376iXR0\ndGjz5s1S2f3792ngwIH06tUrUlFRISKiK1eu0OzZs+nFixdVXlBVBd+jYOTEwIEDsXz5cuk2wzDo\n3bs3h8fx999/Q1tbm1PE7dmzZ9DQ0ODEcQOfq9xqaWnxptsuLCzEuHHjYGVlJcgaf/v2LZycnNCu\nXTvBgknA5zoAnp6e0NLSwoYNGzis6tJgGAb//PMPRowYAVVVVbi5ueHUqVMyse1Lcn3s3bsXw4YN\ng6GhIdTU1PDjjz9i/vz5OH36NMLDw7/ZvB/yICUlBYGBgTh8+DB++eUX9OnTByYmJmjQoAFsbGww\nevRobNu2DXfv3i33fsuDvLw8PHz4EHv27IGXlxesra2lxMqJEyfiyJEjVeaifIdskEgkuHPnDjZs\n2ICBAweiSZMmUFVVRdeuXTFv3jz4+voiOjq62nKVxMXF4cKFC1i6dCn69u0LQ0NDKCoqwtbWFsOG\nDcOqVavg5+eHly9fyl235VtEdnY2AgMDsWfPHowbNw62trbSPCYzZszAhQsXZHb/xsbGYs2aNWjR\nogUMDQ2xfPnyCrMCv379GiNGjICGhgbWrFkjeE8ZhsGhQ4cgFouxZMkSQT7P0aNHoaGhIVjTac2a\nNTAzM+MtAjp37lx06tSJw2Hx8fGBhYUFi9Scn5+PFi1a4MSJE1JZYWEhLC0tvyr3owT03QUjH2Jj\nY8nOzo6ePn0qXWm/e/eO7Ozs6Pbt22RpaSk9dvny5XTz5k3y9/dnuU4uX75MY8eOpb///puaNm3K\n6v/s2bM0adIk8vPzY+UOIfqsFO7du5eWLFlC+/bto759+3LGxzAMHThwgBYuXEheXl60cOFCUlZW\n5r2WFy9e0LJly+ju3bs0efJkmjRpEifuvDSysrLIz8+PTp48SQ8ePCBnZ2fq168fubi4UKNGjSq+\nefTZnB0SEkIPHz6kZ8+e0bNnzyghIYGaNm1KFhYWZGpqSqampmRkZESGhoakq6srGJP/pcAwDKWk\npFBcXJw0V8i7d+8oJiaGoqOj6c2bN1RcXExmZmZkYWFB5ubmZGlpSc2bNydTU9NqWWHk5OTQixcv\n6MmTJ/TkyRN69OgRhYWFkYmJCdnZ2VGbNm2odevW1KpVq2/GlQKAJBIJZWRkUEZGBstSlZOTQ3l5\neZSfn08FBQVUVFRERUVF0rwtRJ9XR7Vr16Y6depQ3bp1qV69elSvXj1q0KABNWjQgJSUlKhhw4bU\nsGFDUlVVpUaNGn2RvCeyIjExkR4+fEiPHj2ikJAQevToEeXl5VHr1q3J1taWbGxsyNrautosJVlZ\nWRQWFib9K8nJ8vbtW9LW1iZjY2MyNjYmQ0NDatKkCenr65Oenh7p6ekJWkK/JLKzs+ndu3cUGxtL\n0dHRFBkZSZGRkRQWFkaJiYnUrFkzatWqFVlbW1ObNm3I2tqaGjRoUGG/AOj169d08eJF8vPzo8jI\nSPLw8KDBgweTo6Njuff+4cOHtH79erp16xZNnTqVpk+fLpjP5eXLlzRlyhTKzs6mffv2kY2NDeeY\n/Px8mj17Nv3111907tw5jvsXAC1atIjOnj1Lt27d4liLdu7cSVu3bqXAwECWVSQ0NJS6dOlCAQEB\nrD6XLVtGISEhdOnS/2vvzeOqqtr28Ws7i6CICoEDIgqIgSiIgqCSmqmPU5mkZkk9pr5pvmlq5etU\nv0oz0czssXLIRNMyHxW1hBCcQAVUwEQQZJRJBuEwHThnff/QtX7r7LPPASdEW9fnsz77DJvjdq+9\n1rrXfV/3dR9hnppvvvkGhw4dQkhIyEOH8R4WIgTzAFi1ahXi4+Nx4MAB9tmPP/6IzZs3Iyoqii0A\nWq0W48aNQ48ePfSEY7Zv347Vq1cjIiIC3bt31/nuzz//xOuvv47//Oc/eOWVV/T+/aioKEydOhWj\nRo3C+vXrFSePnJwcLFmyBH/99Rc+/fRTzJw506B7NjExEevXr8dvv/2GCRMm4N1334WHh4fRh7Og\noACHDh3Cf//7X0RERKBfv3546aWXMGLECLi7u9+XK7i8vByJiYm4du0aUlJScOPGDaSlpSEtLQ15\neXmwsLCAjY0NLC0tYWlpyWLS7dq1Q7t27RgHhIpZtWzZEk2bNkXTpk3Z5KLValFbW4uamhq28NHY\ntEqlQmlpKRO5KioqYmGe/Px85OXlwczMjE3WdPK2s7NDjx49YG9vj06dOj2SwUwIQUZGBuLj4xEX\nF8eMtIyMDPTu3Rtubm5wc3ODu7s73Nzc6hSHe9Sorq5Gbm4usrOzkZOTg9zcXOTm5iIvLw/5+fm4\nffs2bt++jaKiIhQXF6NFixZo164d2rZtCzMzMx3+AO2vFi1aoHnz5qy/6H0khECj0bB+q66uRnV1\nNSorKxmPh/Yd7b/mzZujffv26NChAzp27IhOnTrB0tISVlZWsLa2xnPPPQcbGxvY2NigY8eOj2Th\nvx/k5OQgOjqaGZKXL19GQUEBXFxc0LdvX7i6usLV1RUuLi4PLFwmR21tLdLT05GamorU1FRkZGQg\nPT0dmZmZzKhu1qwZnnvuOSY21rFjR1hYWKB9+/Zo27Yt2rZty0KXJiYmbJw1a9YMzZo1owsJtFot\n6zPaX3Sc0T4qLi5mYZ28vDzk5eXh1q1bqKmpYeOqe/fu6NWrF3r16gVnZ2fY2dnd15xSWlqK8PBw\nhISE4NixY6iursa//vUvTJo0CX5+fkYN1erqahw4cADffPMNbt26hffeew/vvPOOYugbuGtorly5\nEgcOHMDy5cvxP//zP4rXmpCQgGnTpsHBwQE//vij3qZNrVZj1qxZSExMRHBwsJ4Q5c6dO7FixQpE\nRETAzs6OfV5YWAhPT0+sXr0ar7/+Ovs8MjISEydORGxsLDp37gzgbmiob9++iIiIgLOzc9038jFD\nGCAPgKqqKvTr1w+rV6/GlClTANydLKdMmQJLS0uduNydO3cwcOBAzJs3D/PmzdP5nc2bNyMwMBCh\noaF6McJLly5h3LhxmDVrFpYvX643Ud65cwfz5s1DVFQUfvjhBwwbNkzxWi9evIiFCxeisLAQK1eu\nxKuvvmpw0i0sLMS2bdvw3XffwczMDAEBAZg6dapBwipFZWUlTp48iRMnTiA0NBRZWVnw9vaGj48P\nvL294eHhYdALUxdqa2uZUild5IqKilBYWMh21iqVCuXl5aisrGSTnkajgUaj0dlNU7XGVq1aoWXL\nljAxMWG7aLpI0km3U6dOTGnVysrqkRFCKTQaDVMPvXbtms7OtU2bNujbty9blPr27QsnJ6fH7gnS\narXIzc1FWloaW6QyMjKQmZmJrKwsZGVloaSkBJaWlujcuTNsbGzYom5lZYVOnToxlVNKWmxIjwQh\nBBUVFez5uH37NvLz85nyZm5uLlNOzc7OhkqlgrW1NTp37oyuXbuiW7durHXv3h22traPzAgwhpKS\nEmZsxsXFIS4uDlevXoW5uTnzpDk7O6N3795wcnIy6qV8EBBCUFZWhpycHKYwW1hYiOLiYhQVFTED\nz9A4q6mpYb/VpEkT5rWiRgrPuWrbti3Mzc3ZM0LHV+fOnWFubv5ARjwhBFlZWTh//jzOnj3LiLte\nXl4YPnw4Ro8eDVdXV6O/TQhBdHQ0du3ahb1798LNzQ3z5s3DuHHjDBo+hYWFWL9+PbZu3YoZM2Zg\nxYoVioq7NTU1WLduHTZs2IC1a9ciICBA71pyc3MxZcoUtG/fHnv27NHbVP7000/4+OOPERYWBkdH\nR/Z5VVUVRo0aBU9PT6xbt459XlRUBHd3dwQGBmLSpEns/zhx4kS4urri008/rfvGNgCEAfKAuHDh\nAsaNG4dLly4xN9mdO3fg4eGBlStX6liiN2/ehK+vLwIDA5nBQvHdd9/hs88+w/Hjx+Hi4qLzXU5O\nDqZMmQJzc3Ps3LlTkSx5+PBhzJs3DyNGjMCaNWsUSaKEEISEhGDFihUoLS3FkiVLMG3aNIOLg1ar\nRXh4OHbu3InDhw/D09MT/v7+GD9+vJ5VroT8/HycOXMGZ86cQVRUFK5cuYIePXowt7OLiwuef/55\nWFpaPnEX4ONETU0NMjMzcfPmTaSkpCAlJQXJyclISkpCSkoKLC0t4eTkBCcnJ/Tp0we9e/dGnz59\nHqts+J07d9hO+ObNmyyMlJqaivT0dJibm8PW1pa1rl27omvXrujSpQu6du0KS0vLBvcaPC5UVVUx\nGfesrCxkZmYywys9PR1paWlo0aIF83TR8AV9bWtr+9gMLCpvf/XqVWagUi9h06ZN4ejoCAcHB9jb\n26Nnz57o0aMH7OzsHpknrrGitrYWKSkpSEhIQFxcHGJjYxETE4Pa2loMHDgQ3t7e8PX1hYeHR52h\nSEII4uLiWFhZq9Xi9ddfx5tvvqnjYZAjOzsbX3/9NbZt24bJkyfj448/hq2treK5Z86cwdy5c9G1\na1ds2bJFz9tNz3nttdfwzjvv4P/+7//0xtfXX3+N9evX48SJE3ByctK5F/7+/mjWrBn27t3L/k6j\n0WD8+PFwdHREYGAgO3/79u3YtGkTLly40GgQ0CLoAAAgAElEQVRClcIAeQh88skniIiIwIkTJ5iV\nHB8fj+HDh+O///0vvL292blxcXEYOXKkIndj7969WLBgAfbs2YMRI0bofFdTU4OlS5fi119/xY4d\nO/S+B+7GflesWIGff/4ZS5YswYIFCxR37IQQhIaG4quvvkJ8fDxmz56N2bNnG/VwVFRUIDg4GAcO\nHMCff/4JV1dXjB07FmPHjkWfPn3qNdmp1WokJCQgJiYGV65cQXx8PBISEkAIQe/evdGrVy/07NkT\n9vb2bOdpZWX1SBn9jxq1tbXIz89nNWSys7ORlZXF+CHp6em4desWrK2tdUI1tEZJr169Hkv4hBCC\nnJwc3LhxAzdu3GCGT0pKClJTU1FdXQ17e3t2TfyC2r179wYP6TRmEEJw+/ZtHSMtLS2Nvc/KysJz\nzz0He3t71r+Uw2Rvb88yDh71NRUUFOD69etISkpifUyvr7q6mo0hGirs0qWLjsfqQT0NDYWqqipk\nZmaye03DstevX0dKSgqsra3h4uICFxcXlgXUvXv3ev2fqqqqEBERgaNHjyI4OBiSJGHSpEmYMmUK\nBgwYYPA3CCGIiorC5s2bcfz4cbzxxht4//33DRoeN2/exNKlSxEZGYmvvvpKMVumpqYGn3zyCX74\n4Qds374dY8aM0fleo9FgyZIlOHbsGP744w+df0uj0WDmzJnIz8/H4cOHdeb7hQsX4tKlSzhx4gTz\nml6/fh0+Pj56HJEnDWGAPAQ0Gg1GjBgBb29vnWJKx48fR0BAACIiInTcZbQI2aZNm3RytwEgIiIC\n/v7++PDDD7FgwQK9hzUkJAQBAQEYP348vvjiC0XXcFJSEhYvXozLly9j2bJlmDlzpkFLNyEhAZs3\nb8a+ffvg5+eHgIAAjB492ihhsqqqCidPnsTRo0dx9OhRVFdXY/jw4Rg2bBiGDh0Ke3v7ek9sdHK/\ndu0akpOT2URKd59FRUWs6Bwfm6aufRqbprwCExMTFlqhRc14TgEfn66pqWEx6qqqKh2tApVKhbKy\nMpZySLkM1KVPeSHFxcWMm2JjY4MuXbqgS5cubNLv3r07unTp8lh2GpWVlUhLS2MLD78A3bx5E2Zm\nZmwhpAsjbc/6DrkhQT1cvJFHF8uUlBSYmJgw4443Unr06IHOnTs/Fk9SaWkpG0PUo5OdnY3MzEwW\nflKr1bC0tGQhM8r3sLCwgLm5OczNzdnYMjMzg4mJic74opwdWjiQFg+kY0zO2aGk47KyMlZQsLi4\nGMXFxWxM8VyQsrIydO7cGXZ2drC1tWUGnZOT030b7mq1GtHR0YiIiEBYWBiioqLQt29ftolycXGp\nk+sWFBSEHTt2oLy8HO+++y4CAgIMku6zs7PxxRdfYO/evXj//fexcOFCxeuNjY3FrFmzYGVlhe3b\nt+ttAouKijB9+nRUV1fjt99+0/GKqtVqvPnmm8jLy0NwcLDO72/atAlbtmzBuXPn2N+UlZXBy8uL\ncVkaE4QB8pDIz8+Hp6cn1q5dq2NU7NixA6tXr8apU6fQrVs39nlcXBxGjx6N5cuX6+V+p6Wl4eWX\nX4aDgwO2bt2qZ2QUFxdj6dKlOHbsGDZs2IDJkycrDp7IyEisXLkSycnJ+OCDDxAQEGBw0JaWlmL/\n/v3Yvn07UlJS4O/vD39/f3h5edWZQ5+amoq//voLERERiIiIgEajgZeXFwYNGsSY/vXNjpFDrVbj\n1q1bLHZfUFDACI4lJSUoLi5GaWkpysrKUF5ejoqKCp3YNJ9VQUENEjkXpHXr1mySpRMvJbi2b9+e\nTc6U32BlZYWOHTs+tvz52tpaZGVlIS0tjYUCeAODCqTRxYxf2Hr06PHAfBuBRwdCCPLy8pCSksJ2\n8byxWFxczATuaPike/furHXo0OGxGYoVFRXIz89Hfn4+CgsLUVBQwIzsO3fuoKSkhI2tsrIyVFZW\nory8XCdrqaamBjU1NczoAHSzluQckNatWzODpm3btmwTIedaPQw5mBCCtLQ0lnUUGRmJ2NhYODo6\nYsiQIfDz88PQoUPr5PWUlZUhODgYe/bswalTpzB+/Hi89dZbGDp0qMHrSklJQWBgIPbu3Yu3334b\nixcvVgyHl5aWYvXq1fj555+xdu1azJw5U6+fL168iNdeew0TJ07EmjVrdLhfKpUK/v7+aNq0Kfbt\n26eTBbR792589NFHOHPmDPOWaLVavPzyy7C0tMTWrVsb3eZDGCCPAFeuXMHIkSP1wi5ff/01Nm7c\niJMnT+rE/m7cuIExY8bgX//6F9atW6cTaqisrMSiRYtw7Ngx7Nq1S7E0/alTpzBv3jyYm5sjMDAQ\nHh4eitd17tw5fPnllzh37hxmzZqFOXPmKIp08de1Z88e7N+/H4WFhZgwYQLGjx8PPz+/OtPdCCFI\nT09HZGQkoqKiEBMTg8uXL8PS0pKx+imhrlevXvVKn3sWQQhBUVER4xzQXSofusnNzcVzzz0HW1tb\n5k6nZebp7rmxhacIIVCr1VCpVIysSHe+lZWVbPGqqqpCTU2NTuotNRRpo5AkCZIk6RAbaUoun5bb\nqlUrllVDDck2bdrA1NQUpqamje5eAXeNAMrBSUlJYVlf1OCsrq5mKryUGEuJsjSk8k8Nl1Hv6fXr\n13H16lVcvXqVkXdbt24Nd3d3eHh4wNvbG56envUKhd26dQtHjx7FoUOHcOrUKfj6+sLf3x+TJk0y\nmP1CCEFERAS++eYbREREYNasWfjf//1fRZE/jUaDbdu2YeXKlRg1ahS+/PJLPQNFo9FgzZo12LRp\nE7799ltMnjxZ5/uMjAyMHz8e7u7u+M9//qNjmFCSakhIiE52y6JFixAdHY2QkJBGw/vgIQyQR4Q/\n//wTb7zxhp6S6ebNm7Fu3Tr88ccf6N27N/u8uLgYU6ZMQdOmTbF79249ZvvRo0cxa9YsTJ48GZ99\n9pneINBoNNixYwdWrFgBHx8frFy5UkeDhEdSUhK+/fZb7N69Gz4+PnjrrbcwZswYo1kVycnJOHjw\nIIKDg3H58mUMHjwYI0aMwPDhw+Hq6lqvHYpGo8GNGzdw5coVJCQk4OrVq/j7779x8+ZNndg5XWT5\neHVj0bKoLyoqKlgGAXUn0+wdPvvi1q1baN26Ncu8oI0uMra2tujSpcsT0T6pra1lGSS00bTkoqIi\npjxLw1M0O4JmSBBCWEo0DYuZmJigdevWaNWqlZ4Lv0WLFmjWrBkzMKixQUNmAJhRQrOa+PCZWq1m\nRk1lZaVOem5FRQUzhFq2bMl23rRR3RC6E6fZTx06dICFhQVLRTUzM3siu8bS0lKddFmajZSRkYGs\nrCxkZ2fDxMSEhQBpNhJtNCuJpq0/SbXL+wUhBCUlJSzzit4Hng+i1WoZebtPnz4sY6wupWYKlUqF\ns2fPIjQ0FCEhIcjIyMBLL72EcePGYcyYMUa9JHl5edi9eze2b98OQgjmzZuHN954Q9HzSNWrP/nk\nE3Tq1AmBgYGK5TKuXLmCWbNmwczMDD/99BO6dOmi831ERASmTZuGhQsXYuHChTrPJE1kCA0N1SGp\nfvHFF9i9ezdOnz79WIntDwNhgDxC/Prrr3jvvfcQGhqqYwzs2rULixcvxq+//qrj0aitrcXHH3+M\nvXv3IigoSM/bUVRUhMWLFyMkJASBgYF45ZVX9CbD8vJyfPvtt1i/fj2GDBmCpUuXGvSIqFQq7N+/\nHzt27EBSUhKmTJmCadOmYeDAgUYNiuLiYpw8eRIhISEICwtDQUEBfHx84OPjAy8vL/Tv3/++hIyo\nLgGNmfMx6+zsbNy6dQsmJiawsrJisWo+Tk1TZk1NTVmMmi5yPAekWbNmbGGTa0tQrQK1Wq24kMk1\nQmjsmo9f8wu1VqtlEz7VnaDaE7TRhaKhRJ+0Wi2Ki4tZ+rKhRg2n0tJStgjTRu85Xajpwk2PfD88\n6lTlRwGtVsuMEb4PaaihpKSE8XyoocX3a1VVFTNGaN/S1qlTJ/aM0j5vqL4lhKCwsJAZtjk5OczY\npcYvNYaLi4thZmam06ft27dn/Ui1dHidFjqmeG0dajjScSXXbOE5VsZ0W/h+oPebPoP5+fnIzc1F\ny5Yt0blzZ8arknsB7zeDLicnB1FRUTh37hxOnz6NhIQE9O/fHyNGjMCIESPg6elp1EhTqVQ4cuQI\n9uzZgzNnzmDChAkICAjAkCFDFK9DrVZj3759WLNmDczMzLB69Wq8+OKLeueWlpbi008/xU8//YQv\nvvgCAQEBOnOxRqPB559/ji1btuCnn37Ciy++yL7TarVYtmwZDhw4gOPHj+vUwNqwYQO2bNmCiIiI\nRyZ9/zggDJBHjKCgIHzwwQcIDg7WsXRDQkIwffp0fPbZZ6yYHcXRo0dZUaBPPvlEb/cfERGBBQsW\nwMzMDOvXr1cs/kTV9zZu3Ag7OzvMnz8fEydONDioaLjll19+QWlpKSZOnIgJEyZg6NChdbrqcnJy\ncPr0aZw9exaRkZG4evUqU+R0c3Njqbbt27ev723TASEExcXFyM3NZQskvxungkZ0MpO7+SkHpKam\nhu2gCSFs8FORMurKb9GiBZtk6cRLJ2E+bs3zQviF2sLCAm3atGmQnTIN4eTl5bHFxtCxoKAApqam\nbJGku2L+SMm9tLhfYwxXPEnwtYfogk6P9Nmkr/Py8tC0aVN2r3lvhNKxoUIo1BCliz01uKgni9ZT\nonwq2qgxTscUNSxqa2uh0WhYuIwQwowRPkwmV66lITGeY8Xr7nTq1Indnwe9N1qtFmlpaTqqwdHR\n0aiursbAgQPh5eUFHx8fDBw4sM4wcH5+Po4dO4aDBw/i5MmTGDx4MKZNm4aJEycaFSX78ccfsWXL\nFjg5OWHx4sWKhkdtbS22bduGVatWYfTo0fjiiy/0QjdJSUkICAhAq1at8PPPP+sYEmVlZZg5cyby\n8vJw8OBBJo9ACMHnn3+O7du34+TJkzr8w8YIYYA8Bhw6dAizZs1CUFAQRo4cyT6/fv06Jk2ahEGD\nBmHz5s06gyw/Px/vvvsu4uPjsXXrVgwdOlTnNzUaDXbu3ImVK1fCw8MDq1at0itaB9xl5v/+++/Y\nvHkzbt68iZkzZ2LmzJno2bOnwetNTEzE77//jsOHDyMxMRF+fn4YOXIkRo4ciZ49e9a5sFZXVyM+\nPh6xsbFM3fHq1aswMzNjOhcODg7o1asX7O3tYWtr+9SFWB4nqqur2e6PHumCpnRs06ZNnQscNS4a\nY9z3WQUhBCqVinkgeJVYpWPz5s11+kp+5DNVLCwshHHIobi4mJVBSE5OxvXr15GYmIjExESYm5uz\nFF03Nzd4eHjUK01XrVYjKioKoaGhOHHiBBITEzF8+HBMmjQJY8eONbih0mg0CAsLw/bt2/HHH3/g\nlVdewbx58xTn59raWvzyyy/45JNP0LVrV6xbtw79+/fXu44NGzZg3bp1WLFiBebNm6fjFYmPj8eU\nKVPg4+ODzZs3M8+jRqPBwoULERYWhhMnTsDa2vp+b2uDQxggjwmnT5/G5MmTsWrVKsyZM4c9/CqV\nCnPnzkVMTAyCgoL06gX8/vvvWLBgAYYOHYq1a9cyCV2KyspKbN26FV9++SXc3d2xdOlSDB48WHFw\nxcfHY8eOHdi9ezccHBwwffp0TJ482aiYWH5+PlM0pbUChg0bBl9fX3h7e8PZ2bleEyGVFKfiSXSi\nSElJQWZmJjp27MgIdpT3IVfVtLCweKpEr2pra1FaWsqydOSu/du3b7N0XtoKCgpQVVXFFhq5a1/u\n4re0tBTG2zMAcq/SrCFDkzdE+fAY9VbRlHS+8VwWmk5ramra6DIfjIF6nOh9oLL/NJWY8kEIIbCz\ns2Pp5o6OjmyzU1/Pq0qlwoULF3Du3DlEREQgKioKDg4ObPPl4+NjMKxICMGVK1ewd+9e7NmzB5aW\nlnjrrbcwdepURb5FVVUVdu3ahS+//BI2NjZYtWoV/Pz89PomNDQU8+fPR/fu3fHtt9/qKGRrtVp8\n9913WLVqFQIDAzFjxgz2XWlpKV5//XWoVCr8/vvvD5x92NAQBshjxI0bNzBhwgTm8aAuP0IIgoKC\nsHDhQsydOxfLli3T2amqVCp8/vnn2Lp1K2bPno0lS5boPVBVVVXYsWMH1q9fD3Nzc8yfPx/+/v6K\ni5NarcaJEycQFBSE48ePw83NDZMmTcL48eONKv4RQpCSkoKTJ0/izJkziIyMRF5eHvr3748BAwYw\nZdOePXve1+5Mo9HoFHWjpDoqt07TbsvKytCuXTs2udKYNQ2LULIjdfEq6RTwsWra+Hg1T26k2RnU\n5VxVVcXCO3JyI3VZ83VIKisrdcI05ubmOuRGumjQIzU62rVr12gWCTlnghI5aRE5PuWZD33RRu8b\n5dbwKZvUfU9d+NSNr5QBQ0GJqXzjM2J4l3+LFi1Y4zNk+EZDbJQgK8+Y4VvLli0bTb/U1tYyrgRv\nwFKDlicKU47SnTt3UFVVpVNqQF6ThzZ6T3iysBLvgzZ+LNHxxGuA8GOJJwjTLCk6dmgIiF4/5dzw\n4Rhag4mStW1tbdG+ffv76puKigod5dSLFy8iJSUFffv2hbe3N4YMGQJfX1+jxkttbS0iIyNZUTtC\nCPz9/TF9+nSD4l6ZmZn47rvv8OOPP2LAgAH48MMP4evrq3fe5cuX8fHHH+P69etYv349JkyYoPP/\nu3nzJv79739DpVJh165dOvpS165dYzVuvv7666fK6ykMkMcMlUqFWbNm4e+//0ZQUJDOg5qdnY25\nc+fixo0b2Lx5M1544QWdv83IyMCqVasQHByM+fPnY968eXoDRKvV4vjx4/jmm28QExODadOmISAg\nAH379lUcoJWVlQgNDcXBgwdx9OhRdOzYEaNGjcLIkSPh6+tbp4ZEYWEhoqOjcfHiRVy6dAmxsbEo\nKCiAs7MzkxPv3bs3HBwcYGdn91CDoba2lpE9+QwMebxazgGhKZ41NTU6ixydLKlBQidTedy6RYsW\nOvVi6ORMJ2tq/NDJnPJD2rRp88Q8NoQQVFVV6WSp0CPf6KQvz2ChrysqKphmA12k+MWK8mPoPaGG\nn5wErJTtQhcyupjRDBjaFzxZmIL2G63rwxOI+UJ1dMGj5EeeWEzJxYayZXjCcXl5OXu+tFot61+e\nC8Rn0vDcIDlBl75+khkoNTU1jPRJF325cUn5HrRCMW3UgOTHEl9jifKqaP81adJEcSzx1YuV6sJQ\nLoiFhQXatm37UEZfSUkJC8nQOkvx8fHIysqCs7MzU0719PSEq6trnfNTRkYG8waHhISga9euGDdu\nHF5++WWDc2x1dTWOHj2K7du349y5c5gxYwbeffddvcrnwN3sl88//xynTp3CsmXL8M477+hcU3V1\nNQIDA7F+/XosXrwYixYtYs8TIQTbtm3DRx99hC+//BIBAQEPfN+eFIQB0gAghGDHjh1YunQpPvro\nIyxYsIB5DAghOHToEN5//324u7tj7dq1Omxm4C5HY82aNThy5AjefvttzJ8/X1HPIzU1FTt37sSu\nXbtgamqK6dOn49VXXzXI/9BqtSxH/MSJE4iJiYGrqyuGDRsGHx8fDBo0qF7pW3fu3GEptn///TdT\nN83MzISNjQ1jrvP1Rbp06QIbG5t/rB6IHNSA4A0HeqSEQdroe/nnABQzVfgFki6YdFfML6zU6BBc\ng7tQq9Vs0eZVPPndOz3KDT7eEDQxMWEGCW3UQ8aHS/jG99nTlEL7OEHJ6XzZA5pBRzPqKisr4eDg\nAAcHB7YZev7559GrV686U9sJIbhx4wbOnTuHU6dOITw8HKWlpRg+fDhGjhyJF1980aCOUm1tLU6f\nPo1ffvkFv/32G1xcXBAQEIDJkyfrZUYRQhAeHo6vvvoKly5dwsKFCzFnzhydzR9dF5YsWQInJyds\n2LBBZ13Izc3FnDlzkJaWhqCgIIMSDI0dwgBpQKSkpODtt99GRUUFvv/+ex2SUmVlJQIDA7FhwwZM\nmTIFH3/8sV4ueFpaGjZu3Ihdu3bBz88Pc+bMwfDhw/V23VqtFufOnUNQUBAOHjwIKysrTJgwAePG\njYO7u7vBXXpFRQUiIyMRERGBM2fO4OLFi7C2toanpydTNnVzc6t3jQu1Wo2MjAwdoaW0tDQmwpWb\nm4vWrVszqXWedKeULsjvRJ/0pEwIQU1NDRPb4rMHeDezvPEhG/kC1qRJE73Fhw/n8Ec+G4e+FtyQ\nxgetVguVSsVCIvxRyZCUGzOlpaVo2bKlohHJe+DouKBGJG3U40A9eK1bt37iBiYhBNXV1TrjgTeu\naQq0XFcnNzcXrVq1go2NDdPPoRpCVA3YysqqXh4UWkGXD8lcuHABbdq0gZeXF3x9fTFs2DA4Ozsb\nnC9VKhVCQkJw5MgRHDlyBN26dcOUKVMwdepUxeyTO3fuICgoCN999x00Gg0WLFiAN998U2fcEkIQ\nFhaG5cuXQ6VSYd26dRg1ahT7XqvVYtu2bVi2bBn+/e9/Y+XKlY0y/b2+EAZIA4N6Qz788EO8+uqr\nWL16tY4IWUFBAdatW4dt27bB398fixYt0vOIlJWVYffu3di6dSvKysrw5ptvYvr06XrnAXf5FufO\nnWODpKSkhJGs/Pz89Iwc+d9eu3YN58+fR2xsLGJjYxEXFwcrKysdZVOa5XK/xbf4dFs+rZGXhqYT\ntTxk0Lx5czah1qVXII9b87FrOR+Ed+krcUJ4d36TJk10Unb5cAVdCPhFQe55kBsaT/NEQsMjPM+D\nb3LOB31N7z/tCyXwAmVyLgg9GuKF0HolTysIISgvL2fy6Hz4jPfGUAO3Lu5ORUUFmjdvrhM2a9Wq\nFePN8PwpPlwmHz9y/ocxPpVS6KtZs2YwNTVlxhPPmbKwsGAcKV6m/UFSlwkhyM7ORlJSEqsqTJVT\nW7ZsyXhsAwYMwIABA4xqZmg0Gly+fBl//fUXQkJCEBUVhYEDB2LcuHGYMGGCYqVbjUaD8PBw/Pzz\nzzh06BBGjBiB2bNnY/jw4TqGklarxR9//IE1a9YgNzcXK1aswNSpU3WMxcjISLz//vuQJAnff/+9\nXvX0pxHCAHlCKCwsxOrVq7F3714sWrQI7733nl5a7saNG/HDDz9gyJAhWLBgAXx9fXUeWkIIoqOj\nsWvXLuzbtw89evSAv78/XnnlFYP53ykpKQgJCUFoaCjCw8PRvn17DBkyBD4+PvD29kavXr2MTthU\n3TQuLo4NaFqZs23btqxwFK1tQTNdOnfu/MgWWBquoJMZneCooVBX3JpCHr+m2iD84qVEaKQT95NQ\nK60L9N7w/Ji6mpxQaohYyt9fpcbX2eENQH4R4w0H2uQLm/z/wxspPCdEvvBRQ4caQXQhbNKkiQ5B\nVU5WpdwVOWGVN255zoucwCqXgKetsT4fvFFASaJ8jRd6lBuPvNFOUR8+Fd0cUEPdxMTkkd0bmk3E\nZ8jQasVUNdXU1JSFZJydneHs7Fwv1dTKykrExsbi7NmzOH36NM6cOQNra2u88MILbAOntOnSarWI\niorC/v378euvv8LKygozZszA1KlT9YrOlZeXY+/evdiwYQNatGiBDz74AP7+/joe3qSkJCxfvhxn\nz57FZ599hhkzZjzVRjUPYYA8YVy/fh3Lly/H6dOnsWjRIr1YoEqlws6dO7F582Y0bdoU77zzDqZP\nn64n3V5TU4OwsDDs27cPhw8fZmSpMWPGYMCAAYpuV61Wi4SEBJw5cwanT59GVFQUSkpK4OHhAXd3\nd7i7u6Nfv37o0aNHnQ+8VqtlZeBpAa6bN28iPT0dGRkZyMnJQbt27XRko+nOhu505Gqnz8ogk0Or\n1TIjQR6+4cmQ/Gv+M6X3PJmwRYsWOl4Z+cIpXzTlC61cOp33LvFeJqo4Sw21xthf1FjhF1de/ZY3\nruhCzHu65I0nbPLhN/472hcAdAwSvvHhkfq8lvdnixYtGk2GzqOGWq3WEU6jGT80NZeWOMjJyUF2\ndjaaNGnCQjJ2dnas0c1QXcXngLvGRkJCAgvJREdHIzExEc7Ozhg8eDB8fHzg6+urZ0BQlJaWIjQ0\nFMHBwTh69CgsLS3x6quv4tVXX9UpwUFx6dIlbN++HXv27IG3tzcWLFig5xWh3L+jR4/i/fffx4IF\nCxpMabehIAyQRoK4uDh8/vnnCAsLw+zZszF37lwddyAtfLRt2zYcOXIEL7zwAqZOnYqxY8fquSVp\nutiRI0dw/Phx5OTk4IUXXsALL7wAPz8/ODg4GJy88vLyEB0djZiYGMTExODKlSsoLCzE888/z7Jc\nnJyc4OjoiO7du9ebi6HVapGfn69T4ZaXjKaTDE3HU6lUOmEKPvWWz8gwVGeEdyPzu2/5TlseipGH\nY2hTyrSQN95rwC9a8lTeqqoqtiPkFxalBcrYgkTrrfDfmZiYPPEYv8BdqNVqHYNRKePGkJGpZGDy\noRStVqvjiVEyJPlxYSxDSclrxY8ZftxQGBozfPiSjhf5uJDfB5qFRbkvNTU1MDc316vLw2vj0E1M\n586d7yv0W1ZWppMlQ0My6enpcHR0hJubm87myxCvqqqqChcuXMDJkycRFhaG2NhYeHt7Y8yYMRg3\nbpyOfgdFeno69u/fjz179qCoqAgzZ87E22+/reOtJoTg7Nmz2LhxI06dOoX58+dj/vz5T42ux/1C\nGCCNDElJSdi0aRP27NmDUaNGYc6cOXr1Bu7cuYPffvsN+/btw4ULF/Diiy/i5ZdfxpgxYxQHY1ZW\nFkJDQ3Hy5EmEh4ejqqqK1XHx8vJCv379jMZWi4uLkZCQwLJcqOpgbm6uTll4GnahlTstLS0feDHU\naDQ6BE0a15anDsol2OXaE7xrXs43oPdUXnWVphNSl7I8LMN7AOSNT0uVu+55z0Nj9BY8KOh95d31\n8hAJnwptiPthjAMCQGchNMQJkfNC+HTfZwk1NTV6nhdDYTRjITS+MrF8vND+o31Fwaffyu89b/zT\nMBfvSeNTck1MTHSk2WlaromJyQN7d2uBTnIAABIlSURBVKqqqphoGa0unJqaylRTS0tLYW9vzzZR\ntJido6Oj0ZTc3NxcnD9/HpGRkTh79iwuXboEZ2dn+Pn5wc/PD0OGDFGcQ2/cuIGDBw/i999/R3Jy\nMiZNmoTXXnsNfn5+Os+kSqXCvn378O2330KlUmH+/PkICAioUxbhaYcwQBop7ty5g507d+L777+H\nWq3GG2+8gddff11POKygoACHDx/GgQMHcPr0abi7u2P06NEYOXIk3NzcFCfejIwMJiwWGRmJv//+\nW6eWS9++feHi4qIX5pGjurqaDW6a6ULLiWdnZ6OoqAhWVlawsbHRkQ2nGS90Z0N3OiIl1zA0Go3e\noiLnaigtOEpHGn7gj0pN7vXhvUFygql80TfE+ZAbD3KPlBIHhB4NGS/8YinnhdAFldYp4Xk+SsYl\n7xlQ4ovIj3IOiTFOibH2rIZTHhZarRalpaU64Rh5uQK+2nRZWRkrYsdnyNCQjI2NjVFjVKvVIjU1\nFXFxcbh8+TIuX76MmJgYVFVVYcCAAfDy8oK3tze8vLwUjQOVSoVTp07hxIkTOHbsGMrKyjBhwgS8\n/PLLGDZsmI6Ro9VqERERgZ9//hkHDx7EkCFDMGfOHIwaNeqZM5gNQRggjRyEEFy4cAG7du3C/v37\n4ejoiMmTJ2PSpEmwtbXVObe8vBzh4eE4fvw4QkJCUFRUhKFDh2Lo0KHw8fGBi4uLYsiE1nKhdVyu\nXLmC+Ph4mJiYsLCLo6MjevXqhV69eqFbt271Cr2o1WompcyHXegEQicTmvECQEcHgYoVycMPvMtZ\nyQthiMUvL/mutNjxC1x9SY5ylzPPMeC5BkohG3noRt6okaHRaHS8K7y3hV/0+O+UXO9yDoecz0GP\nfChLLiSm5LJv7AsoHyLgs52U+pH3DNAibHKDTakf+eqvfL/yn/Hf8d472ld86ESpyY0epT6VG068\nV0I+NuTjQynsUtc4kY8R+ViQ3yt5GIY2ub4KTUVu06YNk6HnwzG8WqqNjQ1sbGzQoUOHei3eKpUK\nKSkpSE5ORlJSEisZce3aNXTo0IHVkunbty/c3d0N1pIpLS1FVFQUTp8+jYiICMTGxsLDwwMjR47E\nmDFj4ObmpvN3Go0GUVFROHDgAH799VdYWFhgxowZmD59+lNRu+VRQxggTxHUajVCQkJw4MABRjQd\nP348xo4dC3d3d71wR0ZGBsLDw1nl2qysLAwYMACenp7w9PRE//790a1bN8WBRQhBZmYmExZLSkpC\ncnIykpOTkZeXx3YYdnZ2LNOla9euTDb5QchSlZWVTAtAXvHWUOiFz37hd/OGXMr8xEn/n/z/X67M\nKXflK2XK8E2+kCst+EpxeSXjgv+8efPmjX6RF3gwaLVaReOE93LJn3O50SP3ZvGGk9zA4j1Z/PiQ\np0nLw2OGxok8BCOXxuefe/o882FJPm2dV5mlGjf3q/mj1WpRWFiIW7duMcGyjIwMpkOUmpqKsrIy\n9OjRg22qnJycmHCZIb6FWq3G33//jejoaFy4cAHnz59HSkoK+vfvD19fXwwZMgSDBw/W84yUlZXh\nr7/+wpEjRxAcHAxLS0u88sormDx5skEJ938KhAHylIKvS3Ds2DHk5eUxkqmfnx8cHR31FqyioiKc\nP38eFy5cwIULFxATE4Oamhq4urrC1dWVEU379OljlDmuVqvZYL558yYb4BkZGaxwVLNmzRhRjBcZ\nk4ddqNhY27ZtBXnyEUCe8WFod8/vVOVhFXkKpqGjnOOhVNuF9yYZ4n3Ud1zL03WN8UGM6YXw9WTk\nRyUtEbmuiNz4lHsZ+Pf/FFf640R1dbVOgUcqVEY9qNSjylcbNjU1ZaEYujmiHDU7OztYW1sbNOjp\n5uvq1au4evUq4uPjERcXh8TERNjZ2cHd3R0DBw7EwIED0bdvXz3uSFVVFc6fP88IqpcuXcKgQYMw\nduxYjB8/XpGg+k+FMECeEWRlZSEsLAxhYWE4efIkKisr4evrCy8vLwwaNAj9+/dXJEnl5uYiLi4O\ncXFxbMBdu3YNpqamcHR0hIODgw7J1M7ODhYWFkZ34zQ3PycnR6fKJ50s6ARCJxQqsmRiYqKneMor\nOvJMf95bIHc7GwvBKIVh+IwYepSz/OUhGZ50KV+sDbn2lbJp5Omh8jBOXU1+PiFEL3yi9FppQZUv\nuEoLtCFdD/61vLaLoXsuJwEbA98n8qakEcKHB+RhAvrekGFFPQM8kdlQPyoZevz7Zs2a6T2bhjRJ\nlBp/vpKxoxRaUQqzyPtObpgZ02ThRcdoXyiFKA0J+fFeGT5DjGr50CJ1fB0ePhyj1WqZAjAvVNah\nQwe2saHZMVSwrC5V4NraWty6dYtphlCSKq9pRDdjLi4ucHV1RZ8+fRTn0JycHJw/fx7nz5/H2bNn\nERsbi969e7PMQ19f3/sWUPunQBggzyjS09Nx5swZREVF4fz587h69Srs7e2Z8p+bmxtcXV0Vqz9S\n9cDExEQkJyfjxo0bbKCmpaWhtraW1XThwy68xkenTp3uS2xIq9XqTDp8wTmawsgLZ/Huat79bIzV\nzwsqGVLflC+K/OIpn7DlO2e5C1opTEMXJPliItfU4EM49Dwlnob8uyctUS/w/4Pck+vnQyFKBqQ8\nXCJ/nuXf8Yu7fMHn38uNKToWlDxXvOFmKDOJN0qUQpRKIRh51phczI8vcEhDMbTRzUjr1q3vK/xY\nXl6upxVCwzFUsCwnJwcdO3Zkmyp7e3v07NkTDg4OcHJyMigwlp6ejitXruDy5cu4dOkSoqOjUV1d\nDU9PTwwcOJBlFpqZmT3k0/PPgDBA/iGorq5GQkICYmJi2OBJSEiAmZkZk1OnqWkODg7o0qWLwZBI\nSUkJMjIykJmZiczMTDbAb926hZycHOTm5qKwsBBmZmaKImPyGi/yUuFmZmZPVUnpxgQ+JVZJDr2u\no7E0WqVQi3w3LPdKyF8rqWneTwiGHuU7dKUUXWNhGUOpu0rZPHV5gpRCN/S3BO4fhBBUVFToeUL4\nOjnUeyoXKysoKAAhBJaWlrC2toa1tTUjqNIimF27dkW3bt0MzjEVFRVISUlBUlISkxy4du0aEhMT\n0a5dO7i6uqJfv37o168fPDw8YGtrK/hZDwhhgPyDQQhBRkYGY3/TAZeUlITbt2/rpLDxRFNaydaY\nkaDValFUVMQmBRp2KSoqYvVdaFEuvs4LnXQA6AhtGQu/8CEYJRe0sRAMPVIoCZTR9/IF11jqp1L2\njCGjQIl/YYiTUZ9zJUlC8+bN2Y6U350aCqUo3SdDrnolKXW50Juh10oufv6+G3tWDfWLsRRdOR9F\nHp4xZGAZ60OlsJuSt4F6yZTSfg2Fverz2lhoxViTc2KM9Y2x+16fEIyhbBh5Cjkv0scLrbVs2VKn\nhhIlpvLVhNu3b8+4ZHSj06lTJ6PaGYQQlJWVMW8I9YhQPltqaiqKiorQvXt3thmrD0FV4MHwWAwQ\nSZImA1gFoDeAAYSQWAPnvQRgI4AmALYRQtYa+U1hgDQgKisrkZqaygYl9XhQomlubi7atWvHdhm8\nxgetaEvJph06dEC7du3ua5egVqv1CmkZyn7hXdbyCbCuEIxcYIkelSZkpQwZYztnpR00XUzkO2fe\nYKhrceLPVfo7sfN+8qDPltxINGRA1mWIKoVS6HdyI8lQ4zVTDBGDlbJelDxPdYVg5Noq8ro7csE+\nXpjsftV8a2pqWCo/7wmhWiFUAoCGZACgS5cu6Ny5sw5BlTZj3l+BR4vHZYA4AtAC2ArgAyUDRJKk\nJgCSAAwHcAvARQCvEUISDfymMEAaEbRaLW7fvo3s7GzGPs/NzdXT+KBej/LycraDkZcWp2qISiXE\n5RLThvQPnvZFt66dd30XGUPnKYVT5GmXcsKt0udKngb+O36HDBj3WDwoDHlQjGXI8OGY+oRn5F4e\nY9k0SsqrdXkjDJ2r9F7upXvaQA0ffrPAa+DwJQt4Twgv1a4UjikpKUFJSQkqKyuZN4RW0aXEVCWt\nEMHPaDwwZIA8FJONEHL93o8bGzWeAJIJIen3zv0FwAQAigaIQONCkyZNWHptfVBbW8tCLnQCkYdd\nysrKUFhYqFf3oqKiQkeYS4l8qqTPUR+hpbqY/xSGuAyGuBDG+BOGdqc8sVVpQXqYhU2+SPLv5d4c\n/j3/mZKSqdJ9bNKkiY5uiaGslwdZVA1xSAw1ObFSiaciJ2HKDTP+s/r0aX2NxPoYmbW1tezZMBZa\nUTKO5H3H9xftB7koHx+C5O+tobBWfUMwTZo00SOj8no3vC6IvDaStbU1HBwcWE0oKtlOtUJMTU2f\nagNNQB8NQaXvDCCTe5+Fu0aJwDOIZs2asR3KowZdIO4nBCMPxRhj/lPIjRWlhdgYb8JYqOZp3+UK\nPD7Q51Wp1cfglRtb9DeVvFU85KFH/rm/nxAMDRMKCNQXdRogkiSFALDiPwJAACwjhBx5XBcmICCH\nJEls0hMQeNYgnm+BfxrqfNIJISMf8t/IBtCNe9/l3mcGsWrVKvZ62LBhGDZs2ENegoCAgICAgEBD\nIDw8HOHh4XWe90jScCVJOom7JNQYhe+aAriOuyTUHAAXAEwlhFwz8FuChCogICAgIPCMwBAJ9aFS\nCiRJmihJUiaAQQCCJUk6fu9za0mSggGAEKIBMA/ACQBXAfxiyPgQEBAQEBAQ+GdACJEJCAgICAgI\nPDY8Fg+IgICAgICAgMCDQBggAgICAgICAg0OYYAICAgICAgINDiEASIgICAgICDQ4BAGiICAgICA\ngECDQxggAgICAgICAg0OYYAICAgICAgINDj+UQZIfaRhBRo/RD8+OxB9+WxA9OOzg4bsS2GACDx1\nEP347ED05bMB0Y/PDoQBIiAgICAgIPBMQxggAgICAgICAg2ORlkL5klfg4CAgICAgMCjg1ItmEZn\ngAgICAgICAg8+xAhGAEBAQEBAYEGhzBABAQEBAQEBBocz6wBIknSZEmSEiRJ0kiS1N/IeS9JkpQo\nSVKSJElLG/IaBeoHSZLaS5J0QpKk65Ik/SlJUjsD56VJknRFkqRLkiRdaOjrFFBGfcaYJEmbJElK\nliTpsiRJbg19jQL1Q119KUnSUEmSSiRJir3X/u9JXKeAcUiStE2SpDxJkuKMnPPYx+Qza4AAiAcw\nCUCEoRMkSWoCYDOAUQD6AJgqSZJTw1yewH3gQwChhBBHAGEAPjJwnhbAMEJIP0KIZ4NdnYBB1GeM\nSZI0GoA9IaQXgNkA/tPgFypQJ+5jvjxFCOl/r/1/DXqRAvXFDtztR0U01Jh8Zg0QQsh1QkgyAD3m\nLQdPAMmEkHRCSA2AXwBMaJALFLgfTADw073XPwGYaOA8Cc/wM/2Uoj5jbAKAXQBACDkPoJ0kSVYN\ne5kC9UB950tjc65AIwAh5AyAYiOnNMiY/KdP1p0BZHLvs+59JtC4YEkIyQMAQkguAEsD5xEAIZIk\nXZQkaVaDXZ2AMdRnjMnPyVY4R+DJo77zpdc9t/1RSZKcG+bSBB4xGmRMNnvUP9iQkCQpBABvlUm4\nuwgtI4QceTJXJfAgMNKXSjFkQ7njgwkhOZIkdcJdQ+TaPUtfQECgYRADoBshpOKeG/+/ABye8DUJ\nNFI81QYIIWTkQ/5ENoBu3Psu9z4TaGAY68t7ZCkrQkieJEnPAcg38Bs5944FkiQdxF2XsTBAnizq\nM8ayAXSt4xyBJ486+5IQouJeH5ckaYskSRaEkKIGukaBR4MGGZP/lBCMoZjkRQA9JUmylSSpBYDX\nABxuuMsSqCcOA5h57/WbAA7JT5AkyUSSJNN7r9sAeBFAQkNdoIBB1GeMHQbwBgBIkjQIQAkNuQk0\nKtTZlzxPQJIkT9wVuxTGR+OEBMNrY4OMyafaA2IMkiRNBPANgI4AgiVJukwIGS1JkjWAHwgh/yKE\naCRJmgfgBO4aY9sIIdee4GULKGMtgP2SJL0FIB3AFADg+xJ3wzcH70n5NwMQRAg58aQuWOAuDI0x\nSZJm3/2afE8IOSZJ0hhJkm4AKAcQ8CSvWUAZ9elLAJMlSZoLoAZAJQD/J3fFAoYgSdIeAMMAdJAk\nKQPASgAt0MBjUkixCwgICAgICDQ4/ikhGAEBAQEBAYFGBGGACAgICAgICDQ4hAEiICAgICAg0OAQ\nBoiAgICAgIBAg0MYIAICAgICAgINDmGACAgICAgICDQ4hAEiICAgICAg0OAQBoiAgICAgIBAg+P/\nAfKnN7LAA2m7AAAAAElFTkSuQmCC\n",
      "text/plain": [
       "<matplotlib.figure.Figure at 0x1259bea90>"
      ]
     },
     "metadata": {},
     "output_type": "display_data"
    }
   ],
   "source": [
    "#! skip\n",
>>>>>>> 70cf6875
    "from toy_plot_helpers import ToyPlot\n",
    "xval = paths.CV_Function(\"xval\", lambda snap : snap.xyz[0][0])\n",
    "yval = paths.CV_Function(\"yval\", lambda snap : snap.xyz[0][1])\n",
    "mstis_calc.live_visualization = paths.LiveVisualization(mstis, xval, yval, [-1.0, 1.0], [-1.0, 1.0])\n",
    "background = ToyPlot()\n",
    "background.contour_range = np.arange(-1.5, 1.0, 0.1)\n",
    "background.add_pes(engine.pes)\n",
    "mstis_calc.live_visualization.background = background.plot()\n",
    "mstis_calc.visualize_frequency = 1 # increasing this number speeds things up, but isn't as pretty"
   ]
  },
  {
   "cell_type": "markdown",
   "metadata": {},
   "source": [
    "Now everything is ready: let's run the simulation!"
   ]
  },
  {
   "cell_type": "code",
<<<<<<< HEAD
   "execution_count": null,
=======
   "execution_count": 32,
   "metadata": {
    "collapsed": true
   },
   "outputs": [],
   "source": [
    "mstis_calc.live_visualization = None"
   ]
  },
  {
   "cell_type": "code",
   "execution_count": 33,
>>>>>>> 70cf6875
   "metadata": {
    "collapsed": false
   },
   "outputs": [],
   "source": [
    "mstis_calc.run_until(400)"
   ]
  },
  {
   "cell_type": "code",
<<<<<<< HEAD
   "execution_count": null,
=======
   "execution_count": 34,
>>>>>>> 70cf6875
   "metadata": {
    "collapsed": true
   },
   "outputs": [],
   "source": [
    "# commented out during development, so we can \"run all\" and then do more\n",
    "#storage.close()"
   ]
<<<<<<< HEAD
=======
  },
  {
   "cell_type": "code",
   "execution_count": 35,
   "metadata": {
    "collapsed": false
   },
   "outputs": [
    {
     "name": "stdout",
     "output_type": "stream",
     "text": [
      "Working on Monte Carlo cycle number 500.\n",
      "\n",
      "DONE! Completed 500 Monte Carlo cycles.\n",
      "\n"
     ]
    }
   ],
   "source": [
    "mstis_calc.run(100)"
   ]
  },
  {
   "cell_type": "code",
   "execution_count": null,
   "metadata": {
    "collapsed": true
   },
   "outputs": [],
   "source": []
>>>>>>> 70cf6875
  }
 ],
 "metadata": {
  "kernelspec": {
   "display_name": "Python 2",
   "language": "python",
   "name": "python2"
  },
  "language_info": {
   "codemirror_mode": {
    "name": "ipython",
    "version": 2
   },
   "file_extension": ".py",
   "mimetype": "text/x-python",
   "name": "python",
   "nbconvert_exporter": "python",
   "pygments_lexer": "ipython2",
   "version": "2.7.11"
  }
 },
 "nbformat": 4,
 "nbformat_minor": 0
}<|MERGE_RESOLUTION|>--- conflicted
+++ resolved
@@ -17,7 +17,7 @@
   },
   {
    "cell_type": "code",
-   "execution_count": null,
+   "execution_count": 1,
    "metadata": {
     "collapsed": false
    },
@@ -39,7 +39,7 @@
   },
   {
    "cell_type": "code",
-   "execution_count": null,
+   "execution_count": 2,
    "metadata": {
     "collapsed": false
    },
@@ -57,13 +57,10 @@
   },
   {
    "cell_type": "code",
-   "execution_count": null,
-   "metadata": {
-    "collapsed": false
-   },
-<<<<<<< HEAD
-   "outputs": [],
-=======
+   "execution_count": 3,
+   "metadata": {
+    "collapsed": false
+   },
    "outputs": [
     {
      "name": "stdout",
@@ -78,7 +75,6 @@
      ]
     }
    ],
->>>>>>> 70cf6875
    "source": [
     "print \"PathMovers:\", len(old_store.pathmovers)\n",
     "print \"Samples:\", len(old_store.samples)\n",
@@ -97,7 +93,7 @@
   },
   {
    "cell_type": "code",
-   "execution_count": null,
+   "execution_count": 4,
    "metadata": {
     "collapsed": true
    },
@@ -108,7 +104,7 @@
   },
   {
    "cell_type": "code",
-   "execution_count": null,
+   "execution_count": 5,
    "metadata": {
     "collapsed": false
    },
@@ -126,7 +122,7 @@
   },
   {
    "cell_type": "code",
-   "execution_count": null,
+   "execution_count": 6,
    "metadata": {
     "collapsed": false
    },
@@ -139,7 +135,7 @@
   },
   {
    "cell_type": "code",
-   "execution_count": null,
+   "execution_count": 7,
    "metadata": {
     "collapsed": false
    },
@@ -152,7 +148,7 @@
   },
   {
    "cell_type": "code",
-   "execution_count": null,
+   "execution_count": 8,
    "metadata": {
     "collapsed": true
    },
@@ -173,7 +169,7 @@
   },
   {
    "cell_type": "code",
-   "execution_count": null,
+   "execution_count": 9,
    "metadata": {
     "collapsed": false
    },
@@ -197,7 +193,7 @@
   },
   {
    "cell_type": "code",
-   "execution_count": null,
+   "execution_count": 10,
    "metadata": {
     "collapsed": false
    },
@@ -237,7 +233,7 @@
   },
   {
    "cell_type": "code",
-   "execution_count": null,
+   "execution_count": 11,
    "metadata": {
     "collapsed": false
    },
@@ -254,7 +250,7 @@
   },
   {
    "cell_type": "code",
-   "execution_count": null,
+   "execution_count": 12,
    "metadata": {
     "collapsed": false
    },
@@ -267,13 +263,10 @@
   },
   {
    "cell_type": "code",
-   "execution_count": null,
-   "metadata": {
-    "collapsed": false
-   },
-<<<<<<< HEAD
-   "outputs": [],
-=======
+   "execution_count": 13,
+   "metadata": {
+    "collapsed": false
+   },
    "outputs": [
     {
      "name": "stdout",
@@ -318,7 +311,6 @@
      ]
     }
    ],
->>>>>>> 70cf6875
    "source": [
     "for st_idx in range(3):\n",
     "    for s in initial_samples.values()[st_idx]:\n",
@@ -327,7 +319,7 @@
   },
   {
    "cell_type": "code",
-   "execution_count": null,
+   "execution_count": 14,
    "metadata": {
     "collapsed": false
    },
@@ -345,7 +337,7 @@
   },
   {
    "cell_type": "code",
-   "execution_count": null,
+   "execution_count": 15,
    "metadata": {
     "collapsed": false
    },
@@ -366,7 +358,7 @@
   },
   {
    "cell_type": "code",
-   "execution_count": null,
+   "execution_count": 16,
    "metadata": {
     "collapsed": false
    },
@@ -377,7 +369,7 @@
   },
   {
    "cell_type": "code",
-   "execution_count": null,
+   "execution_count": 17,
    "metadata": {
     "collapsed": false
    },
@@ -437,11 +429,7 @@
   },
   {
    "cell_type": "code",
-<<<<<<< HEAD
-   "execution_count": null,
-=======
    "execution_count": 19,
->>>>>>> 70cf6875
    "metadata": {
     "collapsed": false
    },
@@ -461,11 +449,7 @@
   },
   {
    "cell_type": "code",
-<<<<<<< HEAD
-   "execution_count": null,
-=======
    "execution_count": 20,
->>>>>>> 70cf6875
    "metadata": {
     "collapsed": false
    },
@@ -498,11 +482,7 @@
   },
   {
    "cell_type": "code",
-<<<<<<< HEAD
-   "execution_count": null,
-=======
    "execution_count": 21,
->>>>>>> 70cf6875
    "metadata": {
     "collapsed": false
    },
@@ -536,11 +516,7 @@
   },
   {
    "cell_type": "code",
-<<<<<<< HEAD
-   "execution_count": null,
-=======
    "execution_count": 22,
->>>>>>> 70cf6875
    "metadata": {
     "collapsed": false
    },
@@ -558,11 +534,7 @@
   },
   {
    "cell_type": "code",
-<<<<<<< HEAD
-   "execution_count": null,
-=======
    "execution_count": 23,
->>>>>>> 70cf6875
    "metadata": {
     "collapsed": false
    },
@@ -585,11 +557,7 @@
   },
   {
    "cell_type": "code",
-<<<<<<< HEAD
-   "execution_count": null,
-=======
    "execution_count": 24,
->>>>>>> 70cf6875
    "metadata": {
     "collapsed": false
    },
@@ -600,11 +568,7 @@
   },
   {
    "cell_type": "code",
-<<<<<<< HEAD
-   "execution_count": null,
-=======
    "execution_count": 25,
->>>>>>> 70cf6875
    "metadata": {
     "collapsed": false
    },
@@ -619,26 +583,29 @@
   },
   {
    "cell_type": "code",
-<<<<<<< HEAD
-   "execution_count": null,
-=======
    "execution_count": 26,
->>>>>>> 70cf6875
-   "metadata": {
-    "collapsed": false
-   },
-   "outputs": [],
+   "metadata": {
+    "collapsed": false
+   },
+   "outputs": [
+    {
+     "name": "stdout",
+     "output_type": "stream",
+     "text": [
+      "Working on Monte Carlo cycle number 5.\n",
+      "\n",
+      "DONE! Completed 5 Monte Carlo cycles.\n",
+      "\n"
+     ]
+    }
+   ],
    "source": [
     "equilibration.run(5)"
    ]
   },
   {
    "cell_type": "code",
-<<<<<<< HEAD
-   "execution_count": null,
-=======
    "execution_count": 27,
->>>>>>> 70cf6875
    "metadata": {
     "collapsed": true
    },
@@ -658,11 +625,7 @@
   },
   {
    "cell_type": "code",
-<<<<<<< HEAD
-   "execution_count": null,
-=======
    "execution_count": 28,
->>>>>>> 70cf6875
    "metadata": {
     "collapsed": true
    },
@@ -675,11 +638,7 @@
   },
   {
    "cell_type": "code",
-<<<<<<< HEAD
-   "execution_count": null,
-=======
    "execution_count": 29,
->>>>>>> 70cf6875
    "metadata": {
     "collapsed": false
    },
@@ -690,11 +649,7 @@
   },
   {
    "cell_type": "code",
-<<<<<<< HEAD
-   "execution_count": null,
-=======
    "execution_count": 30,
->>>>>>> 70cf6875
    "metadata": {
     "collapsed": true
    },
@@ -717,14 +672,6 @@
   },
   {
    "cell_type": "code",
-<<<<<<< HEAD
-   "execution_count": null,
-   "metadata": {
-    "collapsed": false
-   },
-   "outputs": [],
-   "source": [
-=======
    "execution_count": 31,
    "metadata": {
     "collapsed": false
@@ -752,7 +699,6 @@
    ],
    "source": [
     "#! skip\n",
->>>>>>> 70cf6875
     "from toy_plot_helpers import ToyPlot\n",
     "xval = paths.CV_Function(\"xval\", lambda snap : snap.xyz[0][0])\n",
     "yval = paths.CV_Function(\"yval\", lambda snap : snap.xyz[0][1])\n",
@@ -773,9 +719,6 @@
   },
   {
    "cell_type": "code",
-<<<<<<< HEAD
-   "execution_count": null,
-=======
    "execution_count": 32,
    "metadata": {
     "collapsed": true
@@ -788,9 +731,9 @@
   {
    "cell_type": "code",
    "execution_count": 33,
->>>>>>> 70cf6875
-   "metadata": {
-    "collapsed": false
+   "metadata": {
+    "collapsed": false,
+    "scrolled": true
    },
    "outputs": [],
    "source": [
@@ -799,11 +742,7 @@
   },
   {
    "cell_type": "code",
-<<<<<<< HEAD
-   "execution_count": null,
-=======
    "execution_count": 34,
->>>>>>> 70cf6875
    "metadata": {
     "collapsed": true
    },
@@ -812,8 +751,6 @@
     "# commented out during development, so we can \"run all\" and then do more\n",
     "#storage.close()"
    ]
-<<<<<<< HEAD
-=======
   },
   {
    "cell_type": "code",
@@ -845,7 +782,6 @@
    },
    "outputs": [],
    "source": []
->>>>>>> 70cf6875
   }
  ],
  "metadata": {
