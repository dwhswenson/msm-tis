{
 "cells": [
  {
   "cell_type": "markdown",
   "metadata": {},
   "source": [
    "# An introduction to Storage"
   ]
  },
  {
   "cell_type": "markdown",
   "metadata": {},
   "source": [
    "### Introduction"
   ]
  },
  {
   "cell_type": "markdown",
   "metadata": {},
   "source": [
    "All we need is contained in the `openpathsampling` package"
   ]
  },
  {
   "cell_type": "code",
   "execution_count": 1,
   "metadata": {
    "collapsed": false
   },
   "outputs": [],
   "source": [
    "import openpathsampling as paths"
   ]
  },
  {
   "cell_type": "markdown",
   "metadata": {},
   "source": [
    "The storage itself is mainly a netCDF file and can also be used as such. Technically it is a subclass of `netCDF4.Dataset` and can use all of its functions in case we want to add additional tables to the file besides what we store using stores. You can of course also add new stores to the storage. Using `Storage()` will automatically create a set of needed storages when a new file is created. "
   ]
  },
  {
   "cell_type": "markdown",
   "metadata": {},
   "source": [
    "netCDF files are very generic while our Storage is more tuned to needs we have. It support etc native support for simtk.units, and can recursively store nested objects using JSON pickling. But we will get to that."
   ]
  },
  {
   "cell_type": "markdown",
   "metadata": {},
   "source": [
    "Open the output from the 'alanine.ipynb' notebook to have something to work with"
   ]
  },
  {
   "cell_type": "code",
   "execution_count": 2,
   "metadata": {
    "collapsed": false
   },
   "outputs": [
    {
     "data": {
      "text/plain": [
       "Storage @ 'trajectory.nc'"
      ]
     },
     "execution_count": 2,
     "metadata": {},
     "output_type": "execute_result"
    }
   ],
   "source": [
    "storage = paths.storage.Storage('trajectory.nc')\n",
    "storage"
   ]
  },
  {
   "cell_type": "markdown",
   "metadata": {},
   "source": [
    "and have a look at what stores are available"
   ]
  },
  {
   "cell_type": "code",
   "execution_count": 3,
   "metadata": {
    "collapsed": false
   },
   "outputs": [
    {
     "name": "stdout",
     "output_type": "stream",
     "text": [
<<<<<<< HEAD
      "['trajectory', 'snapshot', 'configuration', 'momentum', 'sample', 'sampleset', 'collectivevariable', 'pathmover', 'movedetails', 'shootingpoint', 'shootingpointselector', 'dynamicsengine', 'calculation', 'volume', 'ensemble', 'movepath']\n"
=======
      "['trajectory', 'snapshot', 'configuration', 'momentum', 'sample', 'sampleset', 'orderparameter', 'pathmover', 'movedetails', 'shootingpoint', 'shootingpointselector', 'dynamicsengine', 'pathsimulator', 'volume', 'ensemble', 'movepath']\n"
>>>>>>> 8bda98ca
     ]
    }
   ],
   "source": [
    "print storage.list_stores()"
   ]
  },
  {
   "cell_type": "markdown",
   "metadata": {},
   "source": [
    "and we can access all of these using"
   ]
  },
  {
   "cell_type": "code",
   "execution_count": 4,
   "metadata": {
    "collapsed": false
   },
   "outputs": [],
   "source": [
    "snapshot_store = storage.snapshot"
   ]
  },
  {
   "cell_type": "markdown",
   "metadata": {},
   "source": [
    "### Stores are lists"
   ]
  },
  {
   "cell_type": "markdown",
   "metadata": {},
   "source": [
    "In general it is useful to think about the storage as a set of lists. Each of these lists contain objects of the same type, e.g. `Sample`, `Trajectory`, `Ensemble`, `Volume`, ... The class instances used to access elements from the storage are called a store. Imagine you go into a store to *buy* and *sell* objects (luckily our stores are free). All the stores share the same storage space, which is a netCDF file on disc.\n",
    "\n",
    "Still, a store is not really a list or subclassed from a list, but it almost acts like one."
   ]
  },
  {
   "cell_type": "code",
   "execution_count": 5,
   "metadata": {
    "collapsed": false
   },
   "outputs": [
    {
     "name": "stdout",
     "output_type": "stream",
     "text": [
<<<<<<< HEAD
      "We have 116 snapshots in our storage\n"
=======
      "We have 140 snapshots in our storage\n"
>>>>>>> 8bda98ca
     ]
    }
   ],
   "source": [
    "print 'We have %d snapshots in our storage' % len(storage.snapshot)"
   ]
  },
  {
   "cell_type": "markdown",
   "metadata": {},
   "source": [
    "### Loading objects"
   ]
  },
  {
   "cell_type": "markdown",
   "metadata": {},
   "source": [
    " In the same way we access lists we can also access these lists using slicing, and even lists of indices."
   ]
  },
  {
   "cell_type": "markdown",
   "metadata": {},
   "source": [
    "Load by slicing"
   ]
  },
  {
   "cell_type": "code",
   "execution_count": 6,
   "metadata": {
    "collapsed": false
   },
   "outputs": [
    {
     "name": "stdout",
     "output_type": "stream",
     "text": [
<<<<<<< HEAD
      "[<Sample @ 0x10f9daf50>, <Sample @ 0x1126634d0>]\n"
=======
      "[<Sample @ 0x1133b0e50>, <Sample @ 0x1130c6450>]\n"
>>>>>>> 8bda98ca
     ]
    }
   ],
   "source": [
    "print storage.sample[2:4]"
   ]
  },
  {
   "cell_type": "markdown",
   "metadata": {},
   "source": [
    "Load by name"
   ]
  },
  {
   "cell_type": "code",
   "execution_count": 7,
   "metadata": {
    "collapsed": false
   },
   "outputs": [
    {
     "name": "stdout",
     "output_type": "stream",
     "text": [
      "Interface 0\n"
     ]
    }
   ],
   "source": [
<<<<<<< HEAD
    "print storage.ensemble['Interface 1'].name"
=======
    "print storage.ensemble[0].uid"
>>>>>>> 8bda98ca
   ]
  },
  {
   "cell_type": "markdown",
   "metadata": {},
   "source": [
    "Load by list of indices"
   ]
  },
  {
   "cell_type": "code",
   "execution_count": 8,
   "metadata": {
    "collapsed": false
   },
   "outputs": [
    {
     "name": "stdout",
     "output_type": "stream",
     "text": [
<<<<<<< HEAD
      "[<openpathsampling.ensemble.SequentialEnsemble object at 0x112663b90>, <openpathsampling.ensemble.SequentialEnsemble object at 0x110076090>, <openpathsampling.ensemble.SequentialEnsemble object at 0x112663350>]\n"
=======
      "[<openpathsampling.ensemble.SequentialEnsemble object at 0x1130c64d0>, <openpathsampling.ensemble.SequentialEnsemble object at 0x110705cd0>, <openpathsampling.ensemble.SequentialEnsemble object at 0x1132fc090>]\n"
>>>>>>> 8bda98ca
     ]
    }
   ],
   "source": [
    "print storage.ensemble[[0,1,'Interface 3']]"
   ]
  },
  {
   "cell_type": "markdown",
   "metadata": {},
   "source": [
    "### Indexing"
   ]
  },
  {
   "cell_type": "markdown",
   "metadata": {},
   "source": [
    "Each loaded object is equipped with a `.idx` attribute which is a dictionary that contains the index for a specific storage. This is necessary since we can - in theory - store an object in several different stores at once and these might have different indices. Note that idx is NOT a function, but a dictionary, hence the square brackets."
   ]
  },
  {
   "cell_type": "code",
   "execution_count": 9,
   "metadata": {
    "collapsed": false
   },
   "outputs": [
    {
     "name": "stdout",
     "output_type": "stream",
     "text": [
      "{Storage @ 'trajectory.nc': 5}\n",
      "2\n"
     ]
    }
   ],
   "source": [
    "print storage.sample[5].idx\n",
    "print storage.sample[2].idx[storage]"
   ]
  },
  {
   "cell_type": "markdown",
   "metadata": {},
   "source": [
    "### Saving"
   ]
  },
  {
   "cell_type": "markdown",
   "metadata": {},
   "source": [
    "Saving is somehow special, since we try to deal exclusively with immutable objects. That means that once an object is saved, it cannot be changed. This is not completely true, since the netCDF file allow changing, but we try not to do it. The only exeption are collective variables, these can store their cached values and we want to store intermediate states so we add new values once we have computed these. This should be the only exception and we use the `.sync` command to update the status of a once saved collectivevariable"
   ]
  },
  {
   "cell_type": "markdown",
   "metadata": {},
   "source": [
    "Saving is easy. Just use `.save` on the store "
   ]
  },
  {
   "cell_type": "code",
   "execution_count": 10,
   "metadata": {
    "collapsed": false
   },
   "outputs": [],
   "source": [
    "# storage.sample.save(my_sample)"
   ]
  },
  {
   "cell_type": "markdown",
   "metadata": {},
   "source": [
    "and it will add the object to the end of our store list or do nothing, if the object has already been stored. It is important to note, that each object knows, if it has been stored already. This allows to write nice recursive saving without worrying that we save the same object several times."
   ]
  },
  {
   "cell_type": "markdown",
   "metadata": {},
   "source": [
    "You can also store directly using the storage. Both is fine and the storage just delegates the task to the appropriate store."
   ]
  },
  {
   "cell_type": "code",
   "execution_count": 11,
   "metadata": {
    "collapsed": false
   },
   "outputs": [],
   "source": [
    "# storage.save(my_sample)"
   ]
  },
  {
   "cell_type": "markdown",
   "metadata": {},
   "source": [
    "I mentioned recursive saving. This does the following. Imagine a sample `snapshot` which itself has a `Configuration` and a `Momentum` object. If you store the snapshot it also store the content using the approriate stores. This can be arbitrarily complex. And most object can be either stored in a special way or get converted into a JSON string that we can turn into an object again. Python has something like this build it, which works similar, but we needed something that add the recursive storage connection and uses JSON. If you are curious, the json string can be accessed for some objects using `.json` but is only available for loaded or saved objects. It will not be computed unless it is used."
   ]
  },
  {
   "cell_type": "code",
   "execution_count": 12,
   "metadata": {
    "collapsed": false
   },
   "outputs": [
    {
     "data": {
      "text/plain": [
<<<<<<< HEAD
       "u'{\"_cls\": \"UnionVolume\", \"_dict\": {\"volume1\": {\"_cls\": \"LambdaVolumePeriodic\", \"_dict\": {\"period_min\": -3.14159, \"lambda_min\": -2.094393333333333, \"collectivevariable\": {\"_idx\": 0, \"_cls\": \"CV_MD_Function\"}, \"lambda_max\": -0.5235983333333332, \"period_max\": 3.14159}}, \"volume2\": {\"_cls\": \"UnionVolume\", \"_dict\": {\"volume1\": {\"_cls\": \"LambdaVolumePeriodic\", \"_dict\": {\"period_min\": -3.14159, \"lambda_min\": -2.094393333333333, \"collectivevariable\": {\"_idx\": 0, \"_cls\": \"CV_MD_Function\"}, \"lambda_max\": -0.5235983333333332, \"period_max\": 3.14159}}, \"volume2\": {\"_cls\": \"LambdaVolumePeriodic\", \"_dict\": {\"period_min\": -3.14159, \"lambda_min\": 1.7453277777777778, \"collectivevariable\": {\"_idx\": 0, \"_cls\": \"CV_MD_Function\"}, \"lambda_max\": -3.14159, \"period_max\": 3.14159}}}}}}'"
=======
       "u'{\"_cls\": \"UnionVolume\", \"_dict\": {\"volume1\": {\"_cls\": \"LambdaVolumePeriodic\", \"_dict\": {\"period_min\": -3.14159, \"lambda_min\": -2.094393333333333, \"orderparameter\": {\"_idx\": 0, \"_cls\": \"OP_MD_Function\"}, \"lambda_max\": -0.5235983333333332, \"period_max\": 3.14159}}, \"volume2\": {\"_cls\": \"UnionVolume\", \"_dict\": {\"volume1\": {\"_cls\": \"LambdaVolumePeriodic\", \"_dict\": {\"period_min\": -3.14159, \"lambda_min\": -2.094393333333333, \"orderparameter\": {\"_idx\": 0, \"_cls\": \"OP_MD_Function\"}, \"lambda_max\": -0.5235983333333332, \"period_max\": 3.14159}}, \"volume2\": {\"_cls\": \"LambdaVolumePeriodic\", \"_dict\": {\"period_min\": -3.14159, \"lambda_min\": 1.7453277777777778, \"orderparameter\": {\"_idx\": 0, \"_cls\": \"OP_MD_Function\"}, \"lambda_max\": -3.14159, \"period_max\": 3.14159}}}}}}'"
>>>>>>> 8bda98ca
      ]
     },
     "execution_count": 12,
     "metadata": {},
     "output_type": "execute_result"
    }
   ],
   "source": [
    "volume = storage.volume[3]\n",
    "volume.json"
   ]
  },
  {
   "cell_type": "markdown",
   "metadata": {},
   "source": [
    "### Iterators"
   ]
  },
  {
   "cell_type": "markdown",
   "metadata": {},
   "source": [
    "A list is iterable and so is a store. Lets load all ensembles and list their names"
   ]
  },
  {
   "cell_type": "code",
   "execution_count": 13,
   "metadata": {
    "collapsed": false
   },
   "outputs": [
    {
     "name": "stdout",
     "output_type": "stream",
     "text": [
      "[u'Interface 0', u'Interface 1', u'Interface 2', u'Interface 3', u'Interface 4', u'Interface 5', u'Interface 6']\n"
     ]
    }
   ],
   "source": [
    "print [ens.name for ens in storage.ensemble]"
   ]
  },
  {
   "cell_type": "markdown",
   "metadata": {},
   "source": [
    "Maybe you have realized that some command run slower the first time. This is because we use caching and once an object is loaded it stays in memory and can be accessed much faster."
   ]
  },
  {
   "cell_type": "markdown",
   "metadata": {},
   "source": [
    "### Searching for objects"
   ]
  },
  {
   "cell_type": "markdown",
   "metadata": {},
   "source": [
    "One way to find objects is to use their name, which I mentioned before, but in general there are no search functions, but we can use python notation in the usual way to load what we need. *List comprehensions* is the magic word.\n",
    "Say, we want to get all snapshots that are reversed. We could just load all of these and filter them, but there is a more elegant way to do that, or let's say a more elegant way of writing it in python, because the underlying code does just that."
   ]
  },
  {
   "cell_type": "code",
   "execution_count": 14,
   "metadata": {
    "collapsed": false
   },
   "outputs": [
    {
     "name": "stdout",
     "output_type": "stream",
     "text": [
<<<<<<< HEAD
      "We found 58 reversed snapshots among 116 total ones\n"
=======
      "We found 61 reversed snapshots among 140 total ones\n"
>>>>>>> 8bda98ca
     ]
    }
   ],
   "source": [
    "reversed_samples = [snapshot for snapshot in storage.snapshot if snapshot.reversed]\n",
    "print 'We found %d reversed snapshots among %d total ones' % (len(reversed_samples), len(storage.snapshot))"
   ]
  },
  {
   "cell_type": "markdown",
   "metadata": {},
   "source": [
    "Lets do something more useful: For TIS ensemble we want statistics on pathlengths associated with sampled trajectories `Sample` objects that are sampled for a specific ensemble. And we one want samples that have been generated in our production runs and are present in a `SampleSet`\n",
    "\n",
    "> TODO: add a way to select only specific SampleSets"
   ]
  },
  {
   "cell_type": "code",
   "execution_count": 15,
   "metadata": {
    "collapsed": false
   },
   "outputs": [
    {
     "name": "stdout",
     "output_type": "stream",
     "text": [
<<<<<<< HEAD
      "<openpathsampling.sample.SampleSet object at 0x11211f710>\n"
=======
      "<openpathsampling.sample.SampleSet object at 0x113384d10>\n"
>>>>>>> 8bda98ca
     ]
    }
   ],
   "source": [
    "print storage.sampleset[0]"
   ]
  },
  {
   "cell_type": "code",
   "execution_count": 16,
   "metadata": {
    "collapsed": false
   },
   "outputs": [
    {
     "name": "stdout",
     "output_type": "stream",
     "text": [
      "14\n"
     ]
    }
   ],
   "source": [
    "my_ensemble = storage.ensemble['Interface 2']\n",
    "relevant_samples = [\n",
    "    sample \n",
    "    for sampleset in storage.sampleset \n",
    "    for sample in sampleset \n",
    "    if sample.ensemble is my_ensemble\n",
    "]\n",
    "print len(relevant_samples)"
   ]
  },
  {
   "cell_type": "markdown",
   "metadata": {},
   "source": [
    "and finally compute the average length"
   ]
  },
  {
   "cell_type": "code",
   "execution_count": 17,
   "metadata": {
    "collapsed": false
   },
   "outputs": [
    {
     "name": "stdout",
     "output_type": "stream",
     "text": [
<<<<<<< HEAD
      "[21, 21, 21, 21, 21, 21, 21, 21, 21, 21, 21, 21, 21, 21]\n",
      "21.0\n"
=======
      "[12, 12, 12, 12, 12, 12, 12, 12, 12, 12, 12, 12, 12, 12]\n",
      "12.0\n"
>>>>>>> 8bda98ca
     ]
    }
   ],
   "source": [
    "list_of_path_lengths = [\n",
    "    len(sample.trajectory)\n",
    "    for sampleset in storage.sampleset \n",
    "    for sample in sampleset \n",
    "    if sample.ensemble is my_ensemble\n",
    "]\n",
    "print list_of_path_lengths\n",
    "if len(list_of_path_lengths) > 0:\n",
    "    mean = float(sum(list_of_path_lengths))/len(list_of_path_lengths)\n",
    "else:\n",
    "    mean = 0.0 # actually, it is not defined, so we just set it to zero\n",
    "print mean"
   ]
  },
  {
   "cell_type": "markdown",
   "metadata": {},
   "source": [
    "Allright, we loaded from a bootstrapping sampling algorithm and the analysis is pointless, but still it is rather short considering what we just did."
   ]
  },
  {
   "cell_type": "markdown",
   "metadata": {},
   "source": [
    "### Generator expression"
   ]
  },
  {
   "cell_type": "markdown",
   "metadata": {},
   "source": [
    "There is another very cool feature about python that is worth noting: generator expressions. Before we used list comprehensions to generate a list of all that we need, but what, if we don't want the whole list at once? Maybe that is impossible because of too much memory and also not desirable? We can do the same thing as above using a generator (although it would only be useful if we had to average over billions of samples). So assume the list of lengths is too large for memory. The summing does not mind to use little pieces so we construct a function that always gives us the next element. These functions are called iterators and to make these iteratore there is syntactic way to create them easily: Instead of square brackets in in list comprehensions use round brackets. So the above example would look like this"
   ]
  },
  {
   "cell_type": "code",
   "execution_count": 18,
   "metadata": {
    "collapsed": false
   },
   "outputs": [
    {
     "name": "stdout",
     "output_type": "stream",
     "text": [
<<<<<<< HEAD
      "<generator object <genexpr> at 0x10fa7b1e0>\n",
      "294.0\n"
=======
      "<generator object <genexpr> at 0x11068fe10>\n",
      "168.0\n"
>>>>>>> 8bda98ca
     ]
    }
   ],
   "source": [
    "iterator_over_path_lengths = (\n",
    "    len(sample.trajectory)\n",
    "    for sampleset in storage.sampleset \n",
    "    for sample in sampleset \n",
    "    if sample.ensemble is my_ensemble\n",
    ")\n",
    "print iterator_over_path_lengths\n",
    "total = float(sum(iterator_over_path_lengths))\n",
    "print total"
   ]
  },
  {
   "cell_type": "markdown",
   "metadata": {},
   "source": [
    "Note that we now have a generator and no computed values yet. If we iterator using our iterator called generator it will pass one value at a time and we can use it in sum as we did before. There are two important things to note. Once an iteratore is used, it is consumed and we cannot just be run again so we need to change the code again. I assume there are other ways to do that, too"
   ]
  },
  {
   "cell_type": "code",
   "execution_count": 19,
   "metadata": {
    "collapsed": false
   },
   "outputs": [
    {
     "name": "stdout",
     "output_type": "stream",
     "text": [
<<<<<<< HEAD
      "21.0\n"
=======
      "12.0\n"
>>>>>>> 8bda98ca
     ]
    }
   ],
   "source": [
    "iterator_over_path_lengths = (\n",
    "    len(sample.trajectory)\n",
    "    for sampleset in storage.sampleset \n",
    "    for sample in sampleset \n",
    "    if sample.ensemble is my_ensemble\n",
    ")\n",
    "total = 0\n",
    "count = 0\n",
    "for length in iterator_over_path_lengths:\n",
    "    total += length\n",
    "    count += 1\n",
    "    \n",
    "if count > 0:\n",
    "    mean = float(total)/count\n",
    "else:\n",
    "    mean = 0.0 # actually, it is not defined, so we just set it to zero\n",
    "print mean"
   ]
  },
  {
   "cell_type": "markdown",
   "metadata": {},
   "source": [
    "Voilà, this time without computing all length before!"
   ]
  },
  {
   "cell_type": "markdown",
   "metadata": {},
   "source": [
    "A last example that will be interesting is the statistics on acceptance. Each sample knows which mover was involved in its creation. This is stored in `.details.mover` in the `.details` attribute. Let us try to look at only forward moves"
   ]
  },
  {
   "cell_type": "code",
   "execution_count": 20,
   "metadata": {
    "collapsed": false
   },
   "outputs": [],
   "source": [
    "ff_movers = filter(lambda self : type(self) == paths.ForwardShootMover, storage.pathmover)"
   ]
  },
  {
   "cell_type": "code",
   "execution_count": 21,
   "metadata": {
    "collapsed": false
   },
   "outputs": [
    {
     "data": {
      "text/plain": [
<<<<<<< HEAD
       "[<openpathsampling.pathmover.ForwardShootMover at 0x10fa9ecd0>,\n",
       " <openpathsampling.pathmover.ForwardShootMover at 0x11210d810>,\n",
       " <openpathsampling.pathmover.ForwardShootMover at 0x11211f490>]"
=======
       "[<openpathsampling.pathmover.ForwardShootMover at 0x113384fd0>,\n",
       " <openpathsampling.pathmover.ForwardShootMover at 0x1133ec9d0>,\n",
       " <openpathsampling.pathmover.ForwardShootMover at 0x1133e4e10>,\n",
       " <openpathsampling.pathmover.ForwardShootMover at 0x1133ec450>,\n",
       " <openpathsampling.pathmover.ForwardShootMover at 0x1133d3d90>,\n",
       " <openpathsampling.pathmover.ForwardShootMover at 0x1133e7990>]"
>>>>>>> 8bda98ca
      ]
     },
     "execution_count": 21,
     "metadata": {},
     "output_type": "execute_result"
    }
   ],
   "source": [
    "ff_movers"
   ]
  },
  {
   "cell_type": "code",
   "execution_count": 22,
   "metadata": {
    "collapsed": false
   },
   "outputs": [
    {
     "name": "stdout",
     "output_type": "stream",
     "text": [
<<<<<<< HEAD
      "Use a 'ForwardShootMover' for ensemble(s) 'Interface 5'\n"
=======
      "Use a 'ForwardShootMover' for ensemble(s) 'Interface 2'\n"
>>>>>>> 8bda98ca
     ]
    }
   ],
   "source": [
    "if len(ff_movers) > 2:\n",
    "    mover = ff_movers[2]\n",
    "    print \"Use a '%s' for ensemble(s) '%s'\" % ( mover.cls, ','.join(ens.uid for ens in mover.ensembles) )"
   ]
  },
  {
   "cell_type": "markdown",
   "metadata": {},
   "source": [
    "I use a little trick here, notice that we use a list comprehension inside of a function call, this actually uses the generator expression and passes the resulting iterator to the `.join` function.\n",
    "\n",
    "Now to get statistics on acceptances"
   ]
  },
  {
   "cell_type": "code",
   "execution_count": 23,
   "metadata": {
    "collapsed": false
   },
   "outputs": [
    {
     "name": "stdout",
     "output_type": "stream",
     "text": [
      "Use a 'ForwardShootMover' for ensemble(s) 'Interface 1'\n",
      "[1.0]\n",
      "Acceptance is about 100 %\n"
     ]
    }
   ],
   "source": [
    "if len(ff_movers) > 1:\n",
    "    mover = ff_movers[1]\n",
    "    print \"Use a '%s' for ensemble(s) '%s'\" % ( mover.cls, ','.join(ens.name for ens in mover.ensembles) )\n",
    "    acceptances = [\n",
    "        1.0 if sample.details.accepted else 0.0\n",
    "        for sample in storage.sample \n",
    "        if sample.details.mover is mover\n",
    "    ]\n",
    "    print acceptances \n",
    "    print 'Acceptance is about %d %%' % int(100 * float(sum(acceptances))/len(acceptances))"
   ]
  },
  {
   "cell_type": "code",
   "execution_count": 24,
   "metadata": {
    "collapsed": false
   },
   "outputs": [
    {
     "name": "stdout",
     "output_type": "stream",
     "text": [
      "Use a 'ForwardShootMover' for ensemble(s) 'Interface 3'\n",
      "[]\n"
     ]
    }
   ],
   "source": [
    "if len(ff_movers) > 3:\n",
    "    mover = ff_movers[3]\n",
    "    print \"Use a '%s' for ensemble(s) '%s'\" % ( mover.cls, ','.join(ens.name for ens in mover.ensembles) )\n",
    "    acceptances = [\n",
    "        1.0 if sample.details.accepted else 0.0\n",
    "        for sample in storage.sample \n",
    "        if sample.details.mover is mover\n",
    "    ]\n",
    "    print acceptances \n",
    "    if len(acceptances) > 0:\n",
    "        print 'Acceptance is about %d %%' % int(100 * float(sum(acceptances))/len(acceptances))"
   ]
  },
  {
   "cell_type": "markdown",
   "metadata": {},
   "source": [
    "### Collective Variables"
   ]
  },
  {
   "cell_type": "markdown",
   "metadata": {},
   "source": [
    "To be complete, you can update the storage to include the newest set of cached values. Just use"
   ]
  },
  {
   "cell_type": "code",
   "execution_count": 25,
   "metadata": {
    "collapsed": false
   },
   "outputs": [],
   "source": [
    "# my_collectivevariable.sync()"
   ]
  },
  {
   "cell_type": "markdown",
   "metadata": {},
   "source": [
    "### Fun with movepaths"
   ]
  },
  {
   "cell_type": "markdown",
   "metadata": {},
   "source": [
    "> This is experimental!"
   ]
  },
  {
   "cell_type": "markdown",
   "metadata": {},
   "source": [
    "Okay, this is more some idea to explain the intricacies with movepaths and their differences to deal just with a single mover that produces samples. \n",
    "\n",
    "Let us start with a simple example a `OneWayShootingMover`. Nice and convenient. It shoots either forward or backward so its acceptance ratio is different from each sub mover. But we can still ask the question : \"What is the acceptance of this joined mover?\" Now it gets tricky. Imagine we made an error and set up the forward and backward mover for different ensembles then the question we can ask is : \"What is the acceptance to either shoot forward in ensemble #1 or backward in ensemble #2 is shot?\" \n",
    "Lets make it more complicated and do two shooting moves in a row. What is now our acceptance? Is it the question that either or the two acceptes a move or both? How to we count if two samples are generated? What does it mean when a forward sample in ensemble #1 AND a backward sample in ensemble #2 is generated?\n",
    "\n",
    "The point I want to make is that while acceptance makes sense for a sample it does not necessarily in the replica context. To be clear: We ALWAYS generate a sample in a Monte Carlo move but it can be exactly the old one.\n",
    "So what is the difference between accepting a `Shooting` and accepting a `PathMove`?\n",
    "\n",
    "Acceptance does not mean we do not generate, it means the MC move does not move to a new point in our sample space and so convergence will not improve. I assume that the main point is to move around in the space to be samples. So, I could propose (or look in the literature) some things. Some observations that may or may not be true\n",
    "\n",
    "1. When combining several moves into one the probability should stay the same. So we should normalize according to internal number of attempts. \n",
    "\n",
    "2. We should check this per ensemble. So how often did a submove change the samples in a particular ensemble.\n",
    "\n",
    "3. In complicated moves we might have to differentiate between likely and unlikely combinations. In a PartialAcceptance move e.g. it is unlikely that all move pass but some will and so the number of attempts is not fixed. Assume we attempt 5 times the same forward mover and continue if one succeded. If we accept the first and reject the second, what is the acceptance probability? It is not 50%, it should be lower. But maybe that does not matter, since number 1 accepted is relative to all other moves and so we could say it has speed one change per step?\n",
    "\n",
    "4. Can we treat moving back to an original one? Like doing 2 times the same RepEx move does this still count as a move?\n",
    "\n",
    "Many question, which we can play around with."
   ]
  },
  {
   "cell_type": "markdown",
   "metadata": {},
   "source": [
    "### Some more examples with the storage"
   ]
  },
  {
   "cell_type": "code",
   "execution_count": 26,
   "metadata": {
    "collapsed": false
   },
   "outputs": [
    {
     "name": "stdout",
     "output_type": "stream",
     "text": [
      "Restrict to last sample : True : 1 samples\n",
      " +- PartialAcceptanceMove : True : 3 samples\n",
      " |   +- RandomChoice :\n",
<<<<<<< HEAD
      " |   |   +- SampleMove : BackwardShootMover : True : 1 samples [<Sample @ 0x10fa9d910>]\n",
      " |   +- SampleMove : EnsembleHopMover : True : 1 samples [<Sample @ 0x11211ff90>]\n",
      " |   +- SampleMove : ReplicaIDChangeMover : True : 1 samples [<Sample @ 0x112116f10>]\n"
=======
      " |   |   +- SampleMove : ForwardShootMover : True : 1 samples [<Sample @ 0x11323af90>]\n",
      " |   +- SampleMove : EnsembleHopMover : True : 1 samples [<Sample @ 0x11323a490>]\n",
      " |   +- SampleMove : ReplicaIDChangeMover : True : 1 samples [<Sample @ 0x1133ece10>]\n"
>>>>>>> 8bda98ca
     ]
    }
   ],
   "source": [
    "print storage.movepath[2]"
   ]
  },
  {
   "cell_type": "markdown",
   "metadata": {},
   "source": [
    "Which sample uses which mover"
   ]
  },
  {
   "cell_type": "code",
   "execution_count": 27,
   "metadata": {
    "collapsed": false
   },
   "outputs": [
    {
     "name": "stdout",
     "output_type": "stream",
     "text": [
<<<<<<< HEAD
      "[0, 3, 2, 1, 6, 5, 4, 9, 8, 7, 12, 11, 10, 15, 14, 13, 16, 17, 18, 17, 16, 17, 16, 17, 18, 17, 16, 17, 16, 17, 16, 17, 16, 17, 18, 17]\n"
=======
      "[0, 3, 2, 1, 10, 9, 8, 17, 16, 15, 23, 22, 27, 31, 30, 29, 39, 40, 39, 40, 39, 40, 39, 40, 39, 40, 38, 40, 38, 40, 39, 40, 39, 40, 39, 40]\n"
>>>>>>> 8bda98ca
     ]
    }
   ],
   "source": [
    "print [sample.details.mover.idx[storage] for sample in storage.sample]"
   ]
  },
  {
   "cell_type": "markdown",
   "metadata": {},
   "source": [
    "How often was a HopMove accepted independent of the Ensemble?"
   ]
  },
  {
   "cell_type": "code",
   "execution_count": 28,
   "metadata": {
    "collapsed": false
   },
   "outputs": [
    {
     "name": "stdout",
     "output_type": "stream",
     "text": [
      "0.333333333333\n"
     ]
    }
   ],
   "source": [
    "results = [\n",
    "    1 if sample.details.accepted else 0\n",
    "    for sample in storage.sample \n",
    "    if type(sample.details.mover) == paths.EnsembleHopMover \n",
    "]\n",
    "print float(sum(results))/len(results)"
   ]
  },
  {
   "cell_type": "code",
   "execution_count": null,
   "metadata": {
    "collapsed": true
   },
   "outputs": [],
   "source": []
  }
 ],
 "metadata": {
  "kernelspec": {
   "display_name": "Python 2",
   "language": "python",
   "name": "python2"
  },
  "language_info": {
   "codemirror_mode": {
    "name": "ipython",
    "version": 2
   },
   "file_extension": ".py",
   "mimetype": "text/x-python",
   "name": "python",
   "nbconvert_exporter": "python",
   "pygments_lexer": "ipython2",
   "version": "2.7.9"
  }
 },
 "nbformat": 4,
 "nbformat_minor": 0
}<|MERGE_RESOLUTION|>--- conflicted
+++ resolved
@@ -94,11 +94,7 @@
      "name": "stdout",
      "output_type": "stream",
      "text": [
-<<<<<<< HEAD
-      "['trajectory', 'snapshot', 'configuration', 'momentum', 'sample', 'sampleset', 'collectivevariable', 'pathmover', 'movedetails', 'shootingpoint', 'shootingpointselector', 'dynamicsengine', 'calculation', 'volume', 'ensemble', 'movepath']\n"
-=======
       "['trajectory', 'snapshot', 'configuration', 'momentum', 'sample', 'sampleset', 'orderparameter', 'pathmover', 'movedetails', 'shootingpoint', 'shootingpointselector', 'dynamicsengine', 'pathsimulator', 'volume', 'ensemble', 'movepath']\n"
->>>>>>> 8bda98ca
      ]
     }
    ],
@@ -151,11 +147,7 @@
      "name": "stdout",
      "output_type": "stream",
      "text": [
-<<<<<<< HEAD
-      "We have 116 snapshots in our storage\n"
-=======
       "We have 140 snapshots in our storage\n"
->>>>>>> 8bda98ca
      ]
     }
    ],
@@ -195,11 +187,7 @@
      "name": "stdout",
      "output_type": "stream",
      "text": [
-<<<<<<< HEAD
-      "[<Sample @ 0x10f9daf50>, <Sample @ 0x1126634d0>]\n"
-=======
       "[<Sample @ 0x1133b0e50>, <Sample @ 0x1130c6450>]\n"
->>>>>>> 8bda98ca
      ]
     }
    ],
@@ -230,11 +218,7 @@
     }
    ],
    "source": [
-<<<<<<< HEAD
     "print storage.ensemble['Interface 1'].name"
-=======
-    "print storage.ensemble[0].uid"
->>>>>>> 8bda98ca
    ]
   },
   {
@@ -255,11 +239,7 @@
      "name": "stdout",
      "output_type": "stream",
      "text": [
-<<<<<<< HEAD
-      "[<openpathsampling.ensemble.SequentialEnsemble object at 0x112663b90>, <openpathsampling.ensemble.SequentialEnsemble object at 0x110076090>, <openpathsampling.ensemble.SequentialEnsemble object at 0x112663350>]\n"
-=======
       "[<openpathsampling.ensemble.SequentialEnsemble object at 0x1130c64d0>, <openpathsampling.ensemble.SequentialEnsemble object at 0x110705cd0>, <openpathsampling.ensemble.SequentialEnsemble object at 0x1132fc090>]\n"
->>>>>>> 8bda98ca
      ]
     }
    ],
@@ -376,11 +356,7 @@
     {
      "data": {
       "text/plain": [
-<<<<<<< HEAD
        "u'{\"_cls\": \"UnionVolume\", \"_dict\": {\"volume1\": {\"_cls\": \"LambdaVolumePeriodic\", \"_dict\": {\"period_min\": -3.14159, \"lambda_min\": -2.094393333333333, \"collectivevariable\": {\"_idx\": 0, \"_cls\": \"CV_MD_Function\"}, \"lambda_max\": -0.5235983333333332, \"period_max\": 3.14159}}, \"volume2\": {\"_cls\": \"UnionVolume\", \"_dict\": {\"volume1\": {\"_cls\": \"LambdaVolumePeriodic\", \"_dict\": {\"period_min\": -3.14159, \"lambda_min\": -2.094393333333333, \"collectivevariable\": {\"_idx\": 0, \"_cls\": \"CV_MD_Function\"}, \"lambda_max\": -0.5235983333333332, \"period_max\": 3.14159}}, \"volume2\": {\"_cls\": \"LambdaVolumePeriodic\", \"_dict\": {\"period_min\": -3.14159, \"lambda_min\": 1.7453277777777778, \"collectivevariable\": {\"_idx\": 0, \"_cls\": \"CV_MD_Function\"}, \"lambda_max\": -3.14159, \"period_max\": 3.14159}}}}}}'"
-=======
-       "u'{\"_cls\": \"UnionVolume\", \"_dict\": {\"volume1\": {\"_cls\": \"LambdaVolumePeriodic\", \"_dict\": {\"period_min\": -3.14159, \"lambda_min\": -2.094393333333333, \"orderparameter\": {\"_idx\": 0, \"_cls\": \"OP_MD_Function\"}, \"lambda_max\": -0.5235983333333332, \"period_max\": 3.14159}}, \"volume2\": {\"_cls\": \"UnionVolume\", \"_dict\": {\"volume1\": {\"_cls\": \"LambdaVolumePeriodic\", \"_dict\": {\"period_min\": -3.14159, \"lambda_min\": -2.094393333333333, \"orderparameter\": {\"_idx\": 0, \"_cls\": \"OP_MD_Function\"}, \"lambda_max\": -0.5235983333333332, \"period_max\": 3.14159}}, \"volume2\": {\"_cls\": \"LambdaVolumePeriodic\", \"_dict\": {\"period_min\": -3.14159, \"lambda_min\": 1.7453277777777778, \"orderparameter\": {\"_idx\": 0, \"_cls\": \"OP_MD_Function\"}, \"lambda_max\": -3.14159, \"period_max\": 3.14159}}}}}}'"
->>>>>>> 8bda98ca
       ]
      },
      "execution_count": 12,
@@ -423,7 +399,7 @@
     }
    ],
    "source": [
-    "print [ens.name for ens in storage.ensemble]"
+    "print [ens.uid for ens in storage.ensemble]"
    ]
   },
   {
@@ -459,11 +435,7 @@
      "name": "stdout",
      "output_type": "stream",
      "text": [
-<<<<<<< HEAD
-      "We found 58 reversed snapshots among 116 total ones\n"
-=======
       "We found 61 reversed snapshots among 140 total ones\n"
->>>>>>> 8bda98ca
      ]
     }
    ],
@@ -492,11 +464,7 @@
      "name": "stdout",
      "output_type": "stream",
      "text": [
-<<<<<<< HEAD
-      "<openpathsampling.sample.SampleSet object at 0x11211f710>\n"
-=======
       "<openpathsampling.sample.SampleSet object at 0x113384d10>\n"
->>>>>>> 8bda98ca
      ]
     }
    ],
@@ -548,13 +516,8 @@
      "name": "stdout",
      "output_type": "stream",
      "text": [
-<<<<<<< HEAD
-      "[21, 21, 21, 21, 21, 21, 21, 21, 21, 21, 21, 21, 21, 21]\n",
-      "21.0\n"
-=======
       "[12, 12, 12, 12, 12, 12, 12, 12, 12, 12, 12, 12, 12, 12]\n",
       "12.0\n"
->>>>>>> 8bda98ca
      ]
     }
    ],
@@ -605,13 +568,8 @@
      "name": "stdout",
      "output_type": "stream",
      "text": [
-<<<<<<< HEAD
-      "<generator object <genexpr> at 0x10fa7b1e0>\n",
-      "294.0\n"
-=======
       "<generator object <genexpr> at 0x11068fe10>\n",
       "168.0\n"
->>>>>>> 8bda98ca
      ]
     }
    ],
@@ -645,11 +603,7 @@
      "name": "stdout",
      "output_type": "stream",
      "text": [
-<<<<<<< HEAD
-      "21.0\n"
-=======
       "12.0\n"
->>>>>>> 8bda98ca
      ]
     }
    ],
@@ -708,18 +662,12 @@
     {
      "data": {
       "text/plain": [
-<<<<<<< HEAD
-       "[<openpathsampling.pathmover.ForwardShootMover at 0x10fa9ecd0>,\n",
-       " <openpathsampling.pathmover.ForwardShootMover at 0x11210d810>,\n",
-       " <openpathsampling.pathmover.ForwardShootMover at 0x11211f490>]"
-=======
        "[<openpathsampling.pathmover.ForwardShootMover at 0x113384fd0>,\n",
        " <openpathsampling.pathmover.ForwardShootMover at 0x1133ec9d0>,\n",
        " <openpathsampling.pathmover.ForwardShootMover at 0x1133e4e10>,\n",
        " <openpathsampling.pathmover.ForwardShootMover at 0x1133ec450>,\n",
        " <openpathsampling.pathmover.ForwardShootMover at 0x1133d3d90>,\n",
        " <openpathsampling.pathmover.ForwardShootMover at 0x1133e7990>]"
->>>>>>> 8bda98ca
       ]
      },
      "execution_count": 21,
@@ -742,11 +690,7 @@
      "name": "stdout",
      "output_type": "stream",
      "text": [
-<<<<<<< HEAD
-      "Use a 'ForwardShootMover' for ensemble(s) 'Interface 5'\n"
-=======
       "Use a 'ForwardShootMover' for ensemble(s) 'Interface 2'\n"
->>>>>>> 8bda98ca
      ]
     }
    ],
@@ -785,7 +729,7 @@
    "source": [
     "if len(ff_movers) > 1:\n",
     "    mover = ff_movers[1]\n",
-    "    print \"Use a '%s' for ensemble(s) '%s'\" % ( mover.cls, ','.join(ens.name for ens in mover.ensembles) )\n",
+    "    print \"Use a '%s' for ensemble(s) '%s'\" % ( mover.cls, ','.join(ens.uid for ens in mover.ensembles) )\n",
     "    acceptances = [\n",
     "        1.0 if sample.details.accepted else 0.0\n",
     "        for sample in storage.sample \n",
@@ -814,7 +758,7 @@
    "source": [
     "if len(ff_movers) > 3:\n",
     "    mover = ff_movers[3]\n",
-    "    print \"Use a '%s' for ensemble(s) '%s'\" % ( mover.cls, ','.join(ens.name for ens in mover.ensembles) )\n",
+    "    print \"Use a '%s' for ensemble(s) '%s'\" % ( mover.cls, ','.join(ens.uid for ens in mover.ensembles) )\n",
     "    acceptances = [\n",
     "        1.0 if sample.details.accepted else 0.0\n",
     "        for sample in storage.sample \n",
@@ -910,15 +854,9 @@
       "Restrict to last sample : True : 1 samples\n",
       " +- PartialAcceptanceMove : True : 3 samples\n",
       " |   +- RandomChoice :\n",
-<<<<<<< HEAD
-      " |   |   +- SampleMove : BackwardShootMover : True : 1 samples [<Sample @ 0x10fa9d910>]\n",
-      " |   +- SampleMove : EnsembleHopMover : True : 1 samples [<Sample @ 0x11211ff90>]\n",
-      " |   +- SampleMove : ReplicaIDChangeMover : True : 1 samples [<Sample @ 0x112116f10>]\n"
-=======
       " |   |   +- SampleMove : ForwardShootMover : True : 1 samples [<Sample @ 0x11323af90>]\n",
       " |   +- SampleMove : EnsembleHopMover : True : 1 samples [<Sample @ 0x11323a490>]\n",
       " |   +- SampleMove : ReplicaIDChangeMover : True : 1 samples [<Sample @ 0x1133ece10>]\n"
->>>>>>> 8bda98ca
      ]
     }
    ],
@@ -944,11 +882,7 @@
      "name": "stdout",
      "output_type": "stream",
      "text": [
-<<<<<<< HEAD
-      "[0, 3, 2, 1, 6, 5, 4, 9, 8, 7, 12, 11, 10, 15, 14, 13, 16, 17, 18, 17, 16, 17, 16, 17, 18, 17, 16, 17, 16, 17, 16, 17, 16, 17, 18, 17]\n"
-=======
       "[0, 3, 2, 1, 10, 9, 8, 17, 16, 15, 23, 22, 27, 31, 30, 29, 39, 40, 39, 40, 39, 40, 39, 40, 39, 40, 38, 40, 38, 40, 39, 40, 39, 40, 39, 40]\n"
->>>>>>> 8bda98ca
      ]
     }
    ],
