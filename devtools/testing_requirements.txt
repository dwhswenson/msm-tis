--- conflicted
+++ resolved
@@ -1,9 +1,5 @@
 nose
 pytest
-<<<<<<< HEAD
-pytest-cov==2.5.1
-=======
 pytest-cov
->>>>>>> 3b28d8d9
 coveralls
 ipynbtest