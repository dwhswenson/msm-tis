package:
  name: openpathsampling-dev
  version: "0.9.0"

source:
#  git_url: ../../.git
  path: ../../

build:
  preserve_egg_dir: True
  number: 0

requirements:
  build:
    - python
    - setuptools
    - pyyaml

  run:
    - python
    - numpy
    - scipy
    - pandas
    - netcdf4
    - openmm
    - openmmtools
    - pyyaml
    - mdtraj
    - svgwrite
    - networkx
    - pyqt 4.11.4 py27_3
    - matplotlib
<<<<<<< HEAD
    - psutil
=======
    - ujson
>>>>>>> 4988322c

test:
  imports:
    - openpathsampling

about:
  home: http://github.com/openpathsampling/openpathsampling
  license: LGPL 2.1 or later
  summary: 'OpenPathSampling: A python package to do path sampling simulations'<|MERGE_RESOLUTION|>--- conflicted
+++ resolved
@@ -30,11 +30,8 @@
     - networkx
     - pyqt 4.11.4 py27_3
     - matplotlib
-<<<<<<< HEAD
+    - ujson
     - psutil
-=======
-    - ujson
->>>>>>> 4988322c
 
 test:
   imports:
