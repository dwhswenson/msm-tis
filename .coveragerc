[report]
omit = 
    */python?.?/*
    */site-packages/nose/*
    */openpathsampling/tests/*
    */mdtraj/*
    */openpathsampling/experimental/*
    */setup.py
<<<<<<< HEAD
    */openpathsampling/experimental/*
=======
    openpathsampling/version.py
>>>>>>> 7c7cf7cc
exclude_lines = 
    pragma: no cover
    def __repr__
    raise NotImplementedError<|MERGE_RESOLUTION|>--- conflicted
+++ resolved
@@ -6,11 +6,7 @@
     */mdtraj/*
     */openpathsampling/experimental/*
     */setup.py
-<<<<<<< HEAD
-    */openpathsampling/experimental/*
-=======
     openpathsampling/version.py
->>>>>>> 7c7cf7cc
 exclude_lines = 
     pragma: no cover
     def __repr__
