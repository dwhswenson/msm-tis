import opentis as ops
from pathmover import (PathMover, MoveDetails, ReplicaExchange,
                       EnsembleHopMover)
from sample import SampleSet, Sample

<<<<<<< HEAD
from opentis.todict import dictable
from opentis.pathmover import PathMover
=======
import logging
from ops_logging import initialization_logging
logger = logging.getLogger(__name__)
init_log = logging.getLogger('opentis.initialization')
>>>>>>> 25ad5944

class Calculation(object):

    calc_name = "Calculation"

    def __init__(self, storage, engine=None):
        self.storage = storage
        self.engine = engine
        initialization_logging(
            logger=init_log, obj=self,
            entries=['storage', 'engine']
        )

    def set_replicas(self, samples):
        self.globalstate = SampleSet(samples)

    def run(self, nsteps):
        logger.warning("Running an empty calculation? Try a subclass, maybe!")


class BootstrapPromotionMove(PathMover):
    '''
    Bootstrap promotion is the combination of an EnsembleHop (to the next
    ensemble up) with incrementing the replica ID.
    '''
    def __init__(self, bias=None, shooters=None, 
                 ensembles=None, replicas='all'):
        super(BootstrapPromotionMove, self).__init__(ensembles=ensembles, 
                                                     replicas=replicas)
        self.shooters = shooters
        self.bias = bias
        initialization_logging(logger=init_log, obj=self,
                               entries=['bias', 'shooters'])

    def move(self, globalstate):
        # the tricky part here is that, if the hop is allowed, we only want
        # to report the sample in the new ensemble. The way we do this is by
        # treating each bootstrap move as a combination of 3 moves: it
        # always starts with a shooting move and a replica hop, and then, if
        # the hop was successful, a replica ID change move

        #print "Starting BootstrapPromotionMove"
        
        # We make extra variables here so that we can easily refactor. The
        # speed cost the negligible, and it makes it easy to change things.
        top_rep = max(globalstate.replica_list())
        ensemble_from = self.ensembles[top_rep]
        ensemble_to = self.ensembles[top_rep+1]
        old_sample = globalstate[top_rep]

        details = MoveDetails()
        details_inputs = [old_sample.trajectory]
        details_mover = self
        details_replica = top_rep

        init_sample_set = SampleSet([old_sample])

        shooter = self.shooters[top_rep]
        # TODO: should move this to normal initialization so we don't init
        # it every time
        hopper = EnsembleHopMover(bias=self.bias,
                                  ensembles=[ensemble_from, ensemble_to],
                                  replicas=top_rep)

        shoot_samp = shooter.move(init_sample_set)
        init_sample_set = init_sample_set.apply_samples(shoot_samp)
        hop_samp = hopper.move(init_sample_set)
        init_sample_set = init_sample_set.apply_samples(hop_samp)

        # bring all the metadata from the submoves into our details
        details.__dict__.update(shoot_samp.details.__dict__)
        details.__dict__.update(hop_samp.details.__dict__)

        # set the rest of the details to their correct values
        details.inputs = details_inputs
        details.mover = details_mover
        details.replica = details_replica
        details.trial = shoot_samp.details.trial # TODO: is it, though?
        # what about hop trial when that happens? may be cleanest if we make
        # this truly sequential

        # the move will be accepted if the shooting move is accepted, no
        # matter what
        details.accepted = (shoot_samp.details.accepted or 
                            hop_samp.details.accepted)

        # result trajectory is whatever came out of hop_samp
        details.result = hop_samp.details.result
        #details.result_ensemble = hop_samp.details.result_ensemble

        setattr(details, 'start_replica', details.replica)
        if hop_samp.details.accepted == True:
            setattr(details, 'result_replica', details.replica+1)
        else:
            setattr(details, 'result_replica', details.replica)
        sample = Sample(replica=details.result_replica,
                        ensemble=details.result_ensemble,
                        trajectory=details.result,
                        details=details)

        logger.debug("BootstrapMover: accepted = " + str(details.accepted))
        logger.debug(" Shooting part: accepted = " + str(shoot_samp.details.accepted))
        logger.debug("  Hopping part: accepted = " + str(hop_samp.details.accepted))

        return sample


class Bootstrapping(Calculation):
    """The ensembles for the Bootstrapping calculation must be one ensemble
    set, in increasing order."""

    calc_name = "Bootstrapping"

    def __init__(self, storage, engine=None, movers=None, trajectory=None,
                 ensembles=None):
        super(Bootstrapping, self).__init__(storage, engine)
        self.ensembles = ensembles

        # this is stupid; must be a better way
        init_details = MoveDetails()
        init_details.accepted = True
        init_details.acceptance_probability = 1.0
        init_details.mover = PathMover()
        init_details.mover.name = "Initialization (trajectory)"
        init_details.inputs = [trajectory]
        init_details.trial = trajectory
        init_details.ensemble = self.ensembles[0]
        sample = Sample(replica=0, trajectory=trajectory, 
                        ensemble=self.ensembles[0], details=init_details)

        self.globalstate = SampleSet([sample])
        if self.storage is not None:
            self.globalstate.save_samples(self.storage)
        if movers is None:
            pass # TODO: implement defaults: one per ensemble, uniform sel
        else:
            self.movers = movers
        initialization_logging(init_log, self,
                               ['movers', 'ensembles'])
        init_log.info("Parameter: %s : %s", 'trajectory', str(trajectory))

    def run(self, nsteps):
        bootstrapmove = BootstrapPromotionMove(bias=None,
                                               shooters=self.movers,
                                               ensembles=self.ensembles,
                                               replicas='all'
                                              )

        ens_num = 0
        failsteps = 0
        step_num = 0
        # if we fail nsteps times in a row, kill the job

        while ens_num < len(self.ensembles) - 1 and failsteps < nsteps:
            logger.info("Step: " + str(step_num) 
                        + "   Ensemble: " + str(ens_num)
                        + "  failsteps = " + str(failsteps)
                       )
            old_rep = max(self.globalstate.replica_list())
            sample = bootstrapmove.move(self.globalstate)
            self.globalstate = self.globalstate.apply_samples(sample, step=step_num)
            #print self.globalstate.samples[0]

            if sample.replica == old_rep:
                failsteps += 1
            else:
                failsteps = 0
                ens_num += 1

            if self.storage is not None:
                self.globalstate.save_samples(self.storage)
                self.globalstate.save(self.storage)
                # TODO NEXT: store self.globalstate itself
            step_num += 1

        for sample in self.globalstate:
            assert sample.ensemble(sample.trajectory) == True, "WTF?"
<|MERGE_RESOLUTION|>--- conflicted
+++ resolved
@@ -1,17 +1,14 @@
-import opentis as ops
 from pathmover import (PathMover, MoveDetails, ReplicaExchange,
                        EnsembleHopMover)
 from sample import SampleSet, Sample
 
-<<<<<<< HEAD
 from opentis.todict import dictable
 from opentis.pathmover import PathMover
-=======
+
 import logging
 from ops_logging import initialization_logging
 logger = logging.getLogger(__name__)
 init_log = logging.getLogger('opentis.initialization')
->>>>>>> 25ad5944
 
 class Calculation(object):
 
