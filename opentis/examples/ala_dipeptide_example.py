"""
This is an example file of what a user might actually need to do to run a
TIS simulation on alanine dipeptide.

@author: David W.H. Swenson
"""
# NOTE: while in development, the goal here is to get something working,
# then to abstract out anything that isn't really necessary. The hope is
# that more of what the user will need to do will be in the __main__ of this
# script

# hack until this is a proper package
import sys
import os
sys.path.append(os.path.abspath('../'))

import numpy as np
import mdtraj as md

# in principle, all of these imports should be simplified once this is a
# package
from Simulator import Simulator
from openmm_simulation import OpenMMSimulation
from orderparameter import OP_Function
from snapshot import Snapshot, Configuration
from volume import LambdaVolumePeriodic, VolumeFactory as vf
from pathmover import PathMoverFactory as mf
from ensemble import EnsembleFactory as ef
from ensemble import (LengthEnsemble, SequentialEnsemble, OutXEnsemble,
                      InXEnsemble)
from storage import Storage
from trajectory import Trajectory
from calculation import Bootstrapping
from pathmover import (PathMover, MixedMover, ForwardShootMover,
                       BackwardShootMover)
from shooting import UniformSelector

from simtk.unit import femtoseconds, picoseconds, nanometers, kelvin, dalton
from simtk.unit import Quantity

import time

from integrators import VVVRIntegrator

from simtk.openmm.app.pdbfile import PDBFile
import simtk.openmm as openmm
from simtk.openmm.app import ForceField, PME, HBonds
from simtk.openmm.app import Simulation


# TODO: figure out how much of this should be moved to Simulator 

class AlanineDipeptideTrajectorySimulator(Simulator):
    def __init__(self, filename, topology_file, opts, mode='auto'):
        super(AlanineDipeptideTrajectorySimulator, self).__init__()

        # tell everybody who their simulator is
        Snapshot.simulator = self
        Configuration.simulator = self
        Trajectory.simulator = self

        # set up the opts
        self.opts = {}
        self.add_stored_parameters(opts)

        # storage
        self.fn_storage = filename

        # topology
        self.pdb = PDBFile(topology_file)
        self.topology = self.pdb.topology

        if mode == 'create':
            # set up the OpenMM simulation
<<<<<<< HEAD
=======
            #self.platform = 'CUDA'
>>>>>>> 79d609e3
            platform = openmm.Platform.getPlatformByName(self.platform)
            forcefield = ForceField(self.forcefield_solute,
                                    self.forcefield_solvent)
            system = forcefield.createSystem(self.topology, 
                                             nonbondedMethod=PME,
                                             nonbondedCutoff=1*nanometers,
                                             constraints=HBonds)
            self.system_serial = openmm.XmlSerializer.serialize(system)

            integrator = VVVRIntegrator(self.temperature,
                                        self.collision_rate,
                                        self.timestep)
            self.integrator_serial = openmm.XmlSerializer.serialize(system)
            self.integrator_class = type(integrator).__name__

<<<<<<< HEAD
            simulation = Simulation(self.topology, system, 
                                    integrator, platform)
=======
            simulation = OpenMMSimulation(self.topology, system, 
                                          integrator, platform )
>>>>>>> 79d609e3

            # claim the OpenMM simulation as our own
            self.simulation = simulation

            # set up the max_length_stopper (if n_frames_max is given)
            self.max_length_stopper = LengthEnsemble(slice(0,self.n_frames_max-1))

            # storage
            self.storage = Storage(
                topology_file=self.topology,
                filename=self.fn_storage,
                mode='w'
            )
            self.storage.simulator = self
            self.storage._store_options(self)
            Trajectory.storage = self.storage
        if mode == 'restore':
            pass
        return


    def add_stored_parameters(self, param_dict):
        '''Adds parameters in param_dict to the attribute dictionary of the
        simulator object, and saves the relevant keys as options to store.

        Parameters
        ----------
        param_dict : dict
            dictionary of attributes to be added (and stored); attribute
            names are keys, with appropriate values
        '''
        # TODO: I think this should go into the Simulator object
        for key in param_dict.keys():
            self.opts[key] = param_dict[key]
            setattr(self, key, param_dict[key])
        self.options_to_store = self.opts.keys()
        return


    def equilibrate(self, nsteps):
        # TODO: rename... this is position restrained equil, right?
        self.simulation.context.setPositions(self.pdb.positions)
        system = self.simulation.system
        n_solute = len(self.solute_indices)

        solute_masses = Quantity(np.zeros(n_solute, np.double), dalton)
        for i in self.solute_indices:
            solute_masses[i] = system.getParticleMass(i)
            system.setParticleMass(i, 0.0)

        self.simulation.step(nsteps)

        for i in self.solute_indices:
            system.setParticleMass(i, solute_masses[i].value_in_unit(dalton))


<<<<<<< HEAD
if __name__ == "__main__":
    options = {'temperature' : 300.0 * kelvin,
               'collision_rate' : 1.0 / picoseconds,
               'timestep' : 2.0 * femtoseconds,
               'nframes_per_iteration' : 10,
               'n_frames_max' : 5000,
               'start_time' : time.time(),
               'fn_initial_pdb' : "../data/Alanine_solvated.pdb",
               'platform' : 'CPU',
               'solute_indices' : range(22),
               'forcefield_solute' : 'amber96.xml',
               'forcefield_solvent' : 'tip3p.xml'
              }
=======
if __name__=="__main__":
    options = {
                'temperature' : 300.0 * kelvin,
                'collision_rate' : 1.0 / picoseconds,
                'timestep' : 2.0 * femtoseconds,
                'nframes_per_iteration' : 50,
                'n_frames_max' : 5000,
                'start_time' : time.time(),
                'fn_initial_pdb' : "../data/Alanine_solvated.pdb",
                'platform' : 'CPU',
                'solute_indices' : range(22),
                'forcefield_solute' : 'amber96.xml',
                'forcefield_solvent' : 'tip3p.xml'
               }
>>>>>>> 79d609e3
    simulator = AlanineDipeptideTrajectorySimulator(
        filename="trajectory.nc",
        topology_file="../data/Alanine_solvated.pdb",
        opts=options,
        mode='create'
    )


    simulator.equilibrate(5)
    snap = Snapshot(simulator.simulation)
    simulator.storage.snapshot.save(snap, 0, 0)
    simulator.initialized = True
    PathMover.simulator = simulator

    # this generates an order parameter (callable) object named psi (so if
    # we call `psi(trajectory)` we get a list of the values of psi for each
    # frame in the trajectory). This particular order parameter uses
    # mdtraj's compute_dihedrals function, with the atoms in psi_atoms
    psi_atoms = [6,8,14,16]
    psi = OP_Function("psi", md.compute_dihedrals, trajdatafmt="mdtraj",
                      indices=[psi_atoms],
                      storages=simulator.storage.configuration)
    # same story for phi, although we won't use that
    phi_atoms = [4,6,8,14]
    phi = OP_Function("phi", md.compute_dihedrals, trajdatafmt="mdtraj",
                      indices=[phi_atoms],
                      storages=simulator.storage.configuration)

    psi.save()
    phi.save()

    # now we define our states and our interfaces
    degrees = 180/3.14159 # psi reports in radians; I think in degrees
    stateA = LambdaVolumePeriodic(psi, -120.0/degrees, -30.0/degrees)
    stateB = LambdaVolumePeriodic(psi, 100/degrees, 180/degrees) 

    # set up minima and maxima for this transition's interface set
    minima = map((1.0 / degrees).__mul__,
                 [-125, -135, -140, -142.5, -145.0, -147.0, 150.0])
    maxima = map((1.0 / degrees).__mul__,
                 [-25.0, -21.0, -18.5, -17.0, -15.0, -10.0, 0.0])

    volume_set = vf.LambdaVolumePeriodicSet(psi, minima, maxima)
    interface0 = volume_set[0]
    interface_set = ef.TISEnsembleSet(stateA, stateA | stateB, volume_set)
    mover_set = mf.OneWayShootingSet(UniformSelector(), interface_set)

    print """
PART ONE: Generate an initial trajectory which satisfies the path ensemble
for the innermost interface.

We do this by using a special sequential ensemble for the sequence.
This path ensemble is particularly complex because we want to be sure that
the path we generate is in the ensemble we desire: this means that we can't
use LeaveXEnsemble as we typically do with TIS paths.
    """
    snapshot = simulator.storage.snapshot.load(0,0)

    
    first_traj_ensemble = SequentialEnsemble([
        OutXEnsemble(stateA) | LengthEnsemble(0),
        InXEnsemble(stateA),
        (OutXEnsemble(stateA) & InXEnsemble(interface0)) | LengthEnsemble(0),
        InXEnsemble(interface0) | LengthEnsemble(0),
        OutXEnsemble(interface0),
        OutXEnsemble(stateA) | LengthEnsemble(0),
        InXEnsemble(stateA) & LengthEnsemble(1)
    ])

    interface0_ensemble = interface_set[0]
    print "start path generation (should not take more than a few minutes)"
    total_path = simulator.generate(snapshot, [first_traj_ensemble.forward])
    print "path generation complete"
    print
    print "Total trajectory length: ", len(total_path)
    segments = interface0_ensemble.split(total_path)
    print "Traj in first_traj_ensemble? (should be)", 
    print first_traj_ensemble(total_path)
    print "Traj in TIS ensemble? (probably not)", 
    print interface0_ensemble(total_path)
    print "Number of segments in TIS ensemble: ", len(segments)
    if len(segments):
        print "Length of each segment:"
        for i in range(len(segments)):
            print "  seg[{0}]: {1}".format(i, len(segments[i]))

    print "Full traj: phi psi ",
    print "stateA iface0 stateB ",
    print "can_append "
    for frame in total_path:
        print phi(frame)[0]*degrees, psi(frame)[0]*degrees, 
        print stateA(frame), interface0(frame), stateB(frame),
        print first_traj_ensemble.forward(
            total_path[slice(0, total_path.index(frame)+1)]
        )

    print
    if len(segments):
        print "Do our segments satisfy the ensemble?",
        for seg in segments:
            print interface0_ensemble(seg),
        print
        print "Segment trajectory: phi psi stateA interface0 stateB"
        for frame in segments[0]:
            print phi(frame)[0]*degrees, psi(frame)[0]*degrees, stateA(frame), interface0(frame), stateB(frame)

    print """
Starting the bootstrapping procedure to obtain initial paths. First we
define our shooting movers (randomly pick fwd or bkwd shooting), then build
the bootstrapping calculation, then we run it. 
    """
    bootstrap = Bootstrapping(simulator.storage, simulator, interface_set,
                              mover_set)
    bootstrap.replicas = [segments[0]]

    bootstrap.run(20)<|MERGE_RESOLUTION|>--- conflicted
+++ resolved
@@ -72,10 +72,7 @@
 
         if mode == 'create':
             # set up the OpenMM simulation
-<<<<<<< HEAD
-=======
             #self.platform = 'CUDA'
->>>>>>> 79d609e3
             platform = openmm.Platform.getPlatformByName(self.platform)
             forcefield = ForceField(self.forcefield_solute,
                                     self.forcefield_solvent)
@@ -91,13 +88,8 @@
             self.integrator_serial = openmm.XmlSerializer.serialize(system)
             self.integrator_class = type(integrator).__name__
 
-<<<<<<< HEAD
-            simulation = Simulation(self.topology, system, 
-                                    integrator, platform)
-=======
             simulation = OpenMMSimulation(self.topology, system, 
-                                          integrator, platform )
->>>>>>> 79d609e3
+                                          integrator, platform)
 
             # claim the OpenMM simulation as our own
             self.simulation = simulation
@@ -154,21 +146,6 @@
             system.setParticleMass(i, solute_masses[i].value_in_unit(dalton))
 
 
-<<<<<<< HEAD
-if __name__ == "__main__":
-    options = {'temperature' : 300.0 * kelvin,
-               'collision_rate' : 1.0 / picoseconds,
-               'timestep' : 2.0 * femtoseconds,
-               'nframes_per_iteration' : 10,
-               'n_frames_max' : 5000,
-               'start_time' : time.time(),
-               'fn_initial_pdb' : "../data/Alanine_solvated.pdb",
-               'platform' : 'CPU',
-               'solute_indices' : range(22),
-               'forcefield_solute' : 'amber96.xml',
-               'forcefield_solvent' : 'tip3p.xml'
-              }
-=======
 if __name__=="__main__":
     options = {
                 'temperature' : 300.0 * kelvin,
@@ -183,7 +160,6 @@
                 'forcefield_solute' : 'amber96.xml',
                 'forcefield_solvent' : 'tip3p.xml'
                }
->>>>>>> 79d609e3
     simulator = AlanineDipeptideTrajectorySimulator(
         filename="trajectory.nc",
         topology_file="../data/Alanine_solvated.pdb",
