--- conflicted
+++ resolved
@@ -1147,7 +1147,7 @@
     def __str__(self):
         return "{"+self.orig_ens.__str__()+"} (OPTIONAL)"
 
-<<<<<<< HEAD
+@restores_as_full_object
 class SingleFrameEnsemble(AlteredEnsemble):
     def __init__(self, ensemble):
         self.orig_ens = ensemble
@@ -1156,8 +1156,6 @@
     def __str__(self):
         return "{"+self.orig_ens.__str__()+"} (SINGLE FRAME)"
     
-=======
->>>>>>> fbad667b
 class EnsembleFactory():
     '''
     Convenience class to construct Ensembles
