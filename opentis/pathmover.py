'''
Created on 19.07.2014

@author: Jan-Hendrik Prinz
'''

import numpy as np
import random

from shooting import ShootingPoint
from ensemble import ForwardAppendedTrajectoryEnsemble, BackwardPrependedTrajectoryEnsemble
<<<<<<< HEAD
from ensemble import FullEnsemble
from sample import Sample, SampleSet
=======
from ensemble import FullEnsemble, Ensemble
from sample import Sample
>>>>>>> 50eeca97
from wrapper import storable

import logging
from ops_logging import initialization_logging
logger = logging.getLogger(__name__)
init_log = logging.getLogger('opentis.initialization')

def make_list_of_pairs(l):
    '''
    Converts input from several possible formats into a list of pairs: used
    to clean input for swap-like moves.

    Allowed input formats: 
    * flat list of length 2N
    * list of pairs
    * None (returns None)

    Anything else will lead to a ValueError or AssertionError
    '''
    if l is None:
        return None

    len_l = len(l) # raises TypeError, avoids everything else

    # based on first element, decide whether this should be a list of lists
    # or a flat list
    try:
        len_l0 = len(l[0])
        list_of_lists = True
    except TypeError:
        list_of_lists = False

    if list_of_lists == True:
        for elem in l:
            assert len(elem)==2, "List of lists: inner list length != 2"
        outlist = l
    else:
        assert len(l) % 2 == 0, "Flattened list: length not divisible by 2"
        outlist = [ [a, b] 
                   for (a, b) in zip(l[slice(0,None,2)], l[slice(1,None,2)])
                  ]
    # Note that one thing we don't check is whether the items are of the
    # same type. That might be worth doing someday; for now, we trust that
    # part to work.
    return outlist


@storable
class MoveDetails(object):
    '''Details of the move as applied to a given replica

    Attributes
    ----------
    replica : integer
        replica ID to which this trial move would apply
    inputs : list of Trajectry
        the Samples which were used as inputs to the move
    trial : Tractory
        the Trajectory 
    trial_is_in_ensemble : bool
        whether the attempted move created a trajectory in the right
        ensemble
    mover : PathMover
        the PathMover which generated this trial

    Specific move types may have add several other attributes for each
    MoveDetails object. For example, shooting moves will also include
    information about the shooting point selection, etc.

    TODO (or at least to put somewhere):
    rejection_reason : String
        explanation of reasons the path was rejected

    RENAME: inputs=>initial
            final=>trial
            success=>accepted
            accepted=>trial_in_ensemble (probably only in shooting)

    TODO:
    Currently inputs/trial/accepted are in terms of Trajectory objects. I
    think it makes more sense for them to be Samples.
    '''

    def __init__(self, **kwargs):
        self.inputs=None
        self.trial=None
        self.result=None
        self.acceptance_probability=None
        self.accepted=None
        self.mover=None
        for key, value in kwargs:
            setattr(self, key, value)

    def __str__(self):
        # primarily for debugging/interactive use
        mystr = ""
        for key in self.__dict__.keys():
<<<<<<< HEAD
            if key is not "ensemble":
=======
            if not isinstance(self.__dict__[key], Ensemble):
>>>>>>> 50eeca97
                mystr += str(key) + " = " + str(self.__dict__[key]) + '\n'
        return mystr

class PathMover(object):
    """
    A PathMover is the description of how to generate a new path from an old one.
    
    Notes
    -----
    
    Basically this describes the proposal step for a MC in path space.
    
    We might detach this from the acceptance step?!?!?
    This would mean that a PathMover needs only an old trajectory and gives
    a new one.
    
    For example a ForwardShoot then uses a shooting point selector and runs
    a new trajectory and combine them to get a new one.
    
    After the move has been made, we can retrieve information about the
    move, as well as the new trajectory from the PathMover object
    
    Potential future change: `engine` is not needed for all PathMovers
    (replica exchange, ensemble hopping, path reversal, and moves which
    combine these [state swap] have no need for the engine). Maybe that
    should be moved into only the ensembles that need it? ~~~DWHS

    Also, I agree with the separating trial and acceptance. We might choose
    to use a different acceptance criterion than Metropolis. For example,
    the "waste recycling" approach recently re-discovered by Frenkel (see
    also work by Athenes, Jourdain, and old work by Kalos) might be
    interesting. I think the best way to do this is to keep the acceptance
<<<<<<< HEAD
    in the PathMover, but have it be a separate class ~~~DWHS
=======
    in the PathMover, but have it be a ~~~DWHS
>>>>>>> 50eeca97


    Attributes
    ----------
    engine : DynamicsEngine
        the attached engine used to generate new trajectories

    """

    # TODO: JHP, does this cls variable do anything? ~~~DWHS
    cls = 'pathmover'
    engine = None

    @property
    def identifier(self):
        if hasattr(self, 'json'):
            return self.json
        else:
            return None

    def __init__(self, replicas='all', ensembles=None):
        
        self.name = self.__class__.__name__

        if type(replicas) is int:
            self.replicas = [replicas]
        else:
            self.replicas = replicas

        if ensembles is not None and type(ensembles) is not list:
            ensembles = [ensembles]
        self.ensembles = ensembles

        self.idx = dict()

        initialization_logging(logger=init_log, obj=self,
                               entries=['replicas', 'ensembles'])

    def legal_sample_set(self, globalstate, ensembles=None):
        '''
        This returns all the samples from globalstate which are in both
        self.replicas and the parameter ensembles. If ensembles is None, we
        use self.ensembles. If you want all ensembles allowed, pass
        ensembles='all'.
        '''
        if self.replicas == 'all':
            reps = globalstate.replica_list()
        else:
            reps = self.replicas
        rep_samples = []
        for rep in reps:
            rep_samples.extend(globalstate.all_from_replica(rep))

<<<<<<< HEAD
        #logger.debug("ensembles = " + str([ensembles]))
        #logger.debug("self.ensembles = " + str(self.ensembles))
=======
>>>>>>> 50eeca97
        if ensembles is None:
            if self.ensembles is None:
                ensembles = 'all'
            else:
                ensembles = self.ensembles

        if ensembles == 'all':
            legal_samples = rep_samples
        else:
            ens_samples = []
            if type(ensembles) is not list:
                ensembles = [ensembles]
            for ens in ensembles:
<<<<<<< HEAD
                #try:
                    #ens_samples.extend(globalstate.all_from_ensemble(ens[0]))
                #except TypeError:
=======
>>>>>>> 50eeca97
                ens_samples.extend(globalstate.all_from_ensemble(ens))
            legal_samples = list(set(rep_samples) & set(ens_samples))

        return legal_samples

    def select_sample(self, globalstate, ensembles=None):
        '''
        Returns one of the legal samples given self.replica and the ensemble
        set in ensembles.
        '''
        legal = self.legal_sample_set(globalstate, ensembles)
        return random.choice(legal)

    def move(self, globalstate):
        '''
        Run the generation starting with the initial trajectory specified.

        Parameters
        ----------
        globalstate : GlobalState
            the initial global state
        
        Returns
        -------        
        samples : list of Sample()
            the new samples
        
        Notes
        -----
        After this command additional information can be accessed from this
        object (??? can you explain this, JHP?)
        '''

        return [] # pragma: no cover

    def selection_probability_ratio(self, details=None):
        '''
        Return the proposal probability necessary to correct for an
        asymmetric proposal.
        
        Notes
        -----
        This is effectively the ratio of proposal probabilities for a mover.
        For symmetric proposal this is one. In the case of e.g. Shooters
        this depends on the used ShootingPointSelector and the start and
        trial trajectory.
        
        I am not sure if it makes sense that to define it this way, but for
        Shooters this is, what we need for the acceptance step in addition
        to the check if we have a trajectory of
        the target ensemble.

        What about Minus Move and PathReversalMove?
        '''
        return 1.0 # pragma: no cover

class ShootMover(PathMover):
    '''
    A pathmover that implements a general shooting algorithm that generates
    a sample from a specified ensemble 
    '''

    def __init__(self, selector, ensembles=None, replicas='all'):
        super(ShootMover, self).__init__(ensembles=ensembles, replicas=replicas)
        self.selector = selector
        self.length_stopper = PathMover.engine.max_length_stopper
        self.extra_details = ['start', 'start_point', 'trial',
                              'final_point']
        initialization_logging(logger=init_log, obj=self,
                               entries=['selector'])

    def selection_probability_ratio(self, details):
        '''
        Return the proposal probability for Shooting Moves. These are given
        by the ratio of partition functions
        '''
        return details.start_point.sum_bias / details.final_point.sum_bias
    
    def _generate(self, ensemble):
        self.trial = self.start
    
    def move(self, globalstate):
        # select a legal sample, use it to determine the trajectory and the
        # ensemble needed for the dynamics
        rep_sample = self.select_sample(globalstate, self.ensembles) 
        trajectory = rep_sample.trajectory
        dynamics_ensemble = rep_sample.ensemble
        replica = rep_sample.replica

        details = MoveDetails()
        details.accepted = False
        details.inputs = [trajectory]
        details.mover = self
        setattr(details, 'start', trajectory)
        setattr(details, 'start_point', self.selector.pick(details.start) )
        #setattr(details, 'trial', None)
        setattr(details, 'final_point', None)

        self._generate(details, dynamics_ensemble)
<<<<<<< HEAD
=======

>>>>>>> 50eeca97

        setattr(details, 'trial_is_in_ensemble',
                dynamics_ensemble(details.trial))

<<<<<<< HEAD
        setattr(details, 'trial_is_in_ensemble',
                dynamics_ensemble(details.trial))

=======
>>>>>>> 50eeca97
        details.result = details.start

        if details.trial_is_in_ensemble:
            rand = np.random.random()
            sel_prob = self.selection_probability_ratio(details)
            logger.info('Proposal probability ' + str(sel_prob)
                        + ' / random : ' + str(rand)
                       )
            if (rand < self.selection_probability_ratio(details)):
                details.accepted = True
                details.result = details.trial

        path = Sample(replica=replica,
                      trajectory=details.result, 
                      ensemble=dynamics_ensemble,
                      details=details)

        return [path]
    
    
class ForwardShootMover(ShootMover):    
    '''
    A pathmover that implements the forward shooting algorithm
    '''
    def _generate(self, details, ensemble):
        shooting_point = details.start_point.index
        shoot_str = "Shooting {sh_dir} from frame {fnum} in [0:{maxt}]"
        logger.info(shoot_str.format(fnum=details.start_point.index,
                                     maxt=len(details.start)-1,
                                     sh_dir="forward"
                                    ))
        
        # Run until one of the stoppers is triggered
        partial_trajectory = PathMover.engine.generate(
            details.start_point.snapshot.copy(),
            running = [
                ForwardAppendedTrajectoryEnsemble(
                    ensemble, 
                    details.start[0:details.start_point.index]
                ).can_append, 
                self.length_stopper.can_append
            ]
        )

        # DEBUG
        #setattr(details, 'repeated_partial', details.start[0:shooting_point])
        #setattr(details, 'new_partial', partial_trajectory)

        details.trial = details.start[0:shooting_point] + partial_trajectory
        details.final_point = ShootingPoint(self.selector, details.trial,
                                            shooting_point)
    
class BackwardShootMover(ShootMover):    
    '''
    A pathmover that implements the backward shooting algorithm
    '''
    def _generate(self, details, ensemble):
        shoot_str = "Shooting {sh_dir} from frame {fnum} in [0:{maxt}]"
        logger.info(shoot_str.format(fnum=details.start_point.index,
                                     maxt=len(details.start)-1,
                                     sh_dir="backward"
                                    ))

        # Run until one of the stoppers is triggered
        partial_trajectory = PathMover.engine.generate(
            details.start_point.snapshot.reversed_copy(), 
            running = [
                BackwardPrependedTrajectoryEnsemble( 
                    ensemble, 
                    details.start[details.start_point.index + 1:]
                ).can_prepend, 
                self.length_stopper.can_prepend
            ]
        )

        # DEBUG
        #setattr(details, 'repeated_partial', details.start[details.start_point.index+1:])
        #setattr(details, 'new_partial', partial_trajectory.reversed)

        details.trial = partial_trajectory.reversed + details.start[details.start_point.index + 1:]
        details.final_point = ShootingPoint(self.selector, details.trial, partial_trajectory.frames - 1)
        
        pass

class MixedMover(PathMover):
    '''
<<<<<<< HEAD
    Chooses a random mover from its movers list, and runs that move. Returns
    the number of samples the submove return.

    For example, this would be used to select a specific replica exchange
    such that each replica exchange is its own move, and which swap is
    selected at random.
=======
    Defines a mover that picks a over from a set of movers with specific
    weights.
    
    Notes
    -----
    Channel functions from self.mover to self. Does NOT work yet. Think
    about a good way to implement this...
>>>>>>> 50eeca97
    '''
    def __init__(self, movers, ensembles=None, replicas='all', weights = None):
        super(MixedMover, self).__init__(ensembles=ensembles, replicas=replicas)

        self.movers = movers

        if weights is None:
            self.weights = [1.0] * len(movers)
        else:
            self.weights = weights
<<<<<<< HEAD

        initialization_logging(init_log, self,
                               entries=['movers', 'weights'])
=======
>>>>>>> 50eeca97
    
    def move(self, trajectory):
        rand = np.random.random() * sum(self.weights)
        idx = 0
        prob = self.weights[0]
        while prob <= rand and idx < len(self.weights):
            idx += 1
            prob += self.weights[idx]

        logger.info("MixedMover selecting mover index {idx} ({mtype})".format(
                idx=idx, mtype=self.movers[idx].__class__.__name__))

        mover = self.movers[idx]

        samples = mover.move(trajectory)
        for sample in samples:
            setattr(sample.details, 'mover_idx', idx)

        return samples

class SequentialMover(PathMover):
    '''
    Performs each of the moves in its movers list. Returns all samples
    generated, in the order of the mover list.

    For example, this would be used to create a move that does a sequence of
    replica exchanges in a given order, regardless of whether the moves
    succeed or fail.
    '''
    def __init__(self, movers, ensembles=None, replicas='all'):
        super(SequentialMover, self).__init__(ensembles=ensembles,
                                              replicas=replicas)
        self.movers = movers
        initialization_logging(init_log, self, ['movers'])

    def move(self, globalstate):
        logger.debug("Starting sequential move")
        subglobal = SampleSet(self.legal_sample_set(globalstate))
        mysamples = []
        for mover in self.movers:
            logger.debug("Starting sequential move step "+str(mover))
            newsamples = mover.move(subglobal)
            subglobal.apply_samples(newsamples)
            mysamples.extend(newsamples)
        # TODO: add info to all samples for this move
        return mysamples

class PartialAcceptanceSequentialMover(SequentialMover):
    '''
    Performs eachmove in its movers list until complete of until one is not
    accepted. If any move is not accepted, further moves are not attempted,
    but the previous accepted samples remain accepted.

    For example, this would be used to create a bootstrap promotion move,
    which starts with a shooting move, followed by an EnsembleHop/Replica
    promotion ConditionalSequentialMover. Even if the EnsembleHop fails, the
    accepted shooting move should be accepted.
    '''
    def move(self, globalstate):
        subglobal = SampleSet(self.legal_sample_set(globalstate))
        mysamples = []
        last_accepted = True
        for mover in self.movers:
            # NOTE: right now, this doesn't quite work correctly if the
            # submovers are also multimovers (e.g., SequentialMovers). We
            # need a way to see whether the move below considered itself
            # accepted; that could mean that submoves of the submove were
            # rejected but the whole submove was accepted, as with
            # SequentialMovers
            newsamples = mover.move(subglobal)
            subglobal.apply_samples(newsamples)
            # all samples made by the submove; pick the ones up to the first
            # rejection
            mysamples.extend(newsamples)
            for sample in newsamples:
                if sample.details.accepted == False:
                    last_accepted = False
                    break
            if last_accepted == False:
                break
        # TODO: add info for this mover
        return mysamples


class ConditionalSequentialMover(PartialAcceptanceSequentialMover):
    '''
    Performs each move in its movers list until complete or until one is not
    accepted. If any move in not accepted, all previous samples are updated
    to have set their acceptance to False.

    For example, this would be used to create a minus move, which consists
    of first a replica exchange and then a shooting (extension) move. If the
    replica exchange fails, the move is aborted before doing the dynamics.

    ConditionalSequentialMover only works if there is a *single* active
    sample per replica.
    '''
    def move(self, globalstate):
        mysamples = super(ConditionalSequentialMover, self).move(globalstate)
        # if any sample was rejected, then everything is rejected. Note that
        # technically, there's a faster way to do this
        # (mysample.samples[-1].details.accepted, instead of looping) but
        # that shouldn't matter for speed, and it may be safer not to assume
        # the order of the list.
        all_accepted = True
        for sample in mysamples:
            if sample.details.accepted == False:
                all_accepted = False
                break
        if all_accepted == False:
            for sample in mysamples:
                sample.details.accepted = False
                sample.trajectory = globalstate[sample.replica].trajectory
                sample.ensemble = globalstate[sample.replica].ensemble
        return mysamples



class ReplicaIDChange(PathMover):
    def __init__(self, new_replicas=None, old_samples=None, 
                 ensembles=None, replicas='all'):
        super(ReplicaIDChange, self).__init__(ensembles, replicas)
        self.new_replicas = new_replicas
        self.old_samples = old_samples

    def move(self, globalstate):
        rep_sample = self.select_sample(globalstate, self.ensembles)
        new_rep = self.new_replicas[rep_sample.replica]
        old_sample = self.old_samples[rep_sample.replica]
        trajectory = rep_sample.trajectory
        
        details = MoveDetails()
        details.inputs = rep_sample.trajectory
        # TODO: details
        dead_sample = Sample(replica=rep_sample.replica,
                             ensemble=old_sample.ensemble,
                             trajectory=old_sample.trajectory
                            )
        new_sample = Sample(replica=new_rep,
                            ensemble=rep_sample.ensemble,
                            trajectory=rep_sample.trajectory
                           )
        return [dead_sample, new_sample]


class EnsembleHopMover(PathMover):
    def __init__(self, bias=None, ensembles=None, replicas='all'):
        # TODO: maybe allow a version of this with a single ensemble and ANY
        # ensemble can hop to that? messy to code; maybe same idea under
        # another name
        ensembles = make_list_of_pairs(ensembles)
        super(EnsembleHopMover, self).__init__(ensembles=ensembles, 
                                               replicas=replicas)
        # TODO: add support for bias: should be a list, one per pair of
        # ensembles -- another version might take a value for each ensemble,
        # and use the ratio; this latter is better for CITIS
        self.bias = bias
        initialization_logging(logger=init_log, obj=self,
                               entries=['bias'])

    def move(self, globalstate):
        # ensemble hops are in the order [from, to]
        initial_ensembles = [pair[0] for pair in self.ensembles]
        logger.debug("initial_ensembles: " + str(initial_ensembles))
        legal_ensembles = [
            s.ensemble 
            for s in self.legal_sample_set(globalstate, initial_ensembles)
        ]
        logger.debug("globalstate ensembles" + 
                     str([s.ensemble for s in globalstate]))
        logger.debug("self.ensembles: " + str(self.ensembles))
        logger.debug("Legal Ensembles: " + str(legal_ensembles))
        legal_pairs = [pair for pair in self.ensembles 
                       if pair[0] in legal_ensembles]
        logger.debug("Legal pairs: " + str(legal_pairs))
        ens_pair = random.choice(legal_pairs)
        ens_from = ens_pair[0]
        ens_to = ens_pair[1]

        logger.info("Attempting ensemble hop from {e1} to {e2}".format(
            e1=repr(ens_from), e2=repr(ens_to)))

        rep_sample = self.select_sample(globalstate, ens_from)
        logger.debug("Selected sample: " + repr(rep_sample))
        replica = rep_sample.replica
        trajectory = rep_sample.trajectory
        logger.debug("  selected replica: " + str(replica))
        logger.debug("  initial ensemble: " + repr(rep_sample.ensemble))

        details = MoveDetails()
        details.accepted = False
        details.inputs = [trajectory]
        details.mover = self
        details.result = trajectory
        setattr(details, 'initial_ensemble', ens_from)
        setattr(details, 'trial_ensemble', ens_to)
        details.accepted = ens_to(trajectory)
        if details.accepted == True:
            setattr(details, 'result_ensemble', ens_to)
        else: 
            setattr(details, 'result_ensemble', ens_from)

        path = Sample(trajectory=trajectory,
                      ensemble=details.result_ensemble, 
                      details=details,
                      replica=replica
                     )
        return [path]


<<<<<<< HEAD
=======
        # why do we make a new sample here?
        path = Sample(trajectory=sample.trajectory,
                      ensemble=sample.ensemble, 
                      details=sample.details,
                     replica=sample.replica)
        return path

class ReplicaIDChange(PathMover):
    def __init__(self, new_replicas=None, old_samples=None, 
                 ensembles=None, replicas='all'):
        super(ReplicaIDChange, self).__init__(ensembles, replicas)
        self.new_replicas = new_replicas
        self.old_samples = old_samples

    def move(self, globalstate):
        rep_sample = self.select_sample(globalstate, self.ensembles)
        new_rep = self.new_replicas[rep_sample.replica]
        old_sample = self.old_samples[rep_sample.replica]
        trajectory = rep_sample.trajectory
        
        details = MoveDetails()
        details.inputs = rep_sample.trajectory
        # TODO: details
        dead_sample = Sample(replica=rep_sample.replica,
                             ensemble=old_sample.ensemble,
                             trajectory=old_sample.trajectory
                            )
        new_sample = Sample(replica=new_rep,
                            ensemble=rep_sample.ensemble,
                            trajectory=rep_sample.trajectory
                           )
        return [dead_sample, new_sample]


class EnsembleHopMover(PathMover):
    def __init__(self, bias=None, ensembles=None, replicas='all'):
        ensembles = make_list_of_pairs(ensembles)
        super(EnsembleHopMover, self).__init__(ensembles=ensembles, 
                                               replicas=replicas)
        # TODO: add support for bias: should be a list, one per pair of
        # ensembles -- another version might take a value for each ensemble,
        # and use the ratio; this latter is better for CITIS
        self.bias = bias
        initialization_logging(logger=init_log, obj=self,
                               entries=['bias'])

    def move(self, globalstate):
        # ensemble hops are in the order [from, to]
        ens_pair = random.choice(self.ensembles)
        ens_from = ens_pair[0]
        ens_to = ens_pair[1]

        rep_sample = self.select_sample(globalstate, ens_from)
        replica = rep_sample.replica
        trajectory = rep_sample.trajectory

        details = MoveDetails()
        details.accepted = False
        details.inputs = [trajectory]
        details.mover = self
        details.result = trajectory
        setattr(details, 'initial_ensemble', ens_from)
        setattr(details, 'trial_ensemble', ens_to)
        details.accepted = ens_to(trajectory)
        if details.accepted == True:
            setattr(details, 'result_ensemble', ens_to)
        else: 
            setattr(details, 'result_ensemble', ens_from)

        path = Sample(trajectory=trajectory,
                      ensemble=details.result_ensemble, 
                      details=details,
                      replica=replica
                     )
        return path
>>>>>>> 50eeca97



#############################################################
# The following moves still need to be implemented. Check what excactly they do
#############################################################

class MinusMove(PathMover):
    def move(self, allpaths, state):
        pass

class PathReversalMover(PathMover):
    def move(self, globalstate):
        rep_sample = self.select_sample(globalstate, self.ensembles)
        trajectory = rep_sample.trajectory
        ensemble = rep_sample.ensemble
        replica = rep_sample.replica

        details = MoveDetails()
        details.inputs = [trajectory]
        details.mover = self
<<<<<<< HEAD

        reversed_trajectory = trajectory.reversed
        details.trial = reversed_trajectory

        details.accepted = ensemble(reversed_trajectory)
        if details.accepted == True:
            details.acceptance_probability = 1.0
            details.result = reversed_trajectory
        else:
            details.acceptance_probability = 0.0
            details.result = trajectory
=======
        details.trial = reversed_trajectory
        details.accepted = True
        details.acceptance_probability = 1.0
        details.result = reversed_trajectory
>>>>>>> 50eeca97

        sample = Sample(
            replica=replica,
            trajectory=details.result,
            ensemble=ensemble,
            details=details
        )
        return [sample]


class ReplicaExchange(PathMover):
    # TODO: Might put the target ensembles into the Mover instance, which means we need lots of mover instances for all ensemble switches
    def move(self, trajectory1, trajectory2, ensemble1, ensemble2):
        accepted = True # Change to actual check for swapping
        details1 = MoveDetails()
        details2 = MoveDetails()
        details1.inputs = [trajectory1, trajectory2]
        details2.inputs = [trajectory1, trajectory2]
        setattr(details1, 'ensembles', [ensemble1, ensemble2])
        setattr(details2, 'ensembles', [ensemble1, ensemble2])
        details1.mover = self
        details2.mover = self
        details2.trial = trajectory1
        details1.trial = trajectory2
        if accepted:
            # Swap
            details1.accepted = True
            details2.accepted = True
            details1.acceptance_probability = 1.0
            details2.acceptance_probability = 1.0
            details1.result = trajectory2
            details2.result = trajectory1
        else:
            # No swap
            details1.accepted = False
            details2.accepted = False
            details1.acceptance_probability = 0.0
            details2.acceptance_probability = 0.0
            details1.result = trajectory1
            details2.result = trajectory2

        sample1 = Sample(
            trajectory=details1.result,
            mover=self,
            ensemble=ensemble1,
            details=details1
        )
        sample2 = Sample(
            trajectory=details2.result,
            mover=self,
            ensemble=ensemble2,
            details=details2
            )
        return [sample1, sample2]


class PathMoverFactory(object):
    @staticmethod
    def OneWayShootingSet(selector_set, interface_set):
        if type(selector_set) is not list:
            selector_set = [selector_set]*len(interface_set)
        mover_set = [
            MixedMover([
                ForwardShootMover(sel, ensembles=[iface]), 
                BackwardShootMover(sel, ensembles=[iface])
            ],
            ensembles=[iface])
            for (sel, iface) in zip(selector_set, interface_set)
        ]
        return mover_set

    @staticmethod
    def TwoWayShootingSet():
        pass

    @staticmethod
    def NearestNeighborRepExSet():
        pass
<|MERGE_RESOLUTION|>--- conflicted
+++ resolved
@@ -9,13 +9,8 @@
 
 from shooting import ShootingPoint
 from ensemble import ForwardAppendedTrajectoryEnsemble, BackwardPrependedTrajectoryEnsemble
-<<<<<<< HEAD
-from ensemble import FullEnsemble
+from ensemble import FullEnsemble, Ensemble
 from sample import Sample, SampleSet
-=======
-from ensemble import FullEnsemble, Ensemble
-from sample import Sample
->>>>>>> 50eeca97
 from wrapper import storable
 
 import logging
@@ -113,11 +108,7 @@
         # primarily for debugging/interactive use
         mystr = ""
         for key in self.__dict__.keys():
-<<<<<<< HEAD
-            if key is not "ensemble":
-=======
             if not isinstance(self.__dict__[key], Ensemble):
->>>>>>> 50eeca97
                 mystr += str(key) + " = " + str(self.__dict__[key]) + '\n'
         return mystr
 
@@ -150,11 +141,7 @@
     the "waste recycling" approach recently re-discovered by Frenkel (see
     also work by Athenes, Jourdain, and old work by Kalos) might be
     interesting. I think the best way to do this is to keep the acceptance
-<<<<<<< HEAD
     in the PathMover, but have it be a separate class ~~~DWHS
-=======
-    in the PathMover, but have it be a ~~~DWHS
->>>>>>> 50eeca97
 
 
     Attributes
@@ -208,11 +195,8 @@
         for rep in reps:
             rep_samples.extend(globalstate.all_from_replica(rep))
 
-<<<<<<< HEAD
         #logger.debug("ensembles = " + str([ensembles]))
         #logger.debug("self.ensembles = " + str(self.ensembles))
-=======
->>>>>>> 50eeca97
         if ensembles is None:
             if self.ensembles is None:
                 ensembles = 'all'
@@ -226,12 +210,9 @@
             if type(ensembles) is not list:
                 ensembles = [ensembles]
             for ens in ensembles:
-<<<<<<< HEAD
                 #try:
                     #ens_samples.extend(globalstate.all_from_ensemble(ens[0]))
                 #except TypeError:
-=======
->>>>>>> 50eeca97
                 ens_samples.extend(globalstate.all_from_ensemble(ens))
             legal_samples = list(set(rep_samples) & set(ens_samples))
 
@@ -331,20 +312,11 @@
         setattr(details, 'final_point', None)
 
         self._generate(details, dynamics_ensemble)
-<<<<<<< HEAD
-=======
-
->>>>>>> 50eeca97
+
 
         setattr(details, 'trial_is_in_ensemble',
                 dynamics_ensemble(details.trial))
 
-<<<<<<< HEAD
-        setattr(details, 'trial_is_in_ensemble',
-                dynamics_ensemble(details.trial))
-
-=======
->>>>>>> 50eeca97
         details.result = details.start
 
         if details.trial_is_in_ensemble:
@@ -431,22 +403,12 @@
 
 class MixedMover(PathMover):
     '''
-<<<<<<< HEAD
     Chooses a random mover from its movers list, and runs that move. Returns
     the number of samples the submove return.
 
     For example, this would be used to select a specific replica exchange
     such that each replica exchange is its own move, and which swap is
     selected at random.
-=======
-    Defines a mover that picks a over from a set of movers with specific
-    weights.
-    
-    Notes
-    -----
-    Channel functions from self.mover to self. Does NOT work yet. Think
-    about a good way to implement this...
->>>>>>> 50eeca97
     '''
     def __init__(self, movers, ensembles=None, replicas='all', weights = None):
         super(MixedMover, self).__init__(ensembles=ensembles, replicas=replicas)
@@ -457,12 +419,9 @@
             self.weights = [1.0] * len(movers)
         else:
             self.weights = weights
-<<<<<<< HEAD
 
         initialization_logging(init_log, self,
                                entries=['movers', 'weights'])
-=======
->>>>>>> 50eeca97
     
     def move(self, trajectory):
         rand = np.random.random() * sum(self.weights)
@@ -673,86 +632,6 @@
         return [path]
 
 
-<<<<<<< HEAD
-=======
-        # why do we make a new sample here?
-        path = Sample(trajectory=sample.trajectory,
-                      ensemble=sample.ensemble, 
-                      details=sample.details,
-                     replica=sample.replica)
-        return path
-
-class ReplicaIDChange(PathMover):
-    def __init__(self, new_replicas=None, old_samples=None, 
-                 ensembles=None, replicas='all'):
-        super(ReplicaIDChange, self).__init__(ensembles, replicas)
-        self.new_replicas = new_replicas
-        self.old_samples = old_samples
-
-    def move(self, globalstate):
-        rep_sample = self.select_sample(globalstate, self.ensembles)
-        new_rep = self.new_replicas[rep_sample.replica]
-        old_sample = self.old_samples[rep_sample.replica]
-        trajectory = rep_sample.trajectory
-        
-        details = MoveDetails()
-        details.inputs = rep_sample.trajectory
-        # TODO: details
-        dead_sample = Sample(replica=rep_sample.replica,
-                             ensemble=old_sample.ensemble,
-                             trajectory=old_sample.trajectory
-                            )
-        new_sample = Sample(replica=new_rep,
-                            ensemble=rep_sample.ensemble,
-                            trajectory=rep_sample.trajectory
-                           )
-        return [dead_sample, new_sample]
-
-
-class EnsembleHopMover(PathMover):
-    def __init__(self, bias=None, ensembles=None, replicas='all'):
-        ensembles = make_list_of_pairs(ensembles)
-        super(EnsembleHopMover, self).__init__(ensembles=ensembles, 
-                                               replicas=replicas)
-        # TODO: add support for bias: should be a list, one per pair of
-        # ensembles -- another version might take a value for each ensemble,
-        # and use the ratio; this latter is better for CITIS
-        self.bias = bias
-        initialization_logging(logger=init_log, obj=self,
-                               entries=['bias'])
-
-    def move(self, globalstate):
-        # ensemble hops are in the order [from, to]
-        ens_pair = random.choice(self.ensembles)
-        ens_from = ens_pair[0]
-        ens_to = ens_pair[1]
-
-        rep_sample = self.select_sample(globalstate, ens_from)
-        replica = rep_sample.replica
-        trajectory = rep_sample.trajectory
-
-        details = MoveDetails()
-        details.accepted = False
-        details.inputs = [trajectory]
-        details.mover = self
-        details.result = trajectory
-        setattr(details, 'initial_ensemble', ens_from)
-        setattr(details, 'trial_ensemble', ens_to)
-        details.accepted = ens_to(trajectory)
-        if details.accepted == True:
-            setattr(details, 'result_ensemble', ens_to)
-        else: 
-            setattr(details, 'result_ensemble', ens_from)
-
-        path = Sample(trajectory=trajectory,
-                      ensemble=details.result_ensemble, 
-                      details=details,
-                      replica=replica
-                     )
-        return path
->>>>>>> 50eeca97
-
-
 
 #############################################################
 # The following moves still need to be implemented. Check what excactly they do
@@ -772,7 +651,6 @@
         details = MoveDetails()
         details.inputs = [trajectory]
         details.mover = self
-<<<<<<< HEAD
 
         reversed_trajectory = trajectory.reversed
         details.trial = reversed_trajectory
@@ -784,12 +662,6 @@
         else:
             details.acceptance_probability = 0.0
             details.result = trajectory
-=======
-        details.trial = reversed_trajectory
-        details.accepted = True
-        details.acceptance_probability = 1.0
-        details.result = reversed_trajectory
->>>>>>> 50eeca97
 
         sample = Sample(
             replica=replica,
