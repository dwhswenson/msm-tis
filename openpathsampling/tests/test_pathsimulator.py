from __future__ import division
from __future__ import absolute_import
from builtins import str
from builtins import range
from past.utils import old_div
from builtins import object
from .test_helpers import (raises_with_message_like, data_filename,
                           CalvinistDynamics, make_1d_traj,
                           assert_items_equal)
<<<<<<< HEAD
from nose.tools import (assert_equal, assert_not_equal, raises,
                        assert_almost_equal, assert_true, assert_greater)
=======
from nose.tools import (assert_equal, raises,
                        assert_almost_equal, assert_true)
>>>>>>> abfc895a
# from nose.plugins.skip import SkipTest

from openpathsampling.pathsimulators import *
import openpathsampling as paths
import openpathsampling.engines.toy as toys
import numpy as np
import os

import logging
logging.getLogger('openpathsampling.initialization').setLevel(logging.CRITICAL)
logging.getLogger('openpathsampling.storage').setLevel(logging.CRITICAL)
logging.getLogger('openpathsampling.netcdfplus').setLevel(logging.CRITICAL)
logging.getLogger('openpathsampling.ensemble').setLevel(logging.CRITICAL)
logging.getLogger('openpathsampling.engines').setLevel(logging.CRITICAL)


class TestAbstract(object):
    @raises_with_message_like(TypeError, "Can't instantiate abstract class")
    def test_abstract_volume(self):
        PathSimulator()


class TestFullBootstrapping(object):
    def setup(self):
        paths.InterfaceSet._reset()
        self.cv = paths.FunctionCV("Id", lambda snap: snap.xyz[0][0])
        cv_neg = paths.FunctionCV("Neg", lambda snap: -snap.xyz[0][0])
        self.stateA = paths.CVDefinedVolume(self.cv, -1.0, 0.0)
        self.stateB = paths.CVDefinedVolume(self.cv, 1.0, 2.0)
        self.stateC = paths.CVDefinedVolume(self.cv, 3.0, 4.0)
        interfacesAB = paths.VolumeInterfaceSet(
            self.cv, -1.0, [0.0, 0.2, 0.4]
        )
        interfacesBC = paths.VolumeInterfaceSet(
            self.cv, 1.0, [2.0, 2.2, 2.4]
        )
        interfacesBA = paths.VolumeInterfaceSet(
            cv_neg, -1.0, [-1.0, -0.8, -0.6]
        )

        network = paths.MISTISNetwork([
            (self.stateA, interfacesAB, self.stateB),
            (self.stateB, interfacesBC, self.stateC),
            (self.stateB, interfacesBA, self.stateA)
        ])
        self.tisAB = network.input_transitions[(self.stateA, self.stateB)]
        self.tisBC = network.input_transitions[(self.stateB, self.stateC)]
        self.tisBA = network.input_transitions[(self.stateB, self.stateA)]
        self.network = network
        self.snapA = make_1d_traj([-0.5])[0]

        self.noforbid_noextra_AB = paths.FullBootstrapping(
            transition=self.tisAB,
            snapshot=self.snapA
        )

    @raises(RuntimeError)
    def test_initial_max_length(self):
        engine = CalvinistDynamics([-0.5, -0.4, -0.3, -0.2, -0.1, 0.1, -0.1])
        bootstrap_AB_maxlength = paths.FullBootstrapping(
            transition=self.tisAB,
            snapshot=self.snapA,
            initial_max_length=3,
            engine=engine
        )
        bootstrap_AB_maxlength.output_stream = open(os.devnull, "w")
        bootstrap_AB_maxlength.run(build_attempts=1)

    def test_first_traj_ensemble(self):
        traj_starts_in = make_1d_traj([-0.2, -0.1, 0.1, -0.1])
        traj_starts_out = make_1d_traj([0.1, -0.1, 0.1, -0.1])
        traj_not_good = make_1d_traj([0.1, -0.1, 0.1])
        first_traj_ens = self.noforbid_noextra_AB.first_traj_ensemble
        assert_equal(first_traj_ens(traj_starts_in), True)
        assert_equal(first_traj_ens(traj_starts_out), True)
        assert_equal(first_traj_ens(traj_not_good), False)

    def test_sampling_ensembles(self):
        traj1 = make_1d_traj([-0.2, -0.1, 0.1, -0.1])
        traj2 = make_1d_traj([-0.1, 0.1, -0.1])
        traj3 = make_1d_traj([-0.1, 0.1, 0.3, -0.1])
        traj4 = make_1d_traj([0.1, 0.3, 0.1])
        all_ensembles = self.noforbid_noextra_AB.all_ensembles
        assert_equal(len(all_ensembles), 3)
        for ens in all_ensembles:
            assert_equal(ens(traj1), False)
            assert_equal(ens(traj4), False)
        assert_equal(all_ensembles[0](traj2), True)
        assert_equal(all_ensembles[0](traj3), True)
        assert_equal(all_ensembles[1](traj2), False)
        assert_equal(all_ensembles[1](traj3), True)
        assert_equal(all_ensembles[2](traj2), False)
        assert_equal(all_ensembles[2](traj3), False)

    def test_run_already_satisfied(self):
        engine = CalvinistDynamics([-0.5, 0.8, -0.1])
        bootstrap = FullBootstrapping(
            transition=self.tisAB,
            snapshot=self.snapA,
            engine=engine
        )
        bootstrap.output_stream = open(os.devnull, "w")
        gs = bootstrap.run()
        assert_equal(len(gs), 3)

    def test_run_extra_interfaces(self):
        engine = CalvinistDynamics([-0.5, 0.8, -0.1])
        bootstrap = FullBootstrapping(
            transition=self.tisAB,
            snapshot=self.snapA,
            engine=engine,
            extra_interfaces=[paths.CVDefinedVolume(self.cv, -1.0, 0.6)]
        )
        bootstrap.output_stream = open(os.devnull, "w")
        gs = bootstrap.run()
        assert_equal(len(gs), 4)

    def test_run_forbidden_states(self):
        engine = CalvinistDynamics([-0.5, 0.3, 3.2, -0.1, 0.8, -0.1])
        # first, without setting forbidden_states
        bootstrap1 = FullBootstrapping(
            transition=self.tisAB,
            snapshot=self.snapA,
            engine=engine
        )
        bootstrap1.output_stream = open(os.devnull, "w")
        gs1 = bootstrap1.run()
        assert_equal(len(gs1), 3)
        assert_items_equal(self.cv(gs1[0]), [-0.5, 0.3, 3.2, -0.1])
        # now with setting forbidden_states
        bootstrap2 = FullBootstrapping(
            transition=self.tisAB,
            snapshot=self.snapA,
            engine=engine,
            forbidden_states=[self.stateC]
        )
        bootstrap2.output_stream = open(os.devnull, "w")
        # make sure this is where we get the error
        try:
            bootstrap2.run()
        except RuntimeError:
            pass

    @raises(RuntimeError)
    def test_too_much_bootstrapping(self):
        engine = CalvinistDynamics([-0.5, 0.2, -0.1])
        bootstrap = FullBootstrapping(
            transition=self.tisAB,
            snapshot=self.snapA,
            engine=engine,
        )
        bootstrap.output_stream = open(os.devnull, "w")
        bootstrap.run(max_ensemble_rounds=1)


class TestShootFromSnapshotsSimulation(object):
    # note that most of ShootFromSnapshotSimulation is tested in the tests
    # for CommittorSimulation. This is just an additional test to show that
    # using different ensembles from the ones used for the committor will
    # also work.
    def setup(self):
        # As a test system, let's use 1D motion on a flat potential. If the
        # velocity is positive, you right the state on the right. If it is
        # negative, you hit the state on the left.
        pes = toys.LinearSlope(m=[0.0], c=[0.0])  # flat line
        topology = toys.Topology(n_spatial=1, masses=[1.0], pes=pes)
        integrator = toys.LeapfrogVerletIntegrator(0.1)
        options = {
            'integ': integrator,
            'n_frames_max': 100000,
            'n_steps_per_frame': 5
        }
        self.engine = toys.Engine(options=options, topology=topology)
        self.snap0 = toys.Snapshot(coordinates=np.array([[0.0]]),
                                   velocities=np.array([[1.0]]),
                                   engine=self.engine)
        cv = paths.FunctionCV("Id", lambda snap: snap.coordinates[0][0])
        starting_volume = paths.CVDefinedVolume(cv, -0.01, 0.01)
        forward_ensemble = paths.LengthEnsemble(5)
        backward_ensemble = paths.LengthEnsemble(3)
        randomizer = paths.NoModification()

        self.filename = data_filename("shoot_from_snaps.nc")
        self.storage = paths.Storage(self.filename, 'w')
        self.simulation = ShootFromSnapshotsSimulation(
            storage=self.storage,
            engine=self.engine,
            starting_volume=starting_volume,
            forward_ensemble=forward_ensemble,
            backward_ensemble=backward_ensemble,
            randomizer=randomizer,
            initial_snapshots=self.snap0
        )
        self.simulation.output_stream = open(os.devnull, "w")

    def teardown(self):
        if os.path.isfile(self.filename):
            os.remove(self.filename)
        paths.EngineMover.default_engine = None

    def test_run_arbitrary_ensemble(self):
        # integration test of the whole thing, including storage
        self.simulation.run(10)
        self.storage.close()
        analysis = paths.Storage(self.filename, 'r')
        sim = analysis.pathsimulators[0]
        assert_equal(len(analysis.steps), 10)
        length_to_submover = {5: [], 3: []}
        for step in analysis.steps:
            step.active.sanity_check()
            assert_equal(len(step.active), 1)
            active_sample = step.active[0]
            change = step.change
            assert_equal(change.mover, sim.mover)
            # KeyError here indicates problem with lengths generated
            length_to_submover[len(active_sample)] += change.subchange.mover

        for k in length_to_submover:
            # allow 0 or 1  because maybe we made no trials with submover
            assert_true(len(set(length_to_submover[k])) <= 1)


class TestCommittorSimulation(object):
    def setup(self):
        # As a test system, let's use 1D motion on a flat potential. If the
        # velocity is positive, you right the state on the right. If it is
        # negative, you hit the state on the left.
        pes = toys.LinearSlope(m=[0.0], c=[0.0])  # flat line
        topology = toys.Topology(n_spatial=1, masses=[1.0], pes=pes)
        integrator = toys.LeapfrogVerletIntegrator(0.1)
        options = {
            'integ': integrator,
            'n_frames_max': 100000,
            'n_steps_per_frame': 5
        }
        self.engine = toys.Engine(options=options, topology=topology)
        self.snap0 = toys.Snapshot(coordinates=np.array([[0.0]]),
                                   velocities=np.array([[1.0]]),
                                   engine=self.engine)
        cv = paths.FunctionCV("Id", lambda snap: snap.coordinates[0][0])
        self.left = paths.CVDefinedVolume(cv, float("-inf"), -1.0)
        self.right = paths.CVDefinedVolume(cv, 1.0, float("inf"))
        self.state_labels = {"Left": self.left,
                             "Right": self.right,
                             "None": ~(self.left | self.right)}

        randomizer = paths.NoModification()

        self.filename = data_filename("committor_test.nc")
        self.storage = paths.Storage(self.filename, mode="w")
        self.storage.save(self.snap0)

        self.simulation = CommittorSimulation(storage=self.storage,
                                              engine=self.engine,
                                              states=[self.left, self.right],
                                              randomizer=randomizer,
                                              initial_snapshots=self.snap0)
        self.simulation.output_stream = open(os.devnull, 'w')

    def teardown(self):
        self.storage.close()
        if os.path.isfile(self.filename):
            os.remove(self.filename)
        paths.EngineMover.default_engine = None

    def test_initialization(self):
        sim = self.simulation  # convenience
        assert_equal(len(sim.initial_snapshots), 1)
        assert_true(isinstance(sim.mover, paths.RandomChoiceMover))

    def test_storage(self):
        self.storage.tag['simulation'] = self.simulation
        self.storage.close()
        read_store = paths.Storage(self.filename, 'r')
        sim = read_store.tag['simulation']
        new_filename = data_filename("test2.nc")
        sim.storage = paths.Storage(new_filename, 'w')
        sim.output_stream = open(os.devnull, 'w')
        sim.run(n_per_snapshot=2)
        sim.storage.close()
        if os.path.isfile(new_filename):
            os.remove(new_filename)
        self.storage = read_store  # teardown will get rid of this

    def test_committor_run(self):
        self.simulation.run(n_per_snapshot=20)
        assert_equal(len(self.simulation.storage.steps), 20)
        counts = {'fwd': 0, 'bkwd': 0}
        for step in self.simulation.storage.steps:
            step.active.sanity_check()  # traj is in ensemble
            traj = step.active[0].trajectory
            traj_str = traj.summarize_by_volumes_str(self.state_labels)
            if traj_str == "None-Right":
                assert_equal(step.change.canonical.mover,
                             self.simulation.forward_mover)
                assert_equal(step.active[0].ensemble,
                             self.simulation.forward_ensemble)
                counts['fwd'] += 1
            elif traj_str == "Left-None":
                assert_equal(step.change.canonical.mover,
                             self.simulation.backward_mover)
                assert_equal(step.active[0].ensemble,
                             self.simulation.backward_ensemble)
                counts['bkwd'] += 1
            else:
                raise AssertionError(
                    str(traj_str) + "is neither 'None-Right' nor 'Left-None'"
                )
        assert_true(counts['fwd'] > 0)
        assert_true(counts['bkwd'] > 0)
        assert_equal(counts['fwd'] + counts['bkwd'], 20)

    def test_forward_only_committor(self):
        sim = CommittorSimulation(storage=self.storage,
                                  engine=self.engine,
                                  states=[self.left, self.right],
                                  randomizer=paths.NoModification(),
                                  initial_snapshots=self.snap0,
                                  direction=1)
        sim.output_stream = open(os.devnull, 'w')
        sim.run(n_per_snapshot=10)
        assert_equal(len(sim.storage.steps), 10)
        for step in self.simulation.storage.steps:
            s = step.active[0]
            step.active.sanity_check()  # traj is in ensemble
            assert_equal(
                s.trajectory.summarize_by_volumes_str(self.state_labels),
                "None-Right"
            )
            assert_equal(s.ensemble, sim.forward_ensemble)
            assert_equal(step.change.canonical.mover,
                         sim.forward_mover)

    def test_backward_only_committor(self):
        sim = CommittorSimulation(storage=self.storage,
                                  engine=self.engine,
                                  states=[self.left, self.right],
                                  randomizer=paths.NoModification(),
                                  initial_snapshots=self.snap0,
                                  direction=-1)
        sim.output_stream = open(os.devnull, 'w')
        sim.run(n_per_snapshot=10)
        assert_equal(len(sim.storage.steps), 10)
        for step in self.simulation.storage.steps:
            s = step.active[0]
            step.active.sanity_check()  # traj is in ensemble
            assert_equal(
                s.trajectory.summarize_by_volumes_str(self.state_labels),
                "Left-None"
            )
            assert_equal(s.ensemble, sim.backward_ensemble)
            assert_equal(step.change.canonical.mover,
                         sim.backward_mover)

    def test_multiple_initial_snapshots(self):
        snap1 = toys.Snapshot(coordinates=np.array([[0.1]]),
                              velocities=np.array([[-1.0]]),
                              engine=self.engine)
        sim = CommittorSimulation(storage=self.storage,
                                  engine=self.engine,
                                  states=[self.left, self.right],
                                  randomizer=paths.NoModification(),
                                  initial_snapshots=[self.snap0, snap1])
        sim.output_stream = open(os.devnull, 'w')
        sim.run(10)
        assert_equal(len(self.storage.steps), 20)
        snap0_coords = self.snap0.coordinates.tolist()
        snap1_coords = snap1.coordinates.tolist()
        count = {self.snap0: 0, snap1: 0}
        for step in self.storage.steps:
            shooting_snap = step.change.canonical.details.shooting_snapshot
            if shooting_snap.coordinates.tolist() == snap0_coords:
                mysnap = self.snap0
            elif shooting_snap.coordinates.tolist() == snap1_coords:
                mysnap = snap1
            else:
                msg = "Shooting snapshot matches neither test snapshot"
                raise AssertionError(msg)
            count[mysnap] += 1
        assert_equal(count, {self.snap0: 10, snap1: 10})

    def test_randomized_committor(self):
        # this shows that we get both states even with forward-only
        # shooting, if the randomizer gives the negative velocities
        randomizer = paths.RandomVelocities(beta=1.0)
        sim = CommittorSimulation(storage=self.storage,
                                  engine=self.engine,
                                  states=[self.left, self.right],
                                  randomizer=randomizer,
                                  initial_snapshots=self.snap0,
                                  direction=1)
        sim.output_stream = open(os.devnull, 'w')
        sim.run(50)
        assert_equal(len(sim.storage.steps), 50)
        counts = {'None-Right': 0,
                  'Left-None': 0,
                  'None-Left': 0,
                  'Right-None': 0}
        for step in sim.storage.steps:
            step.active.sanity_check()  # traj is in ensemble
            traj = step.active[0].trajectory
            traj_str = traj.summarize_by_volumes_str(self.state_labels)
            try:
                counts[traj_str] += 1
            except KeyError:
                msg = "Got trajectory described as '{0}', length {1}"
                # this might be okay if it is 'None', length 100000
                raise AssertionError(msg.format(traj_str, len(traj)))
        assert_equal(counts['Left-None'], 0)
        assert_equal(counts['Right-None'], 0)
        assert_true(counts['None-Left'] > 0)
        assert_true(counts['None-Right'] > 0)
        assert_equal(sum(counts.values()), 50)


<<<<<<< HEAD
class TestReactiveFluxSimulation(object):
    def setup(self):
        # PES is one-dimensional linear slope (y(x) = x)
        pes = toys.LinearSlope(m=[-1.0], c=[0.0])
        # one particle with mass 1.0
        topology = toys.Topology(n_spatial=1, masses=[1.0], pes=pes)
        integrator = toys.LeapfrogVerletIntegrator(0.02)
        options = {
            'integ' : integrator,
            'n_frames_max' : 1000,
            'n_steps_per_frame' : 5
        }
        self.engine = toys.Engine(options=options, topology=topology)
        # test uses three snapshots with different velocities
        # 0: direction ok, velocity too low => falls back to dividing surface
        # 1: wrong direction => backward shot towards B
        # 2: direction ok, velocity high enough => successfull new trajectory
        self.initial_snapshots = [toys.Snapshot(
                                      coordinates=np.array([[0.0]]),
                                      velocities=np.array([[1.0]]),
                                      engine=self.engine),
                                  toys.Snapshot(
                                      coordinates=np.array([[0.0]]),
                                      velocities=np.array([[-1.0]]),
                                      engine=self.engine),
                                  toys.Snapshot(
                                      coordinates=np.array([[0.0]]),
                                      velocities=np.array([[2.0]]),
                                      engine=self.engine)]
        # reaction coordinate is just x coordinate
        rc = paths.FunctionCV("Id", lambda snap : snap.coordinates[0][0])
        # state A: [-inf, -1]
        self.state_A = paths.CVDefinedVolume(rc, float("-inf"), -1.0)
        # area between A and dividing surface: [-1, 0]
        self.towards_A = paths.CVDefinedVolume(rc, -1.0, 0.0)
        # state B: [1, inf]
        self.state_B = paths.CVDefinedVolume(rc, 1.0, float("inf"))
        # define state labels
        self.state_labels = {
            "A" : self.state_A,
            "B" : self.state_B,
            "ToA": self.towards_A,
            "None" :~(self.state_A | self.state_B | self.towards_A)}

        # velocities are not randomized
        randomizer = paths.NoModification()

        self.filename = data_filename("rf_test.nc")
        self.storage = paths.Storage(self.filename, mode="w")
        self.storage.save(self.initial_snapshots)

        self.simulation = ReactiveFluxSimulation(
                              storage=self.storage,
                              engine=self.engine,
                              states=[self.state_A, self.state_B],
                              randomizer=randomizer,
                              initial_snapshots=self.initial_snapshots,
                              rc=rc)
        self.simulation.output_stream = open(os.devnull, 'w')

    def teardown(self):
        if os.path.isfile(self.filename):
            os.remove(self.filename)
        paths.EngineMover.default_engine = None

    def test_initialization(self):
        sim = self.simulation
        assert_equal(len(sim.initial_snapshots), 3)
        assert_true(isinstance(sim.mover, paths.ConditionalSequentialMover))

    def test_simulation_run(self):
        self.simulation.run(n_per_snapshot=1)
        assert_equal(len(self.simulation.storage.steps), 3)

        # snapshot 0, fails at backward shot (falls back to dividing surface)
        step = self.simulation.storage.steps[0]
        # last mover should be backward_mover of simulation
        assert_equal(step.change.canonical.mover,
                     self.simulation.backward_mover)
        # active ensemble should be starting ensemble
        assert_equal(step.active[0].ensemble,
                     self.simulation.starting_ensemble)
        # analyze trajectory, last step should be in 'None', the rest in 'ToA'
        traj = step.change.trials[0].trajectory
        traj_summary = traj.summarize_by_volumes(self.state_labels)
        assert_equal(traj_summary[0], ('None', 1))
        assert_equal(traj_summary[1][0], 'ToA')
        assert_greater(traj_summary[1][1], 1)

        # snapshot 1, fails at backward shot (wrong direction)
        step = self.simulation.storage.steps[1]
        # last mover should be backward_mover of simulation
        assert_equal(step.change.canonical.mover,
                     self.simulation.backward_mover)
        # active ensemble should be starting ensemble
        assert_equal(step.active[0].ensemble,
                     self.simulation.starting_ensemble)
        # analyze trajectory, backwards trajectory reaches immediately 'None'
        traj = step.change.trials[0].trajectory
        traj_summary = traj.summarize_by_volumes(self.state_labels)
        assert_equal(traj_summary[0], ('None', 2))

        # snapshot 2, is accepted
        step = self.simulation.storage.steps[2]
        # last mover should be forward_mover of simulation
        assert_equal(step.change.canonical.mover,
                     self.simulation.forward_mover)
        # active ensemble should not be starting ensemble
        assert_not_equal(step.active[0].ensemble,
                     self.simulation.starting_ensemble)
        # analyze active trajectory, trajectory should start in 'A', end in 'B'
        traj = step.active[0].trajectory
        traj_summary = traj.summarize_by_volumes(self.state_labels)
        assert_equal(traj_summary[0], ('A', 1))
        assert_equal(traj_summary[1][0], 'ToA')
        assert_greater(traj_summary[1][1], 1)
        assert_equal(traj_summary[2][0], 'None')
        assert_greater(traj_summary[2][1], 1)
        assert_equal(traj_summary[3], ('B', 1))


=======
>>>>>>> abfc895a
class TestDirectSimulation(object):
    def setup(self):
        pes = toys.HarmonicOscillator(A=[1.0], omega=[1.0], x0=[0.0])
        topology = toys.Topology(n_spatial=1, masses=[1.0], pes=pes)
        integrator = toys.LeapfrogVerletIntegrator(0.1)
        options = {
            'integ': integrator,
            'n_frames_max': 100000,
            'n_steps_per_frame': 2
        }
        self.engine = toys.Engine(options=options, topology=topology)
        self.snap0 = toys.Snapshot(coordinates=np.array([[0.0]]),
                                   velocities=np.array([[1.0]]),
                                   engine=self.engine)
        cv = paths.FunctionCV("Id", lambda snap: snap.coordinates[0][0])
        self.cv = cv
        self.center = paths.CVDefinedVolume(cv, -0.2, 0.2)
        self.interface = paths.CVDefinedVolume(cv, -0.3, 0.3)
        self.outside = paths.CVDefinedVolume(cv, 0.6, 0.9)
        self.extra = paths.CVDefinedVolume(cv, -1.5, -0.9)
        self.flux_pairs = [(self.center, self.interface)]
        self.sim = DirectSimulation(storage=None,
                                    engine=self.engine,
                                    states=[self.center, self.outside],
                                    flux_pairs=self.flux_pairs,
                                    initial_snapshot=self.snap0)

    def test_run(self):
        self.sim.run(200)
        assert_true(len(self.sim.transition_count) > 1)
        assert_true(len(self.sim.flux_events[self.flux_pairs[0]]) > 1)

    def test_results(self):
        self.sim.run(200)
        results = self.sim.results
        assert_equal(len(results), 2)
        assert_equal(set(results.keys()),
                     set(['transition_count', 'flux_events']))
        assert_equal(results['transition_count'], self.sim.transition_count)
        assert_equal(results['flux_events'], self.sim.flux_events)

    def test_load_results(self):
        left_interface = paths.CVDefinedVolume(self.cv, -0.3, float("inf"))
        right_interface = paths.CVDefinedVolume(self.cv, float("-inf"), 0.3)
        fake_transition_count = [
            (self.center, 1), (self.outside, 4), (self.center, 7),
            (self.extra, 10), (self.center, 12), (self.outside, 14)
        ]
        fake_flux_events = {(self.center, right_interface):
                            [(15, 3), (23, 15), (48, 23)],
                            (self.center, left_interface):
                            [(97, 34), (160, 97)]}
        results = {'transition_count': fake_transition_count,
                   'flux_events': fake_flux_events}
        self.sim.load_results(results)
        assert_equal(self.sim.transition_count, fake_transition_count)
        assert_equal(self.sim.flux_events, fake_flux_events)

    def test_transitions(self):
        # set fake data
        self.sim.transition_count = [
            (self.center, 1), (self.outside, 4), (self.center, 7),
            (self.extra, 10), (self.center, 12), (self.outside, 14)
        ]
        assert_equal(self.sim.n_transitions,
                     {(self.center, self.outside): 2,
                      (self.outside, self.center): 1,
                      (self.center, self.extra): 1,
                      (self.extra, self.center): 1})
        assert_equal(self.sim.transitions,
                     {(self.center, self.outside): [3, 2],
                      (self.outside, self.center): [3],
                      (self.center, self.extra): [3],
                      (self.extra, self.center): [2]})

    def test_rate_matrix(self):
        self.sim.states += [self.extra]
        self.sim.transition_count = [
            (self.center, 1), (self.outside, 4), (self.center, 7),
            (self.extra, 10), (self.center, 12), (self.outside, 14)
        ]
        step_size = self.sim.engine.snapshot_timestep
        # As of pandas 0.18.1, callables can be used in `df.loc`, etc. Since
        # we're using (callable) volumes for labels of columns/indices in
        # our dataframes, this sucks for us. Raise an issue with pandas?
        rate_matrix = self.sim.rate_matrix.values
        # order is center, outside, extra
        nan = float("nan")
        t_center = 3.0 + 3.0 + 2.0
        t_outside = 3.0
        t_extra = 2.0
        test_matrix = np.array([[nan, 2.0/t_center, 1.0/t_center],
                                [1.0/t_outside, nan, nan],
                                [1.0/t_extra, nan, nan]]) / step_size
        # for some reason, np.testing.assert_allclose(..., equal_nan=True)
        # was raising errors on this input. this hack gets the behavior
        for i in range(len(self.sim.states)):
            for j in range(len(self.sim.states)):
                if np.isnan(test_matrix[i][j]):
                    assert_true(np.isnan(rate_matrix[i][j]))
                else:
                    assert_almost_equal(rate_matrix[i][j],
                                        test_matrix[i][j])

    def test_fluxes(self):
        left_interface = paths.CVDefinedVolume(self.cv, -0.3, float("inf"))
        right_interface = paths.CVDefinedVolume(self.cv, float("-inf"), 0.3)
        sim = DirectSimulation(storage=None,
                               engine=self.engine,
                               states=[self.center, self.outside],
                               flux_pairs=[(self.center, left_interface),
                                           (self.center, right_interface)],
                               initial_snapshot=self.snap0)
        fake_flux_events = {(self.center, right_interface):
                            [(15, 3), (23, 15), (48, 23)],
                            (self.center, left_interface):
                            [(97, 34), (160, 97)]}
        sim.flux_events = fake_flux_events
        n_flux_events = {(self.center, right_interface): 3,
                         (self.center, left_interface): 2}
        assert_equal(sim.n_flux_events, n_flux_events)
        time_step = sim.engine.snapshot_timestep
        expected_fluxes = {(self.center, right_interface):
                           1.0 / (((15-3) + (23-15) + (48-23))/3.0) / time_step,
                           (self.center, left_interface):
                           1.0 / (((97-34) + (160-97))/2.0) / time_step}
        for p in expected_fluxes:
            assert_almost_equal(sim.fluxes[p], expected_fluxes[p])

    def test_multiple_cv_flux(self):
        # To check for the multiple interface set case, we need to have two
        # dimensions. We can hack two "independent" dimensions from a one
        # dimensional system by making the second CV non-monotonic with the
        # first. For the full trajectory, we need snapshots `S` (in the
        # state); `I` (interstitial: outside the state, but not outside
        # either interface); `X_a` (outside interface alpha, not outside
        # interface beta); `X_b` (outside interface beta, not outside
        # interface alpha); and `X_ab` (outside interface alpha and beta).
        cv1 = self.cv
        cv2 = paths.FunctionCV("abs_sin",
                               lambda snap: np.abs(np.sin(snap.xyz[0][0])))
        state = paths.CVDefinedVolume(cv1,
                                      old_div(-np.pi, 8.0),
                                      old_div(np.pi, 8.0))
        other_state = paths.CVDefinedVolume(cv1,
                                            -5.0/8.0 * np.pi,
                                            -3.0/8.0 * np.pi)
        alpha = paths.CVDefinedVolume(cv1, float("-inf"), 3.0/8.0*np.pi)
        beta = paths.CVDefinedVolume(cv2,
                                     float("-inf"),
                                     old_div(np.sqrt(2), 2.0))
        # approx     alpha: x < 1.17   beta: abs(sin(x)) < 0.70
        S = 0              # cv1 =  0.00; cv2 = 0.00
        I = old_div(np.pi, 5.0)      # cv1 =  0.63; cv2 = 0.59
        X_a = np.pi        # cv1 =  3.14; cv2 = 0.00
        X_b = old_div(-np.pi, 3.0)    # cv1 = -1.05; cv2 = 0.87
        X_ab = old_div(np.pi, 2.0)    # cv1 =  1.57; cv2 = 1.00
        other = old_div(-np.pi, 2.0)  # cv1 = -1.57; cv2 = 1.00
        # That hack is utterly crazy, but I'm kinda proud of it!
        predetermined = [S, S, I, X_a,   # (2) first exit
                         S, X_a,         # (4) cross A
                         S, X_ab,        # (6) cross A & B
                         I, S, X_b,      # (9) cross B
                         S, I, X_b,      # (12) cross B
                         other, I, X_b,  # (15) cross to other state
                         S, X_b,         # (17) first cross B
                         S, X_a,         # (19) first cross A
                         S, S, X_ab,     # (22) cross A & B
                         I, X_ab,        # (24) recrossing test
                         S, I,           # (26) false crossing test
                         S, S]
        engine = CalvinistDynamics(predetermined)
        init = make_1d_traj([S])
        sim = DirectSimulation(storage=None,
                               engine=engine,
                               states=[state, other_state],
                               flux_pairs=[(state, alpha), (state, beta)],
                               initial_snapshot=init[0])
        sim.run(len(predetermined)-1)
        # subtract 1 from the indices in `predetermined`, b/c 0 index of the
        # traj comes after the found initial step
        expected_flux_events = {
            (state, alpha): [(4, 2), (6, 4), (22, 19)],
            (state, beta): [(9, 6), (12, 9), (22, 17)]
        }
        assert_equal(len(sim.flux_events), 2)
        assert_equal(sim.flux_events[(state, alpha)],
                     expected_flux_events[(state, alpha)])
        assert_equal(sim.flux_events[(state, beta)],
                     expected_flux_events[(state, beta)])

    def test_simple_flux(self):
        state = self.center
        interface = self.interface
        A = 0.0
        I = 0.25
        X = 0.35
        # 0 index of traj comes after first found step in CalvinistDyn
        # FRAME INDEX:      0              5             10    12
        predetermined = [X, A, I, X, I, X, I, A, I, A, I, X, I, A]
        engine = CalvinistDynamics(predetermined)
        init = make_1d_traj([X])
        sim = DirectSimulation(storage=None,
                               engine=engine,
                               states=[state],
                               flux_pairs=[(state, interface)],
                               initial_snapshot=init[0])
        sim.run(len(predetermined) - 1)
        expected_flux_events = {(state, interface): [(10, 2)]}
        assert_equal(len(sim.flux_events), 1)
        assert_equal(sim.flux_events[(state, interface)],
                     expected_flux_events[(state, interface)])

    def test_sim_with_storage(self):
        tmpfile = data_filename("direct_sim_test.nc")
        if os.path.isfile(tmpfile):
            os.remove(tmpfile)

        storage = paths.Storage(tmpfile, "w", self.snap0)
        sim = DirectSimulation(storage=storage,
                               engine=self.engine,
                               states=[self.center, self.outside],
                               initial_snapshot=self.snap0)

        sim.run(200)
        storage.close()
        read_store = paths.AnalysisStorage(tmpfile)
        assert_equal(len(read_store.trajectories), 1)
        traj = read_store.trajectories[0]
        assert_equal(len(traj), 201)
        read_store.close()
        os.remove(tmpfile)


class TestPathSampling(object):
    def setup(self):
        paths.InterfaceSet._reset()
        self.cv = paths.FunctionCV("x", lambda x: x.xyz[0][0])
        self.state_A = paths.CVDefinedVolume(self.cv, float("-inf"), 0.0)
        self.state_B = paths.CVDefinedVolume(self.cv, 1.0, float("inf"))
        pes = paths.engines.toy.LinearSlope([0, 0, 0], 0)
        integ = paths.engines.toy.LangevinBAOABIntegrator(0.01, 0.1, 2.5)
        topology = paths.engines.toy.Topology(n_spatial=3, masses=[1.0],
                                              pes=pes)
        self.engine = paths.engines.toy.Engine(options={'integ': integ},
                                               topology=topology)

        interfaces = paths.VolumeInterfaceSet(self.cv, float("-inf"),
                                              [0.0, 0.1, 0.2])
        network = paths.MISTISNetwork([
            (self.state_A, interfaces, self.state_B)
        ])
        init_traj = make_1d_traj([-0.1, 0.2, 0.5, 0.8, 1.1])
        scheme = paths.MoveScheme(network)
        scheme.append([
            paths.strategies.OneWayShootingStrategy(
                selector=paths.UniformSelector(),
                engine=self.engine
            ),
            paths.strategies.PathReversalStrategy(),
            paths.strategies.OrganizeByMoveGroupStrategy()
        ])
        init_cond = scheme.initial_conditions_from_trajectories(init_traj)
        self.sim = PathSampling(storage=None, move_scheme=scheme,
                                sample_set=init_cond)

    def test_run_until_decorrelated(self):
        def all_snaps(sample_set):
            return set(sum([s.trajectory for s in sample_set], []))
        initial_snaps = all_snaps(self.sim.sample_set)
        self.sim.run_until_decorrelated()
        final_snaps = all_snaps(self.sim.sample_set)
        assert initial_snaps & final_snaps == set([])
        # test time reversal
        init_xyz = set(s.xyz.tobytes() for s in initial_snaps)
        final_xyz = set(s.xyz.tobytes() for s in final_snaps)
        assert init_xyz & final_xyz == set([])<|MERGE_RESOLUTION|>--- conflicted
+++ resolved
@@ -7,13 +7,8 @@
 from .test_helpers import (raises_with_message_like, data_filename,
                            CalvinistDynamics, make_1d_traj,
                            assert_items_equal)
-<<<<<<< HEAD
 from nose.tools import (assert_equal, assert_not_equal, raises,
                         assert_almost_equal, assert_true, assert_greater)
-=======
-from nose.tools import (assert_equal, raises,
-                        assert_almost_equal, assert_true)
->>>>>>> abfc895a
 # from nose.plugins.skip import SkipTest
 
 from openpathsampling.pathsimulators import *
@@ -429,7 +424,6 @@
         assert_equal(sum(counts.values()), 50)
 
 
-<<<<<<< HEAD
 class TestReactiveFluxSimulation(object):
     def setup(self):
         # PES is one-dimensional linear slope (y(x) = x)
@@ -551,8 +545,6 @@
         assert_equal(traj_summary[3], ('B', 1))
 
 
-=======
->>>>>>> abfc895a
 class TestDirectSimulation(object):
     def setup(self):
         pes = toys.HarmonicOscillator(A=[1.0], omega=[1.0], x0=[0.0])
