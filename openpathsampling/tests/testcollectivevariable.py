--- conflicted
+++ resolved
@@ -14,12 +14,8 @@
 from msmbuilder.featurizer import AtomPairsFeaturizer
 
 import openpathsampling as paths
-<<<<<<< HEAD
-
-=======
 from openpathsampling.tests.test_helpers import make_1d_traj
 import os
->>>>>>> f399dbfd
 
 
 class testCV_Function(object):
