--- conflicted
+++ resolved
@@ -74,13 +74,6 @@
         self.sample_set = None
         self.output_stream = sys.stdout  # user can change to file handler
 
-<<<<<<< HEAD
-=======
-    # TODO: Remove, is not used
-    def set_replicas(self, samples):
-        self.sample_set = paths.SampleSet(samples)
-
->>>>>>> 25222bdc
     def sync_storage(self):
         """
         Will sync all collective variables and the storage to disk
@@ -509,7 +502,6 @@
         self.root_mover = move_scheme.move_decision_tree()
 #        self.move_scheme.name = "PathSamplingRoot"
 
-<<<<<<< HEAD
         # TODO: Check that this can really be removed
         # samples = []
         # if globalstate is not None:
@@ -518,17 +510,8 @@
         #
         # self.globalstate = paths.SampleSet(samples)
 
-        self.globalstate = globalstate
-        self.root = self.globalstate
-=======
-        samples = []
-        if sample_set is not None:
-            for sample in sample_set:
-                samples.append(sample.copy_reset())
-
-        self.sample_set = paths.SampleSet(samples)
+        self.sample_set = sample_set
         self.root = self.sample_set
->>>>>>> 25222bdc
 
         initialization_logging(init_log, self, 
                                ['move_scheme', 'sample_set'])
