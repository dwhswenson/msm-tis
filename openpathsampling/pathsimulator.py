<<<<<<< HEAD
import logging

=======
>>>>>>> 17c880a3
from openpathsampling.base import StorableNamedObject, StorableObject
import openpathsampling as paths
import openpathsampling.tools
from openpathsampling.pathmover import SubPathMover
<<<<<<< HEAD
=======

import time
import sys

import logging
>>>>>>> 17c880a3
from ops_logging import initialization_logging

logger = logging.getLogger(__name__)
init_log = logging.getLogger('openpathsampling.initialization')


class MCStep(StorableObject):
    """
    A monte-carlo step in the main PathSimulation loop

    It references all objects created and used in a MC step. The used mover,
    and simulator as well as the initial and final sampleset, the step
    number and the generated pathmovechange.

    Attributes
    ----------
    simulation : PathSimulation
        the running pathsimulation responsible for generating the step
    mccycle : int
        the step number counting from the root sampleset
    previous : SampleSet
        the initial (pre) sampleset
    active : SampleSet
        the final (post) sampleset
    change : PathMoveChange
        the pathmovechange describing the transition from pre to post
    """
    def __init__(self,
                 simulation=None,
                 mccycle=-1,
                 previous=None,
                 active=None,
                 change=None
                 ):

        super(MCStep, self).__init__()
        self.simulation = simulation
        self.previous = previous
        self.active = active
        self.change = change
        self.mccycle = mccycle


class PathSimulator(StorableNamedObject):

    calc_name = "PathSimulator"
    _excluded_attr = ['globalstate', 'step', 'save_frequency']

    def __init__(self, storage, engine=None):
        super(PathSimulator, self).__init__()
        self.storage = storage
        self.engine = engine
        self.save_frequency = 1
        self.step = 0
        initialization_logging(
            logger=init_log, obj=self,
            entries=['storage', 'engine']
        )

        self.globalstate = None

    # TODO: Remove, is not used
    def set_replicas(self, samples):
        self.globalstate = paths.SampleSet(samples)

    def sync_storage(self):
        """
        Will sync all collective variables and the storage to disk
        """
        if self.storage is not None:
            self.storage.cvs.sync()
            self.storage.sync()

    def run(self, nsteps):
        """
        Run the simulator for a number of steps

        Parameters
        ----------
        nsteps : int
            number of step to be run
        """
        logger.warning("Running an empty pathsimulator? Try a subclass, maybe!")

    def save_initial(self):
        """
        Save the initial state as an MCStep to the storage
        """
        mcstep = MCStep(
            simulation=self,
            mccycle=self.step,
            previous=None,
            active=self.globalstate,
            change=paths.EmptyPathMoveChange()
        )

        if self.storage is not None:
            self.storage.steps.save(mcstep)
            self.storage.sync()


class BootstrapPromotionMove(SubPathMover):
    """
    Bootstrap promotion is the combination of an EnsembleHop (to the next
    ensemble up) with incrementing the replica ID.
    """
    def __init__(self, bias=None, shooters=None,
                 ensembles=None):
        """
        Parameters
        ----------
        bias : None
            not used yet, only for API consistency and later implementation
        shooters : list of ShootingMovers
            list of ShootingMovers for each ensemble
        ensembles : list of Ensembles
            list of ensembles the move should act on

        Notes
        -----
        The bootstrapping will use the ensembles sequentially so it requires
        that all ensembles have a reasonable overlab using shooting moves.

        """
        self.shooters = shooters
        self.bias = bias
        self.ensembles = ensembles
        initialization_logging(logger=init_log, obj=self,
                               entries=['bias', 'shooters', 'ensembles'])

        ens_pairs = [[self.ensembles[i], self.ensembles[i+1]]
                     for i in range(len(self.ensembles)-1)]

        # Bootstrapping sets numeric replica IDs. If the user wants it done
        # differently, the user can change it.
        self._ensemble_dict = {ens : rep for rep, ens in enumerate(ensembles) }
        
        # Create all possible hoppers so we do not have to recreate these
        # every time which will result in more efficient storage
        mover = paths.LastAllowedMover([
            # writing an algorithm this convoluted can get you shot in Texas
            paths.PartialAcceptanceSequentialMover(
                movers=[
                    shoot,
                    paths.EnsembleHopMover(
                        ensemble=enss[0],
                        target_ensemble=enss[1],
                        change_replica=self._ensemble_dict[enss[1]]
                    )
                ]
            ) for (enss, shoot) in zip(ens_pairs, shooters)
        ])

        super(BootstrapPromotionMove, self).__init__(mover)


class Bootstrapping(PathSimulator):
    """Creates a SampleSet with one sample per ensemble.
    
    The ensembles for the Bootstrapping pathsimulator must be one ensemble
    set, in increasing order. Replicas are named numerically.
    """

    calc_name = "Bootstrapping"

    def __init__(
            self,
            storage,
            engine=None,
            movers=None,
            trajectory=None,
            ensembles=None
    ):
        """
        Parameters
        ----------
        storage : openpathsampling.storage.Storage
            the storage all results should be stored in
        engine : openpathsampling.DynamicsEngine
            the dynamics engine to be used
        movers : list of openpathsampling.PathMover
            list of shooters to be used in the BootstrapPromotionMove
        trajectory : openpathsampling.Trajectory
            an initial trajectory to be started from
        ensembles : nested list of openpathsampling.Ensemble
            the ensembles this move should act on
        """
        # TODO: Change input from trajectory to sample
        super(Bootstrapping, self).__init__(storage, engine)

        self.ensembles = ensembles
        self.trajectory = trajectory

        sample = paths.Sample(
            replica=0,
            trajectory=trajectory,
            ensemble=self.ensembles[0]
        )

        self.globalstate = paths.SampleSet([sample])

        if movers is None:
            pass # TODO: implement defaults: one per ensemble, uniform sel
        else:
            self.movers = movers
        initialization_logging(init_log, self,
                               ['movers', 'ensembles'])
        init_log.info("Parameter: %s : %s", 'trajectory', str(trajectory))

        self._bootstrapmove = BootstrapPromotionMove(bias=None,
                                               shooters=self.movers,
                                               ensembles=self.ensembles
                                              )


    def run(self, nsteps):
        bootstrapmove = self._bootstrapmove

        cvs = []
        n_samples = 0

        if self.storage is not None:
            cvs = list(self.storage.cvs)
            n_samples = len(self.storage.snapshots)

        ens_num = len(self.globalstate)-1

        if self.step == 0:
            self.save_initial()

        failsteps = 0
        # if we fail nsteps times in a row, kill the job

        while ens_num < len(self.ensembles) - 1 and failsteps < nsteps:
            self.step += 1
            logger.info("Step: " + str(self.step)
                        + "   Ensemble: " + str(ens_num)
                        + "  failsteps = " + str(failsteps)
                       )
            paths.tools.refresh_output(
                ("Working on Bootstrapping cycle step %d" +
                " in ensemble %d/%d .\n") %
                ( self.step, ens_num + 1, len(self.ensembles) )
            )

            movepath = bootstrapmove.move(self.globalstate)
            samples = movepath.results
            new_sampleset = self.globalstate.apply_samples(samples)

#            samples = movepath.results
#            logger.debug("SAMPLES:")
#            for sample in samples:
#                logger.debug("(" + str(sample.replica)
#                             + "," + str(sample.trajectory)
#                             + "," + repr(sample.ensemble)
#                            )


            mcstep = MCStep(
                simulation=self,
                mccycle=self.step,
                previous=self.globalstate,
                active=new_sampleset,
                change=movepath
            )


#            logger.debug("GLOBALSTATE:")
#            for sample in self.globalstate:
#                logger.debug("(" + str(sample.replica)
#                             + "," + str(sample.trajectory)
#                             + "," + repr(sample.ensemble)
#                            )



            if self.storage is not None:
                # compute all cvs now
                for cv in cvs:
                    n_len = len(self.storage.snapshots)
                    cv(self.storage.snapshots[n_samples:n_len])
                    n_samples = n_len

                self.storage.steps.save(mcstep)

            self.globalstate = new_sampleset

            old_ens_num = ens_num
            ens_num = len(self.globalstate)-1
            if ens_num == old_ens_num:
                failsteps += 1

            if self.step % self.save_frequency == 0:
                self.globalstate.sanity_check()
                self.sync_storage()

        self.sync_storage()

        paths.tools.refresh_output(
                ("DONE! Completed Bootstrapping cycle step %d" +
                " in ensemble %d/%d .\n") %
                ( self.step, ens_num + 1, len(self.ensembles) )
            )


class FullBootstrapping(PathSimulator):
    """
    Takes a snapshot as input; gives you back a sample set with trajectories
    for every ensemble in the transition.

    Someday this will be combined with the regular bootstrapping code. 
    """
    calc_name = "FullBootstrapping"

    def __init__(self, transition, snapshot, storage=None, engine=None,
                 extra_interfaces=None, forbidden_states=None):
        super(FullBootstrapping, self).__init__(storage, engine)
        if extra_interfaces is None:
            extra_interfaces = list()

        if forbidden_states is None:
            forbidden_states = list()
        interface0 = transition.interfaces[0]
        ensemble0 = transition.ensembles[0]
        state = transition.stateA
        self.state = state
        self.first_traj_ensemble = paths.SequentialEnsemble([
            paths.OptionalEnsemble(paths.AllOutXEnsemble(state)),
            paths.AllInXEnsemble(state),
            paths.OptionalEnsemble(
                paths.AllOutXEnsemble(state) & paths.AllInXEnsemble(interface0)
            ),
            paths.OptionalEnsemble(paths.AllInXEnsemble(interface0)),
            paths.AllOutXEnsemble(interface0),
            paths.OptionalEnsemble(paths.AllOutXEnsemble(state)),
            paths.SingleFrameEnsemble(paths.AllInXEnsemble(state))
        ]) & paths.AllOutXEnsemble(paths.join_volumes(forbidden_states))

        self.extra_ensembles = [paths.TISEnsemble(transition.stateA,
                                                  transition.stateB, iface,
                                                  transition.orderparameter)
                                for iface in extra_interfaces
        ]

        self.transition_shooters = [
            paths.OneWayShootingMover(selector=paths.UniformSelector(), 
                                      ensemble=ens) 
            for ens in transition.ensembles
        ]

        self.extra_shooters = [
            paths.OneWayShootingMover(selector=paths.UniformSelector(), 
                                      ensemble=ens) 
            for ens in self.extra_ensembles
        ]
        self.snapshot = snapshot.copy()
        self.ensemble0 = ensemble0
        self.all_ensembles = transition.ensembles + self.extra_ensembles
        self.n_ensembles = len(self.all_ensembles)
        self.error_max_rounds = True


    def run(self, max_ensemble_rounds=None, n_steps_per_round=20):
        #print first_traj_ensemble #DEBUG
        has_AA_path = False
        while not has_AA_path:
            self.engine.current_snapshot = self.snapshot.copy()
            self.engine.snapshot = self.snapshot.copy()
            print "Building first trajectory"
            sys.stdout.flush()
            first_traj = self.engine.generate(
                self.engine.current_snapshot, 
                [self.first_traj_ensemble.can_append]
            )
            print "Selecting segment"
            sys.stdout.flush()
            subtraj = self.ensemble0.split(first_traj)[0]
            # check that this is A->A as well
            has_AA_path = self.state(subtraj[-1]) and self.state(subtraj[0])
            
        print "Sampling " + str(self.n_ensembles) + " ensembles."
        bootstrap = paths.Bootstrapping(
            storage=self.storage,
            ensembles=self.all_ensembles,
            movers=self.transition_shooters + self.extra_shooters,
            trajectory=subtraj
        )
        print "Beginning bootstrapping"
        n_rounds = 0
        n_filled = len(bootstrap.globalstate)
        while n_filled < self.n_ensembles:
            bootstrap.run(n_steps_per_round)

            if n_filled == len(bootstrap.globalstate):
                n_rounds += 1
            else:
                n_rounds = 0
            if n_rounds == max_ensemble_rounds:
                # hard equality instead of inequality so that None gives us
                # effectively infinite (rounds add one at a time
                msg = ("Too many rounds of bootstrapping: " + str(n_rounds)
                       + " round of " + str(n_steps_per_round) + " steps.")
                if self.error_max_rounds:
                    raise RuntimeError(msg)
                else:
                    logger.warning(msg)
                break
            n_filled = len(bootstrap.globalstate)

        return bootstrap.globalstate


class PathSampling(PathSimulator):
    """
    General path sampling code. 
    
    Takes a single move_scheme and generates samples from that, keeping one
    per replica after each move. 
    """

    calc_name = "PathSampling"
    def __init__(
            self,
            storage,
            engine=None,
            move_scheme=None,
            globalstate=None
    ):
        """
        Parameters
        ----------
        storage : openpathsampling.storage.Storage
            the storage where all results should be stored in
        engine : openpathsampling.DynamicsEngine
            the engine to be used with shooting moves
        move_scheme : openpathsampling.PathMover
            the mover used for the pathsampling cycle
        globalstate : openpathsampling.SampleSet
            the initial SampleSet for the Simulator
        """
        super(PathSampling, self).__init__(storage, engine)
        self.move_scheme = move_scheme
#        self.move_scheme.name = "PathSamplingRoot"

        samples = []
        if globalstate is not None:
            for sample in globalstate:
                samples.append(sample.copy_reset())

        self.globalstate = paths.SampleSet(samples)
        self.root = self.globalstate

        initialization_logging(init_log, self, 
                               ['move_scheme', 'globalstate'])
        self.live_visualization = None
        self.visualize_frequency = 1
        self._mover = paths.PathSimulatorMover(self.move_scheme, self)

    def run_until(self, nsteps):
        if self.storage is not None:
            if len(self.storage.steps) > 0:
                self.step = len(self.storage.steps)
        nsteps_to_run = nsteps - self.step
        self.run(nsteps_to_run)

    def run(self, nsteps):
        mcstep = None

        cvs = list()
        n_samples = 0

        if self.storage is not None:
            n_samples = len(self.storage.snapshots)
            cvs = list(self.storage.cvs)

        if self.step == 0:
            self.save_initial()

        for nn in range(nsteps):
            self.step += 1
            logger.info("Beginning MC cycle " + str(self.step))
            refresh=True
            if self.step % self.visualize_frequency == 0:
                # do we visualize this step?
                if self.live_visualization is not None and mcstep is not None:
                    # do we visualize at all?
                    self.live_visualization.draw_ipynb(mcstep)
                    refresh=False

                paths.tools.refresh_output(
                    "Working on Monte Carlo cycle number " + str(self.step)
                    + ".\n", 
                    refresh=refresh
                )

            time_start = time.time() 
            movepath = self._mover.move(self.globalstate, step=self.step)
            samples = movepath.results
            new_sampleset = self.globalstate.apply_samples(samples)
            time_elapsed = time.time() - time_start

            # TODO: we can save this with the MC steps for timing? The bit
            # below works, but is only a temporary hack
            setattr(movepath.details, "timing", time_elapsed)

            mcstep = MCStep(
                simulation=self,
                mccycle=self.step,
                previous=self.globalstate,
                active=new_sampleset,
                change=movepath
            )


            if self.storage is not None:
                for cv in cvs:
                    n_len = len(self.storage.snapshots)
                    cv(self.storage.snapshots[n_samples:n_len])
                    n_samples = n_len

                self.storage.steps.save(mcstep)

            if self.step % self.save_frequency == 0:
                self.globalstate.sanity_check()
                self.sync_storage()

            self.globalstate = new_sampleset

        self.sync_storage()

        if self.live_visualization is not None and mcstep is not None:
            self.live_visualization.draw_ipynb(mcstep)
        paths.tools.refresh_output(
            "DONE! Completed " + str(self.step) + " Monte Carlo cycles.\n",
            refresh=False
        )<|MERGE_RESOLUTION|>--- conflicted
+++ resolved
@@ -1,22 +1,13 @@
-<<<<<<< HEAD
-import logging
-
-=======
->>>>>>> 17c880a3
 from openpathsampling.base import StorableNamedObject, StorableObject
 import openpathsampling as paths
 import openpathsampling.tools
 from openpathsampling.pathmover import SubPathMover
-<<<<<<< HEAD
-=======
 
 import time
 import sys
 
 import logging
->>>>>>> 17c880a3
 from ops_logging import initialization_logging
-
 logger = logging.getLogger(__name__)
 init_log = logging.getLogger('openpathsampling.initialization')
 
