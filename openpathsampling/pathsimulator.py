from openpathsampling.todict import OPSNamed, OPSObject
import openpathsampling as paths
import openpathsampling.tools
from openpathsampling.pathmover import SubPathMover

import logging
from ops_logging import initialization_logging
logger = logging.getLogger(__name__)
init_log = logging.getLogger('openpathsampling.initialization')

class MCStep(OPSObject):
    """
    A monte-carlo step in the main PathSimulation loop

    It references all objects created and used in a MC step. The used mover,
    and simulator as well as the initial and final sampleset, the step
    number and the generated pathmovechange.

    Attributes
    ----------
    simulation : PathSimulation
        the running pathsimulation responsible for generating the step
    mccycle : int
        the step number counting from the root sampleset
    previous : SampleSet
        the initial (pre) sampleset
    active : SampleSet
        the final (post) sampleset
    change : PathMoveChange
        the pathmovechange describing the transition from pre to post
    """
    def __init__(self,
                 simulation=None,
                 mccycle=-1,
                 previous=None,
                 active=None,
                 change=None
                 ):

        super(MCStep, self).__init__()
        self.simulation = simulation
        self.previous = previous
        self.active = active
        self.change = change
        self.mccycle = mccycle


class PathSimulator(OPSNamed):

    calc_name = "PathSimulator"
    _excluded_attr = ['globalstate', 'step', 'save_frequency']

    def __init__(self, storage, engine=None):
        super(PathSimulator, self).__init__()
        self.storage = storage
        self.engine = engine
        self.save_frequency = 1
        self.step = 0
        initialization_logging(
            logger=init_log, obj=self,
            entries=['storage', 'engine']
        )

        self.globalstate = None

    # TODO: Remove, is not used
    def set_replicas(self, samples):
        self.globalstate = paths.SampleSet(samples)

    def sync_storage(self):
        """
        Will sync all collective variables and the storage to disk
        """
        if self.storage is not None:
            self.storage.cvs.sync()
            self.storage.sync()

    def run(self, nsteps):
        """
        Run the simulator for a number of steps

        Parameters
        ----------
        nsteps : int
            number of step to be run
        """
        logger.warning("Running an empty pathsimulator? Try a subclass, maybe!")

    def save_initial(self):
        """
        Save the initial state as an MCStep to the storage
        """
        mcstep = MCStep(
            simulation=self,
            mccycle=self.step,
            previous=None,
            active=self.globalstate,
            change=paths.EmptyPathMoveChange()
        )

        if self.storage is not None:
            self.storage.steps.save(mcstep)
            self.storage.sync()


class BootstrapPromotionMove(SubPathMover):
    """
    Bootstrap promotion is the combination of an EnsembleHop (to the next
    ensemble up) with incrementing the replica ID.
    """
    def __init__(self, bias=None, shooters=None,
                 ensembles=None):
        """
        Parameters
        ----------
        bias : None
            not used yet, only for API consistency and later implementation
        shooters : list of ShootingMovers
            list of ShootingMovers for each ensemble
        ensembles : list of Ensembles
            list of ensembles the move should act on

        Notes
        -----
        The bootstrapping will use the ensembles sequentially so it requires
        that all ensembles have a reasonable overlab using shooting moves.

        """
        self.shooters = shooters
        self.bias = bias
        self.ensembles = ensembles
        initialization_logging(logger=init_log, obj=self,
                               entries=['bias', 'shooters', 'ensembles'])

        ens_pairs = [[self.ensembles[i], self.ensembles[i+1]]
                     for i in range(len(self.ensembles)-1)]

        # Bootstrapping sets numeric replica IDs. If the user wants it done
        # differently, the user can change it.
        self._ensemble_dict = {ens : rep for rep, ens in enumerate(ensembles) }
        
        # Create all possible hoppers so we do not have to recreate these
        # every time which will result in more efficient storage
        mover = paths.LastAllowedMover([
            # writing an algorithm this convoluted can get you shot in Texas
<<<<<<< HEAD
            self._hopper[rep_from] = paths.RestrictToLastSampleMover(
                paths.PartialAcceptanceSequentialMover(
                    movers=[
                        shoot,
                        paths.EnsembleHopMover(ensembles=enss),
                        paths.ReplicaIDChangeMover(
                            replica_pairs=[rep_from, rep_to]
                        )
                    ]
                )
            )

    def move(self, globalstate):
        # find latest ensemble in the list
        top_ens_idx = len(globalstate)-1
        mover = self._hopper[top_ens_idx]
        return mover.move(globalstate)
=======
            paths.PartialAcceptanceSequentialMover(
                movers=[
                    shoot,
                    paths.EnsembleHopMover(
                        ensemble=enss[0],
                        target_ensemble=enss[1],
                        change_replica=self._ensemble_dict[enss[1]]
                    )
                ]
            ) for (enss, shoot) in zip(ens_pairs, shooters)
        ])
>>>>>>> c2422877

        super(BootstrapPromotionMove, self).__init__(mover)

class Bootstrapping(PathSimulator):
    """Creates a SampleSet with one sample per ensemble.
    
    The ensembles for the Bootstrapping pathsimulator must be one ensemble
    set, in increasing order. Replicas are named numerically.
    """

    calc_name = "Bootstrapping"

    def __init__(
            self,
            storage,
            engine=None,
            movers=None,
            trajectory=None,
            ensembles=None
    ):
        """
        Parameters
        ----------
        storage : openpathsampling.storage.Storage
            the storage all results should be stored in
        engine : openpathsampling.DynamicsEngine
            the dynamics engine to be used
        movers : list of openpathsampling.PathMover
            list of shooters to be used in the BootstrapPromotionMove
        trajectory : openpathsampling.Trajectory
            an initial trajectory to be started from
        ensembles : nested list of openpathsampling.Ensemble
            the ensembles this move should act on
        """
        # TODO: Change input from trajectory to sample
        super(Bootstrapping, self).__init__(storage, engine)

        self.ensembles = ensembles
        self.trajectory = trajectory

        sample = paths.Sample(
            replica=0,
            trajectory=trajectory,
            ensemble=self.ensembles[0]
        )

        self.globalstate = paths.SampleSet([sample])

        if movers is None:
            pass # TODO: implement defaults: one per ensemble, uniform sel
        else:
            self.movers = movers
        initialization_logging(init_log, self,
                               ['movers', 'ensembles'])
        init_log.info("Parameter: %s : %s", 'trajectory', str(trajectory))

        self._bootstrapmove = BootstrapPromotionMove(bias=None,
                                               shooters=self.movers,
                                               ensembles=self.ensembles
                                              )


    def run(self, nsteps):
        bootstrapmove = self._bootstrapmove

        cvs = []
        n_samples = 0

        if self.storage is not None:
            cvs = list(self.storage.cvs)
            n_samples = len(self.storage.snapshots)

        ens_num = len(self.globalstate)-1

        if self.step == 0:
            self.save_initial()

        failsteps = 0
        # if we fail nsteps times in a row, kill the job

        while ens_num < len(self.ensembles) - 1 and failsteps < nsteps:
            self.step += 1
            logger.info("Step: " + str(self.step)
                        + "   Ensemble: " + str(ens_num)
                        + "  failsteps = " + str(failsteps)
                       )
            paths.tools.refresh_output(
                ("Working on Bootstrapping cycle step %d" +
                " in ensemble %d/%d .\n") %
                ( self.step, ens_num + 1, len(self.ensembles) )
            )

            movepath = bootstrapmove.move(self.globalstate)
            samples = movepath.results
            new_sampleset = self.globalstate.apply_samples(samples)

#            samples = movepath.results
#            logger.debug("SAMPLES:")
#            for sample in samples:
#                logger.debug("(" + str(sample.replica)
#                             + "," + str(sample.trajectory)
#                             + "," + repr(sample.ensemble)
#                            )


            mcstep = MCStep(
                simulation=self,
                mccycle=self.step,
                previous=self.globalstate,
                active=new_sampleset,
                change=movepath
            )


#            logger.debug("GLOBALSTATE:")
#            for sample in self.globalstate:
#                logger.debug("(" + str(sample.replica)
#                             + "," + str(sample.trajectory)
#                             + "," + repr(sample.ensemble)
#                            )



            if self.storage is not None:
                # compute all cvs now
                for cv in cvs:
                    n_len = len(self.storage.snapshots)
                    cv(self.storage.snapshots[n_samples:n_len])
                    n_samples = n_len

                self.storage.steps.save(mcstep)

            self.globalstate = new_sampleset

            old_ens_num = ens_num
            ens_num = len(self.globalstate)-1
            if ens_num == old_ens_num:
                failsteps += 1

            if self.step % self.save_frequency == 0:
                self.globalstate.sanity_check()
                self.sync_storage()

        self.sync_storage()

        paths.tools.refresh_output(
                ("DONE! Completed Bootstrapping cycle step %d" +
                " in ensemble %d/%d .\n") %
                ( self.step, ens_num + 1, len(self.ensembles) )
            )

class PathSampling(PathSimulator):
    """
    General path sampling code. 
    
    Takes a single move_scheme and generates samples from that, keeping one
    per replica after each move. 
    """

    calc_name = "PathSampling"
    def __init__(
            self,
            storage,
            engine=None,
            move_scheme=None,
            globalstate=None
    ):
        """
        Parameters
        ----------
        storage : openpathsampling.storage.Storage
            the storage where all results should be stored in
        engine : openpathsampling.DynamicsEngine
            the engine to be used with shooting moves
        move_scheme : openpathsampling.PathMover
            the mover used for the pathsampling cycle
        globalstate : openpathsampling.SampleSet
            the initial SampleSet for the Simulator
        """
        super(PathSampling, self).__init__(storage, engine)
        self.move_scheme = move_scheme
#        self.move_scheme.name = "PathSamplingRoot"

        samples = []
        if globalstate is not None:
            for sample in globalstate:
                samples.append(sample.copy_reset())

        self.globalstate = paths.SampleSet(samples)
        self.root = self.globalstate

        initialization_logging(init_log, self, 
                               ['move_scheme', 'globalstate'])

        self._mover = paths.PathSimulatorMover(self.move_scheme, self)

    def run(self, nsteps):
        mcstep = None

        cvs = list()
        n_samples = 0

        if self.storage is not None:
            n_samples = len(self.storage.snapshots)
            cvs = list(self.storage.cvs)

        if self.step == 0:
            self.save_initial()

        for nn in range(nsteps):
            self.step += 1
            logger.info("Beginning MC cycle " + str(self.step))
            paths.tools.refresh_output(
                "Working on Monte Carlo cycle step " + str(self.step) + ".\n"
            )
            movepath = self._mover.move(self.globalstate, step=self.step)
            samples = movepath.results
            new_sampleset = self.globalstate.apply_samples(samples)

            mcstep = MCStep(
                simulation=self,
                mccycle=self.step,
                previous=self.globalstate,
                active=new_sampleset,
                change=movepath
            )


            if self.storage is not None:
                for cv in cvs:
                    n_len = len(self.storage.snapshots)
                    cv(self.storage.snapshots[n_samples:n_len])
                    n_samples = n_len

                self.storage.steps.save(mcstep)

            if self.step % self.save_frequency == 0:
                self.globalstate.sanity_check()
                self.sync_storage()

            self.globalstate = new_sampleset

        self.sync_storage()
        paths.tools.refresh_output(
            "DONE! Completed " + str(self.step) + " Monte Carlo cycles.\n"
        )<|MERGE_RESOLUTION|>--- conflicted
+++ resolved
@@ -143,25 +143,6 @@
         # every time which will result in more efficient storage
         mover = paths.LastAllowedMover([
             # writing an algorithm this convoluted can get you shot in Texas
-<<<<<<< HEAD
-            self._hopper[rep_from] = paths.RestrictToLastSampleMover(
-                paths.PartialAcceptanceSequentialMover(
-                    movers=[
-                        shoot,
-                        paths.EnsembleHopMover(ensembles=enss),
-                        paths.ReplicaIDChangeMover(
-                            replica_pairs=[rep_from, rep_to]
-                        )
-                    ]
-                )
-            )
-
-    def move(self, globalstate):
-        # find latest ensemble in the list
-        top_ens_idx = len(globalstate)-1
-        mover = self._hopper[top_ens_idx]
-        return mover.move(globalstate)
-=======
             paths.PartialAcceptanceSequentialMover(
                 movers=[
                     shoot,
@@ -173,9 +154,9 @@
                 ]
             ) for (enss, shoot) in zip(ens_pairs, shooters)
         ])
->>>>>>> c2422877
 
         super(BootstrapPromotionMove, self).__init__(mover)
+
 
 class Bootstrapping(PathSimulator):
     """Creates a SampleSet with one sample per ensemble.
