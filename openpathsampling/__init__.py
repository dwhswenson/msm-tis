--- conflicted
+++ resolved
@@ -79,57 +79,12 @@
     RelativeComplementVolume, join_volumes
 )
 
-<<<<<<< HEAD
-from tools import empty_snapshot_from_openmm_topology, snapshot_from_pdb, \
-    to_openmm_topology, trajectory_from_mdtraj
-
-from tools import simtk_units_from_md_snapshot
-
-from topology import ToyTopology, Topology, MDTrajTopology
-
-from toy_dynamics.toy_pes import Gaussian, HarmonicOscillator, LinearSlope, \
-    OuterWalls, Toy_PES, Toy_PES_Add, Toy_PES_Sub
-
-from toy_dynamics.toy_engine import ToyEngine
-
-from toy_dynamics.toy_integrators import LangevinBAOABIntegrator, \
-    LeapfrogVerletIntegrator
-
-from analysis.tis_analysis import (
-    TISTransition, Transition, TPSTransition
-)
-
-from analysis.move_scheme import (
-    MoveScheme, DefaultScheme, LockedMoveScheme, SRTISScheme
-)
-
-from analysis.network import (
-    MSTISNetwork, TransitionNetwork, MISTISNetwork, TPSNetwork
-)
-
-from analysis.replica_network import (
-    ReplicaNetwork, trace_ensembles_for_replica,
-    trace_replicas_for_ensemble, condense_repeats,
-    ReplicaNetworkGraph
-)
-
-from live_visualization import LiveVisualization
-
-from pathmover import Details, MoveDetails, SampleDetails
-=======
 from openpathsampling.engines import Trajectory, BaseSnapshot
 import openpathsampling.engines.openmm as openmm
 import openpathsampling.engines.toy as toy
->>>>>>> 96c9d785
 
 
-<<<<<<< HEAD
-from bias_function import BiasLookupFunction, BiasEnsembleTable
-
-def git_HEAD(): # pragma: no cover
-=======
 def git_HEAD():  # pragma: no cover
->>>>>>> 96c9d785
     from subprocess import check_output
     import os.path
     git_dir = os.path.dirname(os.path.realpath(__file__))
