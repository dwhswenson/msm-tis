'''
@author: JD Chodera
@author: JH Prinz
'''

import copy

import numpy as np
import mdtraj as md
import simtk.unit as u

import openpathsampling as paths

#=============================================================================================
# SIMULATION TRAJECTORY
#=============================================================================================



class Trajectory(list):
    """
    Simulation trajectory. Essentially a python list of snapshots

    """
    
    engine = None
    use_lazy = True    # We assume that snapshots are immutable. That should safe a lot of time to copy trajectories


    def __init__(self, trajectory=None):
        """
        Create a simulation trajectory object

        Parameters
        ----------

        trajectory : Trajectory
            if specified, make a deep copy of specified trajectory
        """

        # Initialize list.
        list.__init__(self)

        self.path_probability = None # For future uses

        if trajectory is not None:
            # Try to make a copy out of whatever container we were provided
            if hasattr(trajectory, 'atom_indices'):
                self.atom_indices = trajectory.atom_indices
            else:
                self.atom_indices = None
                
            if (self.use_lazy):
                self.extend(trajectory)
            else:
                for snapshot in trajectory:
                    snapshot_copy = copy.deepcopy(snapshot)
                    self.append(snapshot_copy)
        else:
            self.atom_indices = None

    def __str__(self):
        return 'Trajectory[' + str(len(self)) + ']'

    def __repr__(self):
        return 'Trajectory[' + str(len(self)) + ']'

    @property
    def reversed(self):
        '''
        Returns a reversed (shallow) copy of the trajectory itself. Effectively
        creates a new Trajectory object and then fills it with shallow reversed copies
        of the contained snapshots.

        Returns
        -------
        Trajectory()
            the reversed trajectory
        '''

        return Trajectory([snap.reversed_copy() for snap in reversed(self)])

    def coordinates(self):
        """
        Return all coordinates as a numpy array
        
        Returns
        -------        
        coordinates (numpy.array(n_frames, n_atoms, 3) - numpy.array of coordinates of size number of frames 'n_frames' x number of atoms 'n_atoms' x 3 in x,y,z
        """

        # Make sure snapshots are stored and have an index and then add the snapshot index to the trajectory

        n_frames = len(self)
        n_atoms = self.n_atoms
        n_spatial = self.spatial
            
        output = np.zeros([n_frames, n_atoms, n_spatial], np.float32)
        
        for frame_index in range(n_frames):      
            if self.atom_indices is None:
                output[frame_index,:,:] = self[frame_index].coordinates
            else:
                output[frame_index,:,:] = self[frame_index].coordinates[self.atom_indices,:]

        return output
    
    @property
    def n_snapshots(self):
        """
        Return the number of frames in the trajectory.
        
        Returns
        -------        
        length (int) - the number of frames in the trajectory

        Notes
        -----
        Might be removed in later versions for len(trajectory) is more pythonic

        See also
        --------
        n_frames, len

        """

        return len(self)

    @property
    def n_frames(self):
        """
        Return the number of frames in the trajectory.

        Returns
        -------
        length (int) - the number of frames in the trajectory

        See also
        --------
        n_snapshots, len

        """

        return len(self)


    def configurations(self):
        """
        Return a list of the snapshots in the trajectory

        Returns
        -------
        list of Configuration
            the list of Configuration objects

        """
        return [f.configuration for f in self]


    def momenta(self):
        """
        Return a list of the Momentum objects in the trajectory

        Returns
        -------
        list of Momentum()
            the list of Momentum objects
        """
        return [f.momenta for f in self]

    @property
    def spatial(self):
        if self.topology is None:
            n_spatial = self[0].coordinates.shape[1]
        else:
            n_spatial = self.topology.n_spatial

        return n_spatial

    @property
    def n_atoms(self):
        """
        Return the number of atoms in the trajectory in the current view. 
        
        Returns
        -------        
        n_atoms (int) - number of atoms

        Notes
        -----        
        If a trajectory has been subsetted then this returns only the number of the view otherwise if equals the number of atoms in the snapshots stored
        
        """

        if self.atom_indices is None:
            n_atoms = self[0].coordinates.shape[0]
        else:
            n_atoms = len(self.atom_indices)
        return n_atoms    
        
    #=============================================================================================
    # LIST INHERITANCE FUNCTIONS
    #=============================================================================================

    def __getslice__(self, *args, **kwargs):
#        print 'PRE',  list(list.__iter__(self))
        ret =  list.__getslice__(self, *args, **kwargs)
        if type(ret) is list:
            ret = Trajectory(ret)
            ret.atom_indices = self.atom_indices
            
        return ret
        
    def __getitem__(self, index):
        # Allow for numpy style of selecting several indices using a list as index parameter
        if hasattr(index, '__iter__'):
            ret = [ list.__getitem__(self, i) for i in index ]
        else:
            ret = list.__getitem__(self, index)
                
        if type(ret) is list:
            ret = Trajectory(ret)
            ret.atom_indices = self.atom_indices

        return ret

    def __reversed__(this):
<<<<<<< HEAD
        """
        Return an iterator over all snapshots in the storage

        Parameters
        ----------
        iter_range : slice or None
            if this is not `None` it confines the iterator to objects specified
            in the slice

        Returns
        -------
        Iterator()
            The iterator that iterates the objects in the store

        """
=======
>>>>>>> d99c190e
        class ObjectIterator:
            def __init__(self):
                self.trajectory = this
                self.idx = len(this)
<<<<<<< HEAD
=======
                self.length = 0
>>>>>>> d99c190e

            def __iter__(self):
                return self

            def next(self):
<<<<<<< HEAD
                if self.idx > 0:
=======
                if self.idx > self.length:
>>>>>>> d99c190e
                    self.idx -= 1
                    obj = self.trajectory[self.idx]
                    return obj
                else:
                    raise StopIteration()

        return ObjectIterator()

    def __iter__(this):
        """
        Return an iterator over all snapshots in the storage

        Parameters
        ----------
        iter_range : slice or None
            if this is not `None` it confines the iterator to objects specified
            in the slice

        Returns
        -------
        Iterator()
            The iterator that iterates the objects in the store

        """
        class ObjectIterator:
            def __init__(self):
                self.trajectory = this
                self.idx = 0
                self.length = len(this)

            def __iter__(self):
                return self

            def next(self):
                if self.idx < self.length:
                    obj = self.trajectory[self.idx]
                    self.idx += 1
                    return obj
                else:
                    raise StopIteration()

        return ObjectIterator()
    
    def __add__(self, other):        
        t = Trajectory(self)
        t.extend(other)
        return t
    
    #=============================================================================================
    # PATH ENSEMBLE FUNCTIONS
    #=============================================================================================
    
    def pathHamiltonian(self):
        """
        Compute the generalized path Hamiltonian of the trajectory.

        Parameters
        ----------
        trajectory (Trajectory) - the trajectory

        Returns
        -------        
        H : simtk.unit.Quantity with units of energy
            the generalized path Hamiltonian

        References
        ----------       
        For a description of the path Hamiltonian, see [1]:

        [1] Chodera JD, Swope WC, Noe F, Prinz JH, Shirts MR, and Pande VS. Dynamical reweighting:
        Improved estimates of dynamical properties from simulations at multiple temperatures.    
        """

        nsnapshots = len(self)
        if nsnapshots > 0:
            H = self[0].total_energy
            for snapshot_index in range(1, nsnapshots-1):
                H += self[snapshot_index].kinetic_energy
        else:
            H = 0

        return H

    def computeActivity(self):
        """
        Compute the (timeless!) activity of a given trajectory, defined in Ref. [1] as

        K[x(t)] / delta_t = delta_t \sum_{t=0}^{t_obs} \sum_{j=1}^N [r_j(t+delta_t) - r_j(t)]^2 / delta_t

        RETURNS

        K (simtk.unit) - activity K[x(t)] for the specified trajectory
        
        NOTES
        
        Can we avoid dividing and multipying by nanometers to speed up?

        """

        # Determine number of frames in trajectory.
        nframes = len(self)

        # Compute activity of component A.
        K = 0.0 * u.nanometers**2
        for frame_index in range(nframes-1):
            # Compute displacement of all atoms.
            delta_r = self[frame_index+1].coordinates - self[frame_index].coordinates
            # Compute contribution to activity K.
            K += ((delta_r[0:self.N,:] / u.nanometers)**2).sum() * (u.nanometers**2)

        return K 
    
    def logEquilibriumTrajectoryProbability(self):
        """
        Compute the (temperatureless!) log equilibrium probability (up to an unknown additive constant) of an unbiased trajectory evolved according to Verlet dynamics with Andersen thermostatting.

        ARGUMENTS
        trajectory (Trajectory) - the trajectory

        Returns
        -------        
        log_q : float
            the log equilibrium probability of the trajectory divided by the inverse temperature beta
        
        NOTES
        This might be better places into the trajectory class. The trajectory should know the system and ensemble? and so it is not necessarily 
        TPS specific

        """

        nsnapshots = len(self)
        log_q = - self[0].total_energy
        for snapshot_index in range(1, nsnapshots-1):
            log_q += - self[snapshot_index].kinetic_energy

        return log_q

    #=============================================================================================
    # ANALYSIS FUNCTIONS
    #=============================================================================================

    def correlation(self, other):
        """
        Checks if two trajectories share a common snapshot

        Parameters
        ----------
        other : Trajectory()
            the second trajectory to check for common snapshots

        Returns
        -------
        bool
            returns True if at least one snapshot appears in both trajectories
        """

        if hasattr(self, 'idx') and hasattr(other, 'idx'):
            shared_store = set(self.idx.keys()) & set(other.idx.keys())
            # both are saved so use the snapshot idx as identifiers
            if len(shared_store) > 0:
                storage = list(shared_store)[0]
                t1id = storage.trajectories.snapshot_indices(self.idx[storage])
                t2id = storage.trajectories.snapshot_indices(other.idx[storage])
                return bool(set(t1id) & set(t2id))

        # Use some fallback
        return bool(self.shared_snapshots(other))

    def shared_snapshots(self, other):
        """
        Returns a set of shared snapshots

        Parameters
        ----------
        other : Trajectory()
            the second trajectory to use

        Returns
        -------
        set of Snapshot()
            the set of common snapshots
        """
        return set(list(self)) & set(list(other))

    def shared_subtrajectory(self, other):
        """
        Returns a subtrajectory which only contains frames present in other

        Parameters
        ----------
        other : Trajectory()
            the second trajectory to use

        Returns
        -------
        Trajectory
            the shared subtrajectory
        """
        shared = self.shared_snapshots(other)
        return Trajectory([ snap for snap in self if snap in shared])

    #=============================================================================================
    # UTILITY FUNCTIONS
    #=============================================================================================

    def subset(self, atom_indices):
        """
        Reduce the view of the trajectory to a subset of atoms specified. This is only a view, no data will be changed or copied.
        
        Returns
        -------        
        trajectory : Trajectory
            the trajectory showing the subsets of atoms
        """        

        t = Trajectory(self)
        t.atom_indices = atom_indices
        return t

    @property
    def solute(self):
        """
        Reduce the view of the trajectory to a subset of solute atoms
        specified in the associated DynamicsEngine
        
        Returns
        -------        
        trajectory : Trajectory
            the trajectory showing the subsets of solute atoms
        """

        #TODO: To remove the dependency of the dynamics engine we need to get the information
        #TODO: about the solute_indices from somewhere else, preferrably the topology?

        if Trajectory.engine is None:
            raise ValueError("No engine specified to get solute_indices from !")

        return self.subset(Trajectory.engine.solute_indices)

    def full(self):
        """
        Return a view of the trajectory with all atoms

        Returns
        -------
        trajectory : Trajectory
            the trajectory showing the subsets of solute atoms
        """
        return self.subset(None)

    def md(self, topology = None):
        """
        Construct a mdtraj.Trajectory object from the Trajectory itself

        Parameters
        ----------
        topology : mdtraj.Topology()
            If not None this topology will be used to construct the mdtraj
            objects otherwise the topology object will be taken from the
            configurations in the trajectory snapshots.
        
        Returns
        -------        
        trajectory : mdtraj.Trajectory
            the trajectory
        """

        if topology is None:
            topology = self.md_topology()

        output = self.coordinates()

        return md.Trajectory(output, topology)

    @staticmethod
    def from_mdtraj(mdtrajectory):
        """
        Construct a Trajectory object from an mdtraj.Trajectory object

        Parameters
        ----------
        mdtrajectory : mdtraj.Trajectory
            Input mdtraj.Trajectory

        Returns
        -------
        Trajectory
        """
        trajectory = Trajectory()
        empty_momentum = paths.Momentum()
        empty_momentum.velocities = None
        for frame_num in range(len(mdtrajectory)):
            # mdtraj trajectories only have coordinates and box_vectors
            coord = u.Quantity(mdtrajectory.xyz[frame_num], u.nanometers)
            if mdtrajectory.unitcell_vectors is not None:
                box_v = u.Quantity(mdtrajectory.unitcell_vectors[frame_num],
                                 u.nanometers)
            else:
                box_v = None
            config = paths.Configuration(coordinates=coord, box_vectors=box_v)

            snap = paths.Snapshot(configuration=config, momentum=empty_momentum)
            trajectory.append(snap)

        return trajectory

    @property
    def topology(self):
        """
        Return a Topology object representing the topology of the
        current view of the trajectory

        Returns
        -------
        topology : opentis.Topology
            the topology object

        Notes
        -----
        This is taken from the configuration of the first frame.
        """

        topology = None

        if len(self) > 0 and self[0].topology is not None:
            # if no topology is defined
            topology = self[0].topology

            if self.atom_indices is not None:
                topology = topology.subset(self.atom_indices)

        return topology

    def md_topology(self):
        """
        Return a mdtraj.Topology object representing the topology of the
        current view of the trajectory
        
        Returns
        -------        
        topology : mdtraj.Topology
            the topology

        Notes
        -----
        This is taken from the configuration of the first frame.
        Use topology.md instead
        TODO: Should be removed
        """        

        return self.topology.md<|MERGE_RESOLUTION|>--- conflicted
+++ resolved
@@ -225,42 +225,17 @@
         return ret
 
     def __reversed__(this):
-<<<<<<< HEAD
-        """
-        Return an iterator over all snapshots in the storage
-
-        Parameters
-        ----------
-        iter_range : slice or None
-            if this is not `None` it confines the iterator to objects specified
-            in the slice
-
-        Returns
-        -------
-        Iterator()
-            The iterator that iterates the objects in the store
-
-        """
-=======
->>>>>>> d99c190e
         class ObjectIterator:
             def __init__(self):
                 self.trajectory = this
                 self.idx = len(this)
-<<<<<<< HEAD
-=======
                 self.length = 0
->>>>>>> d99c190e
 
             def __iter__(self):
                 return self
 
             def next(self):
-<<<<<<< HEAD
-                if self.idx > 0:
-=======
                 if self.idx > self.length:
->>>>>>> d99c190e
                     self.idx -= 1
                     obj = self.trajectory[self.idx]
                     return obj
