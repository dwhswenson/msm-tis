"""
Created on 19.07.2014

@author: Jan-Hendrik Prinz
@author: David W. H. Swenson
"""

import random
import logging
import abc

import numpy as np

from ops_logging import initialization_logging
from treelogic import TreeMixin

import openpathsampling as paths
from openpathsampling.netcdfplus import StorableNamedObject, StorableObject

logger = logging.getLogger(__name__)
init_log = logging.getLogger('openpathsampling.initialization')

def set_balance_partners(mover1, mover2):
    mover1.balance_partner = mover2
    mover2.balance_partner = mover1

# TODO: Remove if really not used anymore otherwise might move to utils or tools
def make_list_of_pairs(l):
    """
    Converts input from several possible formats into a list of pairs: used
    to clean input for swap-like moves.

    Allowed input formats:
    * flat list of length 2N
    * list of pairs
    * None (returns None)

    Anything else will lead to a ValueError or AssertionError
    """
    if l is None:
        return None

    len_l = len(l) # raises TypeError, avoids everything else

    # based on first element, decide whether this should be a list of lists
    # or a flat list
    try:
        len_l0 = len(l[0])
        list_of_lists = True
    except TypeError:
        list_of_lists = False

    if list_of_lists:
        for elem in l:
            assert len(elem)==2, "List of lists: inner list length != 2"
        outlist = l
    else:
        assert len(l) % 2 == 0, "Flattened list: length not divisible by 2"
        outlist = [
            [a, b] for (a, b) in zip(l[slice(0, None, 2)], l[slice(1, None,2 )])
        ]
    # Note that one thing we don't check is whether the items are of the
    # same type. That might be worth doing someday; for now, we trust that
    # part to work.
    return outlist


class PathMover(TreeMixin, StorableNamedObject):
    """
    A PathMover is the description of a move in replica space.
    
    Notes
    -----
    A pathmover takes a SampleSet() and returns PathMoveChange() that is
    used to change the old SampleSet() to the new one.

    SampleSet1 + PathMoveChange1 => SampleSet2

    A PathMoveChange is effectively a list of Samples. The change acts upon
    a SampleSet by replacing existing Samples in the same ensemble
    sequentially.

    SampleSet({samp1(ens1), samp2(ens2), samp3(ens3)}) +
        PathMoveChange([samp4(ens2)])
        => SampleSet({samp1(ens1), samp4(ens2), samp3(ens3)})

    Note, that a SampleSet is an unordered list (or a set). Hence the ordering
    in the example is arbitrary.
    
    Potential future change: `engine` is not needed for all PathMovers
    (replica exchange, ensemble hopping, path reversal, and moves which
    combine these [state swap] have no need for the engine). Maybe that
    should be moved into only the ensembles that need it? ~~~DWHS

    Also, I agree with the separating trial and acceptance. We might choose
    to use a different acceptance criterion than Metropolis. For example,
    the "waste recycling" approach recently re-discovered by Frenkel (see
    also work by Athenes, Jourdain, and old work by Kalos) might be
    interesting. I think the best way to do this is to keep the acceptance
    in the PathMover, but have it be a separate class ~~~DWHS
    """

    __metaclass__ = abc.ABCMeta

    def __init__(self):
        StorableNamedObject.__init__(self)

        self._in_ensembles = None
        self._out_ensembles = None
        self._len = None
        self.balance_partner = None

#        initialization_logging(logger=init_log, obj=self,
#                               entries=['ensembles'])

    _is_ensemble_change_mover = None
    @property
    def is_ensemble_change_mover(self):
        if self._is_ensemble_change_mover is None:
            return False
        else:
            return self._is_ensemble_change_mover

    _is_canonical = None
    @property
    def is_canonical(self):
        return self._is_canonical

    @property
    def default_name(self):
        return self.__class__.__name__[:-5]

    # +-------------------------------------------------------------------------
    # | tree implementation overrides
    # +-------------------------------------------------------------------------

    @property
    def _subnodes(self):
        return self.submovers

    @property
    def identifier(self):
        return self

    @staticmethod
    def _default_match(original, test):
        if isinstance(test, paths.PathMover):
            return original is test
        elif issubclass(test, paths.PathMover):
            return original.__class__ is test
        else:
            return False

    @property
    def submovers(self):
        """
        Returns a list of submovers

        Returns
        -------
        list of openpathsampling.PathMover
            the list of sub-movers
        """
        return []

    @staticmethod
    def _flatten(ensembles):
        if type(ensembles) is list:
            return [s for ens in ensembles for s in PathMover._flatten(ens)]
        else:
            return [ensembles]

    def _ensemble_signature(self, as_set=False):
        """Return tuple form of (input_ensembles, output_ensembles).
        
        Useful for MoveScheme, e.g., identifying which movers should be
        removed as part of a replacement.
        """
        inp = tuple(self.input_ensembles)
        out = tuple(self.output_ensembles)
        if as_set:
            inp = set(inp)
            out = set(out)
        return (inp, out)
               
    @property
    def ensemble_signature(self):
        return self._ensemble_signature(as_set=False)

    @property
    def ensemble_signature_set(self):
        return self._ensemble_signature(as_set=True)

    @property
    def input_ensembles(self):
        """Return a list of possible used ensembles for this mover

        This list contains all Ensembles from which this mover might pick
        samples. This is very useful to determine on which ensembles a
        mover acts for analysis and sanity checking.

        Returns
        -------
        list of Ensemble
            the list of input ensembles
        """
        if self._in_ensembles is None:
            ensembles = self._get_in_ensembles()

            self._in_ensembles = list(set(self._flatten(ensembles)))

        return self._in_ensembles

    @property
    def output_ensembles(self):
        """Return a list of possible returned ensembles for this mover

        This list contains all Ensembles for which this mover might return
        samples. This is very useful to determine on which ensembles a
        mover affects in later steps for analysis and sanity checking.

        Returns
        -------
        list of Ensemble
            the list of output ensembles
        """

        if self._out_ensembles is None:
            ensembles = self._get_out_ensembles()

            self._out_ensembles = list(set(self._flatten(ensembles)))

        return self._out_ensembles

    def _get_in_ensembles(self):
        """Function that computes the list of input ensembles
        """
        return []

    def _get_out_ensembles(self):
        """Function that computes the list of output ensembles

        Default is the same as in_ensembles
        """
        return self._get_in_ensembles()

<<<<<<< HEAD

    def probability_o_to_n(self, details):
        raise NotImplementedError


    def probability_n_to_o(self, details):
        raise NotImplementedError


    def probability_ratio(self, details):
        return (self.probability_o_to_n(details) /
                self.balance_partner.probability_n_to_o(details))


    def check_balance_partner(self):
        """Checks the correctness of the balance partner."""
        if self.balance_partner is not None:
            # balance partners come in pairs
            assert(self.balance_partner.balance_partner == self)
            # assert(type(self.balance_partner) == self._balance_partner_type)

    def legal_sample_set(self, globalstate, ensembles=None, replicas='all'):
=======
    @staticmethod
    def legal_sample_set(globalstate, ensembles=None, replicas='all'):
>>>>>>> f6a94156
        """
        This returns all the samples from globalstate which are in both
        self.replicas and the parameter ensembles. If ensembles is None, we
        use self.ensembles. If you want all ensembles allowed, pass
        ensembles='all'.
        """
        mover_replicas = globalstate.replica_list()

        if replicas == 'all':
            selected_replicas = globalstate.replica_list()
        else:
            selected_replicas = replicas

        reps = list(set(mover_replicas) & set(selected_replicas))
        rep_samples = []
        for rep in reps:
            rep_samples.extend(globalstate.all_from_replica(rep))

        # logger.debug("ensembles = " + str([ensembles]))
        # logger.debug("self.ensembles = " + str(self.ensembles))
        if ensembles is None:
            ensembles = 'all'

        if ensembles == 'all':
            legal_samples = rep_samples
        else:
            ens_samples = []
            if type(ensembles) is not list:
                ensembles = [ensembles]
            for ens in ensembles:
                # try:
                #     ens_samples.extend(globalstate.all_from_ensemble(ens[0]))
                # except TypeError:
                ens_samples.extend(globalstate.all_from_ensemble(ens))
            legal_samples = list(set(rep_samples) & set(ens_samples))

        return legal_samples

    @staticmethod
    def select_sample(globalstate, ensembles=None, replicas=None):
        """
        Returns one of the legal samples given self.replica and the ensemble
        set in ensembles.

        TODO: This must be saved somehow (it is actually I think), otherwise
        Samples are not reproducible when applied to a SampleSet!
        """
        if replicas is None:
            replicas = 'all'

        logger.debug("replicas: "+str(replicas)+" ensembles: "+repr(ensembles))
        legal = PathMover.legal_sample_set(globalstate, ensembles, replicas)
        for sample in legal:
            logger.debug("legal: (" + str(sample.replica)
                         + "," + str(sample.trajectory)
                         + "," + repr(sample.ensemble)
                         + ")")
        selected = random.choice(legal)
        logger.debug("selected sample: (" + str(selected.replica)
                     + "," + str(selected.trajectory)
                     + "," + repr(selected.ensemble)
                     + ")")
        return selected

    @abc.abstractmethod
    def move(self, globalstate):
        """
        Run the generation starting with the initial globalstate specified.

        Parameters
        ----------
        globalstate : SampleSet
            the initially used sampleset
        
        Returns
        -------        
        samples : PathMoveChange
            the PathMoveChange instance describing the change from the old to
            the new SampleSet

        """

        return paths.EmptyPathMoveChange()  # pragma: no cover

    def __str__(self):
        if self.name == self.__class__.__name__:
            return self.__repr__()
        else:
            return self.name


class IdentityPathMover(PathMover):
    """
    The simplest Mover that does nothing !

<<<<<<< HEAD
###############################################################################
# ACCEPTORS 
###############################################################################

class MCAcceptor(PathMover):
    def __init__(self, mover):
        super(MCAcceptor, self).__init__()
        self.mover = mover


class MetropolisAcceptor(MCAcceptor):
    def acceptance_probability(self, mc_change):
        # TODO: once this works, then we can really do stuff!
        acc_prob = 1.0
        for trial_stage in mc_change:
            details = trial_stage.details
            mover = trail_stage.details.mover
            acc_prob *= mover.probability_ratio(details)
        
        return acc_prob

=======
    Notes
    -----
    Since is does nothing it is considered rejected everytime! It can be used to test
    function of PathMover
    """
    def move(self, globalstate):
        return paths.EmptyPathMoveChange()
>>>>>>> f6a94156

###############################################################################
# GENERATORS
###############################################################################

class SampleMover(PathMover):
    def __init__(self):
        super(SampleMover, self).__init__()

    @classmethod
    def metropolis(cls, trials):
        """Implements the Metropolis acceptance for a list of trial samples

        The Metropolis uses the .bias for each sample and checks of samples
        are valid - are in the proposed ensemble. This will give an acceptance
        probability for all samples. If the product is smaller than a random
        number the change will be accepted.

        Parameters
        ----------
        trials : list of openpathsampling.Sample
            the list of all samples to be applied in a change.

        Returns
        -------
        bool
            True if the trial is accepted, False otherwise
        details : openpathsampling.MoveDetails
            Returns a MoveDetails object that contains information about the
            decision, i.e. total acceptance and random number

        """

        shoot_str = "MC in {cls} using samples {trials}"
        logger.info(shoot_str.format(cls=cls.__name__, trials=trials))
        trial_dict = dict()
        for trial in trials:
            trial_dict[trial.ensemble] = trial

        accepted = True
        probability = 1.0

        # TODO: This isn't right. `bias` should be associated with the 
        # change; not with each individual sample. ~~~DWHS
        for ens, sample in trial_dict.iteritems():
            valid = ens(sample.trajectory)
            if not valid:
                # one sample not valid reject
                accepted = False
                probability = 0.0
                break
            else:
                probability *= sample.bias

        rand = random.random()

        if rand > probability:
            # rejected
            accepted = False

        details = paths.MoveDetails(
            total_acceptance=probability,
            random_value=rand
        )

        return accepted, details

    @property
    def submovers(self):
        # Movers do not have submovers!
        return []

    def _called_ensembles(self):
        """Function to determine which ensembles to pick samples from

        Returns
        -------
        list of Ensemble
            the list of ensembles. Samples can then be selected using
            PathMover.select_sample
        """

        # Default is that the list of ensembles is in self.ensembles
        return []

    def move(self, globalstate):
        # 1. pick a set of ensembles (in case we allow to pick several ones)
        ensembles = self._called_ensembles()

        # 2. pick samples from these ensembles
        samples = [self.select_sample(globalstate, ens) for ens in ensembles]

        # 3. pass these samples to the generator
        trials = self(*samples)

        # 4. accept/reject
        accepted, details = self._accept(trials)

        # 5. and return a PMC
        if accepted:
            return paths.AcceptedSamplePathMoveChange(
                samples=trials,
                mover=self,
                details=details
            )
        else:
            return paths.RejectedSamplePathMoveChange(
                samples=trials,
                mover=self,
                details=details
            )

    @abc.abstractmethod
    def __call__(self, *args):
        """Generate trial samples directly

        PathMovers can also be called directly with a list of samples that are
        then used to generate new samples. If the Mover is used as a move
        the move will first determine the input samples and then pass these to
        this function
        """

        # Default is that the original samples are returned
        return args

    def _accept(self, trials):
        """Function to determine the acceptance of a trial

        Defaults to calling the Metropolis acceptance criterion for all returned
        trial samples. Means all samples most be valid and accepted.
        """
        return self.metropolis(trials)


###############################################################################
# SHOOTING GENERATORS
###############################################################################

class EngineMover(SampleMover):
    """Baseclass for Movers that use an engine
    """

    engine = None

    def __init__(self, ensemble, target_ensemble, selector):
        super(EngineMover, self).__init__()
        self.selector = selector
        self.ensemble = ensemble
        self.target_ensemble = target_ensemble

    def _called_ensembles(self):
        return [self.ensemble]

    def _get_in_ensembles(self):
        return [self.ensemble]

    def _get_out_ensembles(self):
        return [self.target_ensemble]

    def __call__(self, input_sample):
        initial_trajectory = input_sample.trajectory
        replica = input_sample.replica

        shooting_index = self.selector.pick(initial_trajectory)

        trial_trajectory = self._run(initial_trajectory, shooting_index)


        bias = self.selector.probability_ratio(
            initial_trajectory[shooting_index],
            initial_trajectory,
            trial_trajectory
        )

        # temporary test to make sure nothing went weird
        # old_bias = initial_point.sum_bias / trial_point.sum_bias
        # assert(abs(bias - old_bias) < 10e-6)
        # assert(initial_trajectory[shooting_index] in trial_trajectory)

        # we need to save the initial
        trial_details = paths.SampleDetails(
            initial_trajectory=initial_trajectory,
            shooting_snapshot=initial_trajectory[shooting_index]
        )

        trial = paths.Sample(
            replica=replica,
            trajectory=trial_trajectory,
            ensemble=self.target_ensemble,
            parent=input_sample,
            details=trial_details,
            mover=self,
            bias=bias
        )

        trials = [trial]

        return trials

    def _make_forward_trajectory(self, trajectory, shooting_index):
        initial_snapshot = trajectory[shooting_index]#.copy()
        run_f = paths.PrefixTrajectoryEnsemble(self.target_ensemble, 
                                               trajectory[0:shooting_index]
                                              ).can_append
        partial_trajectory = self.engine.generate(initial_snapshot, 
                                                  running=[run_f])
        trial_trajectory = (trajectory[0:shooting_index] 
                            + partial_trajectory)
        return trial_trajectory

    def _make_backward_trajectory(self, trajectory, shooting_index):
        initial_snapshot = trajectory[shooting_index].reversed#_copy()
        run_f = paths.SuffixTrajectoryEnsemble(self.target_ensemble,
                                               trajectory[shooting_index + 1:]
                                              ).can_prepend
        partial_trajectory = self.engine.generate(initial_snapshot, 
                                                  running=[run_f])
        trial_trajectory = (partial_trajectory.reversed +
                            trajectory[shooting_index + 1:])
        return trial_trajectory

    # direction is an abstract property to disallow instantiation of the EngineMover unless we use
    # a concrete subclass that sets this. This is not super elegant but is the way to do it with
    # abstract classes

    @abc.abstractproperty
    def direction(self):
        return 'unknown'

    def _run(self, trajectory, shooting_index):
        """Takes initial trajectory and shooting point; return trial
        trajectory"""
        shoot_str = "Running {sh_dir} from frame {fnum} in [0:{maxt}]"
        logger.info(shoot_str.format(
            fnum=shooting_index,
            maxt=len(trajectory)-1,
<<<<<<< HEAD
            sh_dir=self._direction
=======
            sh_dir=self.direction
>>>>>>> f6a94156
        ))

        if self.direction == "forward":
            trial_trajectory = self._make_forward_trajectory(
                trajectory, shooting_index
            )
        elif self.direction == "backward":
            trial_trajectory = self._make_backward_trajectory(
                trajectory, shooting_index
            )
        else:
            raise RuntimeError("Unknown direction: " + str(self.direction))

        return trial_trajectory


class ForwardShootMover(EngineMover):
    """A forward shooting sample generator
    """
    def __init__(self, ensemble, selector):
        super(ForwardShootMover, self).__init__(
            ensemble=ensemble,
            target_ensemble=ensemble,
            selector=selector
        )

    @property
    def direction(self):
        return 'forward'

class BackwardShootMover(EngineMover):
    """A Backward shooting generator
    """
    def __init__(self, ensemble, selector):
        super(BackwardShootMover, self).__init__(
            ensemble=ensemble,
            target_ensemble=ensemble,
            selector=selector
        )

    @property
    def direction(self):
        return 'backward'


class ForwardExtendMover(EngineMover):
    """
    A Sample Mover implementing Forward Extension
    """
    _direction = "forward"
    def __init__(self, ensemble, target_ensemble):
        super(ForwardExtendMover, self).__init__(
            ensemble=ensemble,
            target_ensemble=target_ensemble,
            selector=paths.FinalFrameSelector(),
        )

    @property
    def direction(self):
        return 'forward'


class BackwardExtendMover(EngineMover):
    """
    A Sample Mover implementing Backward Extension
    """
    _direction = "backward"
    def __init__(self, ensemble, target_ensemble):
        super(BackwardExtendMover, self).__init__(
            ensemble=ensemble,
            target_ensemble=target_ensemble,
            selector=paths.FirstFrameSelector(),
        )

    @property
    def direction(self):
        return 'backward'


###############################################################################
# REPLICA EXCHANGE GENERATORS
###############################################################################

class ReplicaExchangeMover(SampleMover):
    """
    A Sample Mover implementing a standard Replica Exchange
    """
    _is_ensemble_change_mover = True

    def __init__(self, ensemble1, ensemble2, bias=None):
        """
        Parameters
        ----------
        ensemble1 : openpathsampling.Ensemble
            one of the ensemble between to make the repex move
        ensemble2 : openpathsampling.Ensemble
            one of the ensemble between to make the repex move
        bias : list of float
            bias is not used yet

        """
        # either replicas or ensembles must be a list of pairs; more
        # complicated filtering can be done with a wrapper class
        super(ReplicaExchangeMover, self).__init__()
        # TODO: add support for bias; cf EnsembleHopMover
        self.bias = bias
        self.ensemble1 = ensemble1
        self.ensemble2 = ensemble2

        initialization_logging(logger=init_log, obj=self,
                               entries=['bias', 'ensemble1', 'ensemble2'])

    def _called_ensembles(self):
        return [self.ensemble1, self.ensemble2]

    def _get_in_ensembles(self):
        return [self.ensemble1, self.ensemble2]

    def _get_out_ensembles(self):
        return [self.ensemble1, self.ensemble2]

    def __call__(self, sample1, sample2):
        # convert sample to the language used here before
        trajectory1 = sample1.trajectory
        trajectory2 = sample2.trajectory
        ensemble1 = sample1.ensemble
        ensemble2 = sample2.ensemble
        replica1 = sample1.replica
        replica2 = sample2.replica

        from1to2 = ensemble2(trajectory1)
        logger.debug("trajectory " + repr(trajectory1) +
                     " into ensemble " + repr(ensemble2) +
                     " : " + str(from1to2))
        from2to1 = ensemble1(trajectory2)
        logger.debug("trajectory " + repr(trajectory2) +
                     " into ensemble " + repr(ensemble1) +
                     " : " + str(from2to1))

        trial1 = paths.Sample(
            replica=replica1,
            trajectory=trajectory1,
            ensemble=ensemble2,
            parent=sample1,
            details=SampleDetails(),
            mover=self
        )
        trial2 = paths.Sample(
            replica=replica2,
            trajectory=trajectory2,
            ensemble=ensemble1,
            parent=sample2,
            details=SampleDetails(),
            mover=self
        )

        return [trial1, trial2]

    def probability_o_to_n(self, details):
        pass

    def probability_n_to_o(self, details):
        pass

class StateSwapMover(SampleMover):
    def __init__(self, ensemble1, ensemble2, bias=None):
        """
        A move to swap states for state changing smaples

        This does a replica exchange with prededing PathReversal and
        will only succeed if initial and final state are different

        Parameters
        ----------
        ensemble1 : openpathsampling.Ensemble
            one of the ensemble between to make the swap move
        ensemble2 : openpathsampling.Ensemble
            one of the ensemble between to make the swap move
        bias : list of float
            bias is not used yet

        Notes
        -----
        So, if ensemble1 goes from A to B, then ensemble2 must go from B to A.
        """
        # either replicas or ensembles must be a list of pairs; more
        # complicated filtering can be done with a wrapper class
        super(StateSwapMover, self).__init__()
        self.bias = bias
        self.ensemble1 = ensemble1
        self.ensemble2 = ensemble2

        initialization_logging(logger=init_log, obj=self,
                               entries=['bias', 'ensemble1', 'ensemble2'])

    def _called_ensembles(self):
        return [self.ensemble1, self.ensemble2]

    def _get_in_ensembles(self):
        return [self.ensemble1, self.ensemble2]

    def _get_out_ensembles(self):
        return [self.ensemble1, self.ensemble2]

    def __call__(self, sample1, sample2):
        # convert sample to the language used here before

        # it is almost a RepEx move but the two trajectories are reversed
        trajectory1 = sample1.trajectory.reversed
        trajectory2 = sample2.trajectory.reversed
        ensemble1 = sample1.ensemble
        ensemble2 = sample2.ensemble
        replica1 = sample1.replica
        replica2 = sample2.replica

        from1to2 = ensemble2(trajectory1)
        logger.debug("trajectory " + repr(trajectory1) +
                     " into ensemble " + repr(ensemble2) +
                     " : " + str(from1to2))
        from2to1 = ensemble1(trajectory2)
        logger.debug("trajectory " + repr(trajectory2) +
                     " into ensemble " + repr(ensemble1) +
                     " : " + str(from2to1))

        trial1 = paths.Sample(
            replica=replica1,
            trajectory=trajectory1,
            ensemble=ensemble2,
            parent=sample1,
            details=SampleDetails(),
            mover=self
        )
        trial2 = paths.Sample(
            replica=replica2,
            trajectory=trajectory2,
            ensemble=ensemble1,
            parent=sample2,
            details=SampleDetails(),
            mover=self
        )

        return [trial1, trial2]


###############################################################################
# SUBTRAJECTORY GENERATORS
###############################################################################

class SubtrajectorySelectMover(SampleMover):
    """
    Picks a subtrajectory satisfying the given subensemble.

    If there are no subtrajectories which satisfy the subensemble, this
    returns the zero-length trajectory.

    Parameters
    ----------
    ensemble : openpathsampling.Ensemble
        the set of allows samples to chose from
    subensemble : openpathsampling.Ensemble
        the subensemble to be searched for
    n_l : int or None
        the number of subtrajectories that need to be found. If
        `None` every number of subtrajectories > 0 is okay.
        Otherwise the move is only accepted if exactly n_l subtrajectories
        are found.

    """

    _is_ensemble_change_mover = True

    def __init__(self, ensemble, sub_ensemble, n_l=None):
        super(SubtrajectorySelectMover, self).__init__(
        )
        self.n_l = n_l
        self.ensemble = ensemble
        self.sub_ensemble = sub_ensemble

    def _called_ensembles(self):
        return [ self.ensemble ]

    def _get_in_ensembles(self):
        return [ self.ensemble ]

    def _get_out_ensembles(self):
        return [ self.sub_ensemble ]

    @abc.abstractmethod
    def _choose(self, trajectory_list):
        pass

    def __call__(self, trial):
        initial_trajectory = trial.trajectory
        replica = trial.replica
        logger.debug("Working with replica " + str(replica) + " (" + str(initial_trajectory) + ")")

        subtrajs = self.sub_ensemble.split(initial_trajectory)
        logger.debug("Found "+str(len(subtrajs))+" subtrajectories.")

        if (self.n_l is None and len(subtrajs) > 0) or \
            (self.n_l is not None and len(subtrajs) == self.n_l):
            subtraj = self._choose(subtrajs)

            bias = 1.0

            trial = paths.Sample(
                replica=replica,
                trajectory=subtraj,
                ensemble=self.sub_ensemble,
                parent=trial,
                mover=self,
                bias=bias
            )

            trials = [trial]
        else:
            trials = []

        return trials


class RandomSubtrajectorySelectMover(SubtrajectorySelectMover):
    """
    Samples a random subtrajectory satisfying the given subensemble.

    If there are no subtrajectories which satisfy the subensemble, this
    returns the zero-length trajectory.

    Parameters
    ----------
    ensemble : openpathsampling.Ensemble
        the set of allows samples to chose from
    subensemble : openpathsampling.Ensemble
        the subensemble to be searched for
    n_l : int or None
        the number of subtrajectories that need to be found. If
        `None` every number of subtrajectories > 0 is okay.
        Otherwise the move is only accepted if exactly n_l subtrajectories
        are found.

    """
    def _choose(self, trajectory_list):
        return random.choice(trajectory_list)


class FirstSubtrajectorySelectMover(SubtrajectorySelectMover):
    """
    Samples the first subtrajectory satifying the given subensemble.

    If there are no subtrajectories which satisfy the ensemble, this returns
    the zero-length trajectory.
    """
    def _choose(self, trajectory_list):
        return trajectory_list[0]


class FinalSubtrajectorySelectMover(SubtrajectorySelectMover):
    """
    Samples the final subtrajectory satifying the given subensemble.

    If there are no subtrajectories which satisfy the ensemble, this returns
    the zero-length trajectory.
    """
    def _choose(self, trajectory_list):
        return trajectory_list[-1]

###############################################################################
# REVERSAL GENERATOR
###############################################################################

class PathReversalMover(SampleMover):

    def __init__(self, ensemble):
        """
        Parameters
        ----------
        ensemble : openpathsampling.Ensemble
            the specific ensemble to be reversed in
        """
        super(PathReversalMover, self).__init__()
        self.ensemble = ensemble

    def _called_ensembles(self):
        return [ self.ensemble ]

    def _get_in_ensembles(self):
        return [ self.ensemble ]

    def __call__(self, trial):
        trajectory = trial.trajectory
        ensemble = trial.ensemble
        replica = trial.replica

        reversed_trajectory = trajectory.reversed

        valid = ensemble(reversed_trajectory)
        logger.info("PathReversal move accepted: "+str(valid))

        bias = 1.0

        trial = paths.Sample(
            replica=replica,
            trajectory=reversed_trajectory,
            ensemble=ensemble,
            mover=self,
            parent=trial,
            bias=bias
        )

        return [trial]


class EnsembleHopMover(SampleMover):
    _is_ensemble_change_mover = True
    def __init__(self, ensemble, target_ensemble, change_replica=None, bias=None):
        """
        Parameters
        ----------
        ensemble : openpathsampling.Ensemble
            the initial ensemble to be jumped from
        target_ensemble : openpathsampling.Ensemble
            the final ensemble to be jumped to
        change_replica : int of None
            if None the replica id of the chosen sample will not be changed.
            Otherwise the replica id will be set to change_replica. This is
            useful when hoping to ensembles to create a new replica.
        bias : float, dict or None (default)
            gives the bias of accepting (not proposing) a hop. A float will
            be the acceptance for all possible attempts. If a dict is given,
            then it contains a list of ensembles and a matrix. None means
            no bias

        Notes
        -----
        The bias dict has the following form :
            { 'ensembles' : [ens_1, ens_2, ens_n],
              'values' : np.array((n,n))
              }
        The numpy array contains all the acceptance probabilties. If possible
        a HopMover should (as all movers) be used for only a specific hop and
        not multiple ones.
        """
        super(EnsembleHopMover, self).__init__()
        # ensembles -- another version might take a value for each ensemble,
        # and use the ratio; this latter is better for CITIS
        self.ensemble = ensemble
        self.target_ensemble = target_ensemble
        self.bias = bias
        self.change_replica = change_replica

        initialization_logging(
            logger=init_log,
            obj=self,
            entries=['bias']
        )

    def _called_ensembles(self):
        return [ self.ensemble ]

    @property
    def submovers(self):
        return []

    def _get_in_ensembles(self):
        return [self.ensemble]

    def _get_out_ensembles(self):
        return [self.target_ensemble]

    def __call__(self, rep_sample):
        ens_from = self.ensemble
        ens_to = self.target_ensemble

        logger.debug("Selected sample: " + repr(rep_sample))
        replica = rep_sample.replica

        if self.change_replica is not None:
            replica = self.change_replica

        logger.info("Attempting ensemble hop from {e1} to {e2} replica ID {rid}".format(
            e1=repr(ens_from), e2=repr(ens_to), rid=repr(replica)))

        trajectory = rep_sample.trajectory
        logger.debug("  selected replica: " + str(replica))
        logger.debug("  initial ensemble: " + repr(rep_sample.ensemble))

        logger.info("Hop starts from legal ensemble: "+str(ens_from(trajectory)))
        logger.info("Hop ends in legal ensemble: "+str(ens_to(trajectory)))

        sample_details = SampleDetails()

        if type(self.bias) is float:
            bias = self.bias
        elif type(self.bias) is dict:
            # special dict
            ens = self.bias['ensembles']
            e1 = ens.index(ens_from)
            e2 = ens.index(ens_to)
            bias = float(self.bias['values'][e1,e2])
        else:
            bias = 1.0

        trial = paths.Sample(
            replica=replica,
            trajectory=trajectory,
            ensemble=ens_to,
            details=sample_details,
            mover=self,
            parent=rep_sample,
            bias=bias
        )

        details = MoveDetails()
        setattr(details, 'initial_ensemble', ens_from)
        setattr(details, 'trial_ensemble', ens_to)
        setattr(details, 'bias', bias)

        return [trial]


# ****************************************************************************
#  SELECTION MOVERS
# ****************************************************************************

class SelectionMover(PathMover):
    """
    A general mover that selects a single mover from a set of possibilities

    This is a basic class for all sorts of selectors, like RandomChoice,
    RandomAllowedChoice. The way it works is to generate a list of weights
    and pick a random one using the weights. This is as general as possible
    and is chosen because it also allows to store the possibilities in a
    general way for better comparison

    Attributes
    ----------
    movers : list of openpathsampling.PathMover
        the PathMovers to choose from
    """

    def __init__(self, movers):
        super(SelectionMover, self).__init__()

        self.movers = movers

        initialization_logging(init_log, self,
                               entries=['movers'])

    @property
    def submovers(self):
        return self.movers

    @property
    def is_ensemble_change_mover(self):
        if self._is_ensemble_change_mover is not None:
            return self._is_ensemble_change_mover
        sub_change = False
        for mover in self.movers:
            if mover.is_ensemble_change_mover:
                sub_change = True
                break
        return sub_change


    def _get_in_ensembles(self):
        return [ sub.input_ensembles for sub in self.submovers ]

    def _get_out_ensembles(self):
        return [ sub.output_ensembles for sub in self.submovers ]

    @abc.abstractmethod
    def _selector(self, globalstate):
        pass

    def move(self, globalstate):
        weights = self._selector(globalstate)

        rand = np.random.random() * sum(weights)

        idx = 0
        prob = weights[0]
        logger.debug(self.name + " " + str(weights))
        while prob <= rand and idx < len(weights):
            idx += 1
            try:
                prob += weights[idx]
            except IndexError as e:
                msg = ("Attempted to get index " + str(idx) + " from " +
                       str(repr(weights)) + ": ")
                e.args = tuple([msg + e.args[0]] + list(e.args[1:]))
                raise


        logger_str = "{name} ({cls}) selecting {mtype} (index {idx})"
        logger.info(logger_str.format(
            name=self.name,
            cls=self.__class__.__name__,
            idx=idx,
            mtype=self.movers[idx].name
        ))

        mover = self.movers[idx]

        details = MoveDetails()
        details.inputs = []
        details.choice = idx
        details.chosen_mover = mover
        details.probability = weights[idx] / sum(weights)
        details.weights = weights

        path = paths.RandomChoicePathMoveChange(
            mover.move(globalstate),
            mover=self,
            details=details
        )

        return path

class RandomChoiceMover(SelectionMover):
    """
    Chooses a random mover from its movers list, and runs that move. Returns
    the number of samples the submove return.

    For example, this would be used to select a specific replica exchange
    such that each replica exchange is its own move, and which swap is
    selected at random.

    Attributes
    ----------
    movers : list of PathMover
        the PathMovers to choose from
    weights : list of floats
        the relative weight of each PathMover (does not need to be normalized)
    """

    def __init__(self, movers, weights=None):
        super(RandomChoiceMover, self).__init__(movers)

        if weights is None:
            weights = [1.0] * len(movers)

        self.movers = movers
        self.weights = weights

        initialization_logging(init_log, self,
                               entries=['weights'])

    def _selector(self, globalstate):
        return self.weights

class RandomAllowedChoiceMover(RandomChoiceMover):
    """
    Chooses a random mover from its movers which have existing samples.

    This is different from random choice moves in that this mover only picks
    from sub movers that actually can succeed because they have samples in all
    required input_ensembles

    Attributes
    ----------
    movers : list of PathMover
        the PathMovers to choose from
    weights : list of floats
        the relative weight of each PathMover (does not need to be normalized)
    """

    def _selector(self, globalstate):
        if self.weights is None:
            weights = [1.0] * len(self.movers)
        else:
            weights = list(self.weights) # make a copy

        # this is implemented by setting all weights locally to zero that
        # correspond to movers that will potentially fail since the required
        # input ensembles are not present in the globalstate

        present_ensembles = globalstate.ensembles

        for idx, mover in enumerate(self.movers):
            for ens in mover.input_ensembles:
                if ens not in present_ensembles:
                    # ens might be required but is not present
                    weights[idx] = 0.0

        return weights

class FirstAllowedMover(SelectionMover):
    """
    Chooses a first mover that has samples in all required ensembles.

    A mover can only safely be run, if all inputs can be satisfied. This will pick
    the first mover from the list where all ensembles from input_ensembles are
    found.

    Attributes
    ----------
    movers : list of PathMover
        the PathMovers to choose from
    """

    def _selector(self, globalstate):
        weights = [1.0] * len(self.movers)

        present_ensembles = globalstate.ensembles

        found = False

        for idx, mover in enumerate(self.movers):
            if not found:
                for ens in mover.input_ensembles:
                    if ens not in present_ensembles:
                        # ens might be required but is not present
                        weights[idx] = 0.0

                if weights[idx] > 0.0:
                    found = True
            else:
                weights[idx] = 0.0

        return weights

class LastAllowedMover(SelectionMover):
    """
    Chooses the last mover that has samples in all required ensembles.

    A mover can only safely be run, if all inputs can be satisfied. This will pick
    the last mover from the list where all ensembles from input_ensembles are
    found.

    Attributes
    ----------
    movers : list of PathMover
        the PathMovers to choose from
    """

    def _selector(self, globalstate):
        weights = [1.0] * len(self.movers)

        present_ensembles = globalstate.ensembles

        found = False

        for idx, mover in reversed(list(enumerate(self.movers))):
            if not found:
                for ens in mover.input_ensembles:
                    if ens not in present_ensembles:
                        # ens might be required but is not present
                        weights[idx] = 0.0

                if weights[idx] > 0.0:
                    found = True
            else:
                weights[idx] = 0.0

        return weights


class ConditionalMover(PathMover):
    """
    An if-then-else structure for PathMovers.

    Returns a SequentialPathMoveChange of the if_move movepath and the then_move
    movepath (if if_move is accepted) or the else_move movepath (if if_move
    is rejected).
    """
    def __init__(self, if_mover, then_mover, else_mover):
        """
        Parameters
        ----------
        if_mover : openpathsampling.PathMover
        then_mover : openpathsampling.PathMover
        else_mover : openpathsampling.PathMover
        """
        super(ConditionalMover, self).__init__()
        self.if_mover = if_mover
        self.then_mover = then_mover
        self.else_mover = else_mover
        initialization_logging(init_log, self,
                               ['if_mover', 'then_mover', 'else_mover'])

    @property
    def submovers(self):
        return [self.if_mover, self.then_mover, self.else_mover]

    def _get_in_ensembles(self):
        return [ sub.input_ensembles for sub in self.submovers ]

    def _get_out_ensembles(self):
        return [ sub.output_ensembles for sub in self.submovers ]

    def move(self, globalstate):
        subglobal = globalstate

        ifclause = self.if_mover.move(subglobal)
        samples = ifclause.results
        subglobal = subglobal.apply_samples(samples)

        if ifclause.accepted:
            if self.then_mover is not None:
                resultclause = self.then_mover.move(subglobal)
            else:
                resultclause = paths.EmptyPathMoveChange()
        else:
            if self.else_mover is not None:
                resultclause = self.else_mover.move(subglobal)
            else:
                resultclause = paths.EmptyPathMoveChange()

        return paths.SequentialPathMoveChange([ifclause, resultclause], mover=self)


class SequentialMover(PathMover):
    """
    Performs each of the moves in its movers list. Returns all samples
    generated, in the order of the mover list.

    For example, this would be used to create a move that does a sequence of
    replica exchanges in a given order, regardless of whether the moves
    succeed or fail.
    """
    def __init__(self, movers):
        """
        Parameters
        ----------
        movers : list of openpathsampling.PathMover
            the list of pathmovers to be run in sequence
        """
        super(SequentialMover, self).__init__()
        self.movers = movers
        initialization_logging(init_log, self, ['movers'])

    @property
    def submovers(self):
        return self.movers

    @property
    def is_ensemble_change_mover(self):
        if self._is_ensemble_change_mover is not None:
            return self._is_ensemble_change_mover
        sub_change = False
        for mover in self.movers:
            if mover.is_ensemble_change_mover:
                sub_change = True
                break
        return sub_change

    def _get_in_ensembles(self):
        return [ sub.input_ensembles for sub in self.submovers ]

    def _get_out_ensembles(self):
        return [ sub.output_ensembles for sub in self.submovers ]

    def move(self, globalstate):
        logger.debug("Starting sequential move")

        subglobal = globalstate
        pathmovechanges = []

        for mover in self.movers:
            logger.debug("Starting sequential move step "+str(mover))

            # Run the sub mover
            movepath = mover.move(subglobal)
            samples = movepath.results
            subglobal = subglobal.apply_samples(samples)
            pathmovechanges.append(movepath)

        return paths.SequentialPathMoveChange(pathmovechanges, mover=self)


class SimultaneousMover(SequentialMover):
    """
    Performs each of the moves in its movers list. All its movers must be
    independent, such that they can be run in parallel.

    Currently implementation doesn't support parallel, but this does make a
    difference for detailed balance.
    """


class PartialAcceptanceSequentialMover(SequentialMover):
    """
    Performs each move in its movers list until complete or until one is not
    accepted. If any move is not accepted, further moves are not attempted,
    but the previous accepted samples remain accepted.

    For example, this would be used to create a bootstrap promotion move,
    which starts with a shooting move, followed by an EnsembleHop/Replica
    promotion ConditionalSequentialMover. Even if the EnsembleHop fails, the
    accepted shooting move should be accepted.
    """
    def move(self, globalstate):
        logger.debug("==== BEGINNING " + self.name + " ====")
        subglobal = paths.SampleSet(globalstate)
        pathmovechanges = []
        for mover in self.movers:
            logger.info(str(self.name)
                        + " starting mover index " + str(self.movers.index(mover) )
                        + " (" + mover.name + ")"
                       )
            # Run the sub mover
            movepath = mover.move(subglobal)
            samples = movepath.results
            subglobal = subglobal.apply_samples(samples)
            pathmovechanges.append(movepath)
            if not movepath.accepted:
                break

        logger.debug("==== FINISHING " + self.name + " ====")
        return paths.PartialAcceptanceSequentialPathMoveChange(pathmovechanges, mover=self)


class ConditionalSequentialMover(SequentialMover):
    """
    Performs each move in its movers list until complete or until one is not
    accepted. If any move in not accepted, all previous samples are updated
    to have set their acceptance to False.

    For example, this would be used to create a minus move, which consists
    of first a replica exchange and then a shooting (extension) move. If the
    replica exchange fails, the move is aborted before doing the dynamics.

    ConditionalSequentialMover only works if there is a *single* active
    sample per replica.
    """
    def move(self, globalstate):
        logger.debug("Starting conditional sequential move")

        subglobal = globalstate
        pathmovechanges = []

        for mover in self.movers:
            logger.debug("Starting sequential move step "+str(mover))

            # Run the sub mover
            movepath = mover.move(subglobal)
            samples = movepath.results
            subglobal = subglobal.apply_samples(samples)
            pathmovechanges.append(movepath)

            if not movepath.accepted:
                break

        return paths.ConditionalSequentialPathMoveChange(pathmovechanges, mover=self)


class ReplicaIDChangeMover(PathMover):
    """
    Changes the replica ID for a path.
    """
    def __init__(self, replica_pair):
        super(ReplicaIDChangeMover, self).__init__()
        self.replica_pair = replica_pair
        initialization_logging(logger=init_log, obj=self,
                               entries=['replica_pairs'])

    def move(self, globalstate):
        rep_from = self.replica_pair[0]
        rep_to = self.replica_pair[1]
        rep_sample = self.select_sample(globalstate,
                                        ensembles=None,
                                        replicas=rep_from)

        logger.info("Creating new sample from replica ID " + str(rep_from)
                    + " and putting it in replica ID " + str(rep_to))

        # note: currently this clones into a new replica ID. We might later
        # want to kill the old replica ID (and possibly rename this mover).

        sample_details = SampleDetails()

        new_sample = paths.Sample(
            replica=rep_to,
            ensemble=rep_sample.ensemble,
            trajectory=rep_sample.trajectory,
            parent=rep_sample,
            mover=self
        )

        # Can be used to remove the old sample. Not used yet!
        kill_sample = paths.Sample(
            replica=rep_from,
            trajectory=None,
            ensemble=rep_sample.ensemble,
            parent=None,
            mover=self
        )

        details = MoveDetails()
        details.inputs = [rep_sample]
        details.trials = [rep_sample]
        details.mover = self
        setattr(details, 'rep_from', rep_from)
        setattr(details, 'rep_to', rep_to)

        return paths.AcceptedSamplePathMoveChange(
            samples=[new_sample],
            mover=self,
            details=details
        )


class SubPathMover(PathMover):
    """Mover that delegates to a single submover
    """
    def __init__(self, mover):
        """
        Parameters
        ----------
        mover : PathMover
            the submover to be delegated to
        ensembles : nested list of Ensemble or None
            the ensemble specification
        """
        super(SubPathMover, self).__init__()
        self.mover = mover

    @property
    def submovers(self):
        return [self.mover]

    @property
    def is_ensemble_change_mover(self):
        return self.mover.is_ensemble_change_mover

    def _get_in_ensembles(self):
        return self.mover.input_ensembles

    def _get_out_ensembles(self):
        return self.mover.output_ensembles

    def move(self, globalstate):
        subchange = self.mover.move(globalstate)
        change = paths.SubPathMoveChange(
            subchange=subchange,
            mover=self
        )
        return change


class EnsembleFilterMover(SubPathMover):
    """Mover that return only samples from specified ensembles
    """
    def __init__(self, mover, ensembles):
        """
        Parameters
        ----------
        mover : PathMover
            the submover to be delegated to
        ensembles : nested list of Ensemble or None
            the ensemble specification
        """
        super(EnsembleFilterMover, self).__init__(mover)
        self.ensembles = ensembles

        if not set(self.mover.output_ensembles) & set(self.ensembles):
            # little sanity check, if the underlying move will be removed by the
            # filter throw a warning
            raise ValueError('Your filter removes the underlying move completely. ' +
                             'Please check your ensembles and submovers!')

    def move(self, globalstate):
        # TODO: This will only pass filtered samples. We might split this into an
        # separate input and output filter if only one side is needed

        filtered_globalstate = paths.SampleSet([
            samp for samp in globalstate if samp.ensemble in self.ensembles
        ])
        subchange = self.mover.move(filtered_globalstate)
        change = paths.FilterByEnsemblePathMoveChange(
            subchange=subchange,
            mover=self
        )
        return change

    def _get_in_ensembles(self):
        # only filter the output, not the input
        # return self.mover.input_ensembles
        return self.ensembles

    def _get_out_ensembles(self):
        return self.ensembles


class OneWayShootingMover(RandomChoiceMover):
    """
    OneWayShootingMover is a special case of a RandomChoiceMover which
    combines gives a 50/50 chance of selecting either a ForwardShootMover or
    a BackwardShootMover. Both submovers use the same shooting point
    selector, and both apply to the same ensembles and replicas.

    Attributes
    ----------
    selector : ShootingPointSelector
        The shooting point selection scheme
    ensemble : paths.Ensemble
        Ensemble for this shooting mover
    """
    def __init__(self, ensemble, selector):
        forward = ForwardShootMover(
            ensemble=ensemble,
            selector=selector
        )
        backward = BackwardShootMover(
            ensemble=ensemble,
            selector=selector
        )

        super(OneWayShootingMover, self).__init__(
            movers=[forward, backward]
        )

    def set_balance_partners(self):
        bp = self.balance_partner
        forward = self.movers[0]
        backward = self.movers[1]
        bp_forward = bp.movers[0]
        bp_backward = bp.movers[1]
        forward.balance_partner = bp_backward
        backward.balance_partner = bp_forward


    @classmethod
    def from_dict(cls, dct):
        mover = cls.__new__(cls)

        # override with stored movers and use the init of the super class
        # this assumes that the super class has movers as its signature
        super(cls, mover).__init__(
            movers=dct['movers']
        )

        return mover

    @property
    def ensemble(self):
        return self.movers[0].ensemble

    @property
    def selector(self):
        return self.movers[0].selector

class OneWayExtendMover(RandomChoiceMover):
    """
    OneWayShootingMover is a special case of a RandomChoiceMover which
    gives a 50/50 chance of selecting either a ForwardExtendMover or a
    BackwardExtendMover. Both submovers use the same same ensembles and
    replicas.

    Attributes
    ----------
    ensembles : openpathsampling.Ensemble
        valid ensemble
    """
    def __init__(self, ensemble, target_ensemble):
        movers = [
            ForwardExtendMover(
                ensemble=ensemble,
                target_ensemble=target_ensemble
            ),
            BackwardExtendMover(
                ensemble=ensemble,
                target_ensemble=target_ensemble
            )
        ]
        super(OneWayExtendMover, self).__init__(
            movers=movers
        )

    @classmethod
    def from_dict(cls, dct):
        mover = cls.__new__(cls)

        # override with stored movers and use the init of the super class
        # this assumes that the super class has movers as its signature
        super(cls, mover).__init__(
            movers=dct['movers']
        )

        return mover

class MinusMover(SubPathMover):
    """
    Instance of a MinusMover.

    The minus move combines a replica exchange with path extension to swap
    paths between the innermost regular TIS interface ensemble and the minus
    interface ensemble. This is particularly useful for improving sampling
    of path space.
    """
    _is_canonical = True

    def __init__(self, minus_ensemble, innermost_ensembles):
        try:
            innermost_ensembles = list(innermost_ensembles)
        except TypeError:
            innermost_ensembles = [innermost_ensembles]

        segment = minus_ensemble._segment_ensemble
        sub_trajectory_selector = RandomChoiceMover([
            FirstSubtrajectorySelectMover(
                ensemble=minus_ensemble,
                sub_ensemble=segment,
                n_l=minus_ensemble.n_l
            ),
            FinalSubtrajectorySelectMover(
                ensemble=minus_ensemble,
                sub_ensemble=segment,
                n_l=minus_ensemble.n_l
                ),
        ])
        sub_trajectory_selector.named("MinusSubtrajectoryChooser")

        repexs = [ReplicaExchangeMover(
            ensemble1=segment,
            ensemble2=inner
        ) for inner in innermost_ensembles]

        repex_chooser = RandomChoiceMover(repexs)
        repex_chooser.named("InterfaceSetChooser")

        extension_mover = RandomChoiceMover([
            ForwardExtendMover(
                ensemble=segment,
                target_ensemble=minus_ensemble
            ),
            BackwardExtendMover(
                ensemble=segment,
                target_ensemble=minus_ensemble
            )
        ])

        extension_mover.named("MinusExtensionDirectionChooser")
        self.engine = extension_mover.movers[0].engine
        if self.engine is not extension_mover.movers[1].engine:
            raise RuntimeWarning("Forward and backward engines differ?!?!")

        mover = \
            EnsembleFilterMover(
                ConditionalSequentialMover([
                    sub_trajectory_selector,
                    repex_chooser,
                    extension_mover
                ]),
            ensembles=[minus_ensemble] + innermost_ensembles
        )

        self.minus_ensemble = minus_ensemble
        self.innermost_ensembles = innermost_ensembles
        initialization_logging(init_log, self, ['minus_ensemble',
                                                'innermost_ensembles'])

        super(MinusMover, self).__init__(mover)


    def set_balance_partners(self):
        bp = self.balance_partner
        cond_seq = self.mover.mover
        bp_cond_seq = bp.mover.mover
        cond_seq.balance_partner = bp_cond_seq
        subtraj = cond_seq.movers[0]
        bp_subtraj = bp_cond_seq.movers[0]
        repexs = cond_seq.movers[1]
        bp_repexs = bp_cond_seq.movers[1]
        extension = cond_seq.movers[2]
        bp_extension = bp_cond_seq.movers[2]

        self.mover.balance_partner = bp.mover.balance_partner
        cond_seq.balance_partner = bp_cond_seq
        subtraj[0].balance_partner = bp_extension[1]
        subtraj[1].balance_partner = bp_extension[0]
        subtraj.balance_partner = bp_extension
        for (this, that) in zip(repexs, bp_repexs):
            this.balance_partner = that
        extension[0].balance_partner = bp_subtraj[1]
        extension[1].balance_partner = bp_subtraj[0]
        extension.balance_partner = bp_subtraj


class SingleReplicaMinusMover(MinusMover):
    """
    Minus mover for single replica TIS.

    In SRTIS, the minus mover doesn't actually keep an active sample in the
    minus interface. Instead, it just puts the newly generated segment into
    the innermost ensemble.
    """
    def __init__(self, minus_ensemble, innermost_ensembles, bias=None):
        try:
            innermost_ensembles = list(innermost_ensembles)
        except TypeError:
            innermost_ensembles = [innermost_ensembles]

        # TODO: Until we have automated detailed balance calculations, I
        # think this will only be valid in the case of only one innermost
        # ensemble.  But I think you only want to use it in the case of only
        # one innermost ensemble anyway. The following warns us:
        if len(innermost_ensembles) > 1:
            logger.warning("Probably shouldn't use SingleReplicaMinusMover with MISTIS")

        segment = minus_ensemble._segment_ensemble

        hop_innermost_to_segment = RandomAllowedChoiceMover([
            EnsembleHopMover(innermost, segment, bias=bias)
            for innermost in innermost_ensembles
        ])

        # TODO: again, works for single interface set, but there has to be a
        # smarter way to do this in the MISTIS case
        hop_segment_to_innermost = RandomChoiceMover([
            EnsembleHopMover(segment, innermost, bias=bias)
            for innermost in innermost_ensembles
        ])

        forward_minus = ConditionalSequentialMover([
            hop_innermost_to_segment,
            ForwardExtendMover(segment, minus_ensemble),
            FinalSubtrajectorySelectMover(minus_ensemble, segment),
            hop_segment_to_innermost
        ])

        backward_minus = ConditionalSequentialMover([
            hop_innermost_to_segment,
            BackwardExtendMover(segment, minus_ensemble),
            FirstSubtrajectorySelectMover(minus_ensemble, segment),
            hop_segment_to_innermost
        ])

        mover = EnsembleFilterMover(RandomChoiceMover([backward_minus, 
                                                       forward_minus]),
                                    ensembles=innermost_ensembles)

        # we skip MinusMover's init and go to the grandparent
        super(MinusMover, self).__init__(mover)



class PathSimulatorMover(SubPathMover):
    """
    This just wraps a mover and references the used pathsimulator
    """
    def __init__(self, mover, pathsimulator):
        super(PathSimulatorMover, self).__init__(mover)
        self.pathsimulator = pathsimulator

    def move(self, globalstate, step=-1):
        details = MoveDetails(
            step=step
        )

        return paths.PathSimulatorPathMoveChange(
            self.mover.move(globalstate),
            mover=self,
            details=details
        )


def NeighborEnsembleReplicaExchange(ensemble_list):
    movers = [
        ReplicaExchangeMover(
            ensemble1=ensemble_list[i],
            ensemble2=ensemble_list[i+1]
        )
        for i in range(len(ensemble_list)-1)
    ]
    return movers

def PathReversalSet(ensembles):
    return map(PathReversalMover, ensembles)


class PathMoverFactory(object):
    @staticmethod
    def OneWayShootingSet(selector_set, interface_set):
        if type(selector_set) is not list:
            selector_set = [selector_set]*len(interface_set)

        mover_set = []
        for (selector, iface) in zip(selector_set, interface_set):
            mover = OneWayShootingMover(
                selector=selector,
                ensemble=iface
            )
            mover.named("OneWayShootingMover " + str(iface.name))
            mover_set.append(mover)

        return mover_set

    @staticmethod
    def TwoWayShootingSet():
        pass

    @staticmethod
    def NearestNeighborRepExSet():
        pass


class Details(StorableObject):
    """Details of an object. Can contain any data
    """

    def __init__(self, **kwargs):
        super(Details, self).__init__()
        for key, value in kwargs.iteritems():
            setattr(self, key, value)

    def __str__(self):
        # primarily for debugging/interactive use
        mystr = ""
        for key in self.__dict__.keys():
            if not isinstance(self.__dict__[key], paths.Ensemble):
                mystr += str(key) + " = " + str(self.__dict__[key]) + '\n'
        return mystr


class MoveDetails(Details):
    """Details of the move as applied to a given replica

    Attributes
    ----------
    replica : integer
        replica ID to which this trial move would apply
    inputs : list of Trajectory
        the Samples which were used as inputs to the move
    trial : Trajectory
        the Trajectory
    trial_is_in_ensemble : bool
        whether the attempted move created a trajectory in the right
        ensemble
    mover : PathMover
        the PathMover which generated this sample out of other samples

    Specific move types may have add several other attributes for each
    MoveDetails object. For example, shooting moves will also include
    information about the shooting point selection, etc.

    TODO (or at least to put somewhere):
    rejection_reason : String
        explanation of reasons the path was rejected

    RENAME: inputs=>initial
            accepted=>trial_in_ensemble (probably only in shooting)

    TODO:
    Currently trial/accepted are in terms of Trajectory objects. I
    think it makes more sense for them to be Samples.
    I kept trial, accepted as a trajectory and only changed inputs
    to a list of samples. Since trial, accepted are move related
    to the shooting and not necessarily dependent on a replica or
    initial ensemble.
    """

    def __init__(self, **kwargs):
        self.inputs=None
        self.trials=None
        self.results=None
        super(MoveDetails, self).__init__(**kwargs)


class SampleDetails(Details):
    """Details of a sample

    Attributes
    ----------
    selection_probability : float
        the chance that a sample will be accepted due to asymmetrical proposal
    """

    def __init__(self, **kwargs):
        self.selection_probability=1.0
        super(SampleDetails, self).__init__(**kwargs)<|MERGE_RESOLUTION|>--- conflicted
+++ resolved
@@ -244,7 +244,6 @@
         """
         return self._get_in_ensembles()
 
-<<<<<<< HEAD
 
     def probability_o_to_n(self, details):
         raise NotImplementedError
@@ -266,11 +265,8 @@
             assert(self.balance_partner.balance_partner == self)
             # assert(type(self.balance_partner) == self._balance_partner_type)
 
-    def legal_sample_set(self, globalstate, ensembles=None, replicas='all'):
-=======
     @staticmethod
     def legal_sample_set(globalstate, ensembles=None, replicas='all'):
->>>>>>> f6a94156
         """
         This returns all the samples from globalstate which are in both
         self.replicas and the parameter ensembles. If ensembles is None, we
@@ -366,7 +362,14 @@
     """
     The simplest Mover that does nothing !
 
-<<<<<<< HEAD
+    Notes
+    -----
+    Since is does nothing it is considered rejected everytime! It can be used to test
+    function of PathMover
+    """
+    def move(self, globalstate):
+        return paths.EmptyPathMoveChange()
+
 ###############################################################################
 # ACCEPTORS 
 ###############################################################################
@@ -383,20 +386,11 @@
         acc_prob = 1.0
         for trial_stage in mc_change:
             details = trial_stage.details
-            mover = trail_stage.details.mover
+            mover = trial_stage.details.mover
             acc_prob *= mover.probability_ratio(details)
         
         return acc_prob
 
-=======
-    Notes
-    -----
-    Since is does nothing it is considered rejected everytime! It can be used to test
-    function of PathMover
-    """
-    def move(self, globalstate):
-        return paths.EmptyPathMoveChange()
->>>>>>> f6a94156
 
 ###############################################################################
 # GENERATORS
@@ -633,11 +627,7 @@
         logger.info(shoot_str.format(
             fnum=shooting_index,
             maxt=len(trajectory)-1,
-<<<<<<< HEAD
-            sh_dir=self._direction
-=======
             sh_dir=self.direction
->>>>>>> f6a94156
         ))
 
         if self.direction == "forward":
