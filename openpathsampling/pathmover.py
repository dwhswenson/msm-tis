--- conflicted
+++ resolved
@@ -95,17 +95,11 @@
     in the PathMover, but have it be a separate class ~~~DWHS
     """
 
-<<<<<<< HEAD
     _node_type = TreeMixin.NODE_TYPE_ALL
 
     def __init__(self):
         StorableNamedObject.__init__(self)
 
-=======
-    def __init__(self):
-        OPSNamed.__init__(self)
-
->>>>>>> 46a26486
         self._in_ensembles = None
         self._out_ensembles = None
         self._len = None
@@ -1141,15 +1135,9 @@
         target_ensemble : openpathsampling.Ensemble
             the final ensemble to be jumped to
         change_replica : int of None
-<<<<<<< HEAD
-            if None the replica id of the chosen sample will not be changed. Otherwise
-            the replica id will be set to change_replica. This is useful when hoping to
-            ensembles to create a new replica.
-=======
             if None the replica id of the chosen sample will not be changed.
             Otherwise the replica id will be set to change_replica. This is
             useful when hoping to ensembles to create a new replica.
->>>>>>> 46a26486
         bias : float, dict or None (default)
             gives the bias of accepting (not proposing) a hop. A float will
             be the acceptance for all possible attempts. If a dict is given,
@@ -1265,21 +1253,13 @@
         the PathMovers to choose from
     """
 
-<<<<<<< HEAD
     _node_type = TreeMixin.NODE_TYPE_ONE
-=======
+
     def __init__(self, movers):
         super(SelectionMover, self).__init__()
->>>>>>> 46a26486
-
-    def __init__(self, movers):
-        super(SelectionMover, self).__init__()
-
-<<<<<<< HEAD
+
         self.movers = movers
 
-=======
->>>>>>> 46a26486
         initialization_logging(init_log, self,
                                entries=['movers'])
 
@@ -1492,12 +1472,9 @@
     movepath (if if_move is accepted) or the else_move movepath (if if_move
     is rejected).
     """
-<<<<<<< HEAD
 
     _node_type = TreeMixin.NODE_TYPE_CUSTOM
 
-=======
->>>>>>> 46a26486
     def __init__(self, if_mover, then_mover, else_mover):
         """
         Parameters
@@ -1684,10 +1661,6 @@
 
         return paths.ConditionalSequentialPathMoveChange(pathmovechanges, mover=self)
 
-<<<<<<< HEAD
-=======
-
->>>>>>> 46a26486
 # TODO: Restrict to last should not be used, but rather a filter by ensemble.
 # reason is that the order or samples is partially arbitrary and so the result
 # of this mover depends on the implementation of the preceeding mover!!!
@@ -1883,7 +1856,6 @@
         ]
         super(OneWayShootingMover, self).__init__(
             movers=movers
-<<<<<<< HEAD
         )
 
     @classmethod
@@ -1945,69 +1917,6 @@
 
         return mover
 
-=======
-        )
-
-    @classmethod
-    def from_dict(cls, dct):
-        mover = cls.__new__(cls)
-
-        # override with stored movers and use the init of the super class
-        # this assumes that the super class has movers as its signature
-        super(cls, mover).__init__(
-            movers=dct['movers']
-        )
-
-        return mover
-
-    @property
-    def ensemble(self):
-        return self.movers[0].ensemble
-
-    @property
-    def selector(self):
-        return self.movers[0].selector
-
-class OneWayExtendMover(RandomChoiceMover):
-    """
-    OneWayShootingMover is a special case of a RandomChoiceMover which
-     gives a 50/50 chance of selecting either a ForwardExtendMover or
-    a BackwardExtendMover. Both submovers use the same same ensembles
-    and replicas.
-
-    Attributes
-    ----------
-    ensembles : openpathsampling.Ensemble
-        valid ensemble
-    """
-    def __init__(self, ensemble, target_ensemble):
-        movers = [
-            ForwardExtendMover(
-                ensemble=ensemble,
-                target_ensemble=target_ensemble
-            ),
-            BackwardExtendMover(
-                ensemble=ensemble,
-                target_ensemble=target_ensemble
-            )
-        ]
-        super(OneWayExtendMover, self).__init__(
-            movers=movers
-        )
-
-    @classmethod
-    def from_dict(cls, dct):
-        mover = cls.__new__(cls)
-
-        # override with stored movers and use the init of the super class
-        # this assumes that the super class has movers as its signature
-        super(cls, mover).__init__(
-            movers=dct['movers']
-        )
-
-        return mover
-
->>>>>>> 46a26486
 class MinusMover(SubPathMover):
     """
     Instance of a MinusMover.
@@ -2146,11 +2055,7 @@
         pass
 
 
-<<<<<<< HEAD
 class Details(StorableObject):
-=======
-class Details(OPSObject):
->>>>>>> 46a26486
     """Details of an object. Can contain any data
     """
 
