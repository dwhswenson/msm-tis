__author__ = 'jan-hendrikprinz'

import mdtraj as md
import simtk.unit as u
import numpy as np
import openpathsampling as paths

from collections import OrderedDict
import weakref

import sys
<<<<<<< HEAD


def refresh_output(output_str):
=======
def refresh_output(output_str, print_anyway=True, refresh=True):
>>>>>>> 2882fd9c
    try:
        import IPython.display
    except ImportError:
        if print_anyway:
            print(output_str)
    else:
        if refresh:
            IPython.display.clear_output(wait=True)
        print(output_str)
    sys.stdout.flush()


def updateunits(func):
    def inner(self, *args, **kwargs):
        my_units = {
            'length' : u.nanometer,
            'velocity' : u.nanometer / u.picoseconds,
            'energy' : u.kilojoules_per_mole
        }

        if 'units' in kwargs and kwargs['units'] is not None:
            my_units.update(kwargs['units'])

        kwargs['units'] = my_units

        return func(self, *args, **kwargs)

    return inner


@updateunits
def snapshot_from_pdb(pdb_file, units = None):
    """
    Construct a Snapshot from the first frame in a pdb file without velocities

    Parameters
    ----------
    pdb_file : str
        The filename of the .pdb file to be used

    Returns
    -------
    Snapshot
        the constructed Snapshot

    """
    pdb = md.load(pdb_file)

    velocities = np.zeros(pdb.xyz[0].shape)

    snapshot = paths.Snapshot(
        coordinates=u.Quantity(pdb.xyz[0], units['length']),
        velocities=u.Quantity(velocities, units['velocity']),
        box_vectors=u.Quantity(pdb.unitcell_vectors[0], units['length']),
        potential_energy=u.Quantity(0.0, units['energy']),
        kinetic_energy=u.Quantity(0.0, units['energy']),
        topology=paths.MDTrajTopology(pdb.topology)
    )

    return snapshot

def trajectory_from_mdtraj(mdtrajectory):
    """
    Construct a Trajectory object from an mdtraj.Trajectory object

    Parameters
    ----------
    mdtrajectory : mdtraj.Trajectory
        Input mdtraj.Trajectory

    Returns
    -------
    Trajectory
        the constructed Trajectory instance
    """
    trajectory = paths.Trajectory()
    empty_momentum = paths.Momentum()
    for frame_num in range(len(mdtrajectory)):
        # mdtraj trajectories only have coordinates and box_vectors
        coord = u.Quantity(mdtrajectory.xyz[frame_num], u.nanometers)
        if mdtrajectory.unitcell_vectors is not None:
            box_v = u.Quantity(mdtrajectory.unitcell_vectors[frame_num],
                             u.nanometers)
        else:
            box_v = None
        config = paths.Configuration(coordinates=coord, box_vectors=box_v)

        snap = paths.Snapshot(
            configuration=config,
            momentum=empty_momentum,
            topology=paths.MDTrajTopology(mdtrajectory.topology)
        )
        trajectory.append(snap)

    return trajectory

@updateunits
def empty_snapshot_from_openmm_topology(topology, units):
    """
    Return an empty snapshot from an openmm.Topology object using the specified units.

    Parameters
    ----------
    topology : openmm.Topology
        the topology representing the structure and number of atoms
    units : dict of {str : simtk.unit.Unit }
        representing a dict of string representing a dimension ('length', 'velocity', 'energy') pointing the
        the simtk.unit.Unit to be used

    Returns
    -------
    Snapshot
        the complete snapshot with zero coordinates and velocities

    """
    n_atoms = topology.n_atoms

    snapshot = paths.Snapshot(
        coordinates=u.Quantity(np.zeros((n_atoms, 3)), units['length']),
        velocities=u.Quantity(np.zeros((n_atoms, 3)), units['velocity']),
        box_vectors=u.Quantity(topology.setUnitCellDimensions(), units['length']),
        potential_energy=u.Quantity(0.0, units['energy']),
        kinetic_energy=u.Quantity(0.0, units['energy']),
        topology=paths.MDTrajTopology(md.Topology.from_openmm(topology))
    )

    return snapshot

def units_from_snapshot(snapshot):
    """
    Returns a dict of simtk.unit.Unit instances that represent the used units in the snapshot

    Parameters
    ----------
    snapshot : Snapshot
        the snapshot to be used

    Returns
    -------
    units : dict of {str : simtk.unit.Unit }
        representing a dict of string representing a dimension ('length', 'velocity', 'energy') pointing the
        the simtk.unit.Unit to be used
    """

    units = {}
    if snapshot.coordinates is not None:
        if hasattr(snapshot.coordinates, 'unit'):
            units['length'] = snapshot.coordinates.unit
        else:
            units['length'] = u.Unit({})

    if snapshot.potential_energy is not None:
        if hasattr(snapshot.potential_energy, 'unit'):
            units['energy'] = snapshot.potential_energy.unit
        else:
            units['energy'] = u.Unit({})

    if snapshot.velocities is not None:
        if hasattr(snapshot.velocities, 'unit'):
            units['velocity'] = snapshot.velocities.unit
        else:
            units['velocity'] = u.Unit({})

    return units

def to_openmm_topology(obj):
    """
    Contruct an openmm.Topology file out of a Snapshot or Configuration object. This uses the
    mdtraj.Topology in the Configuration as well as the box_vectors.

    Parameters
    ----------
    obj : Snapshot or Configuration
        the object to be used in the topology construction

    Returns
    -------
    openmm.Topology
        an object representing an openmm.Topology
    """
    if obj.topology is not None:
        if hasattr(obj.topology, 'md'):
            openmm_topology = obj.topology.md.to_openmm()
            box_size_dimension = np.linalg.norm(obj.box_vectors.value_in_unit(u.nanometer), axis=1)
            openmm_topology.setUnitCellDimensions(box_size_dimension)

            return openmm_topology
    else:
        return None

class LRUCache(OrderedDict):
    """
    Implements a simple Least Recently Used Cache

    Very simple using collections.OrderedDict. The size can be change during
    run-time
    """
    def __init__(self, size_limit):
        self._size_limit = size_limit
        OrderedDict.__init__(self)
        self._check_size_limit()

    @property
    def size_limit(self):
        return self._size_limit

    @size_limit.setter
    def size_limit(self, new_size):
        if new_size < self.size_limit:
          self._check_size_limit()

        self._size_limit = new_size

    def __setitem__(self, key, value, **kwargs) :
        OrderedDict.__setitem__(self, key, value)
        self._check_size_limit()

    def _check_size_limit(self):
        if self.size_limit is not None:
            while len(self) > self.size_limit:
                self.popitem(last=False)

class WeakLRUCache(OrderedDict):
    """
    Implements a cache that keeps weak references to all elements

    In addition it uses a simple Least Recently Used Cache to make sure a portion
    of the last used elements are still present. Usually this number is 100.

    """
    def __init__(self, size_limit=100):
        """
        Parameters
        ----------
        size_limit : int
            integer that defines the size of the LRU cache. Default is 100.
        """
        OrderedDict.__init__(self)

        self._size_limit = size_limit
        self._weak_cache = weakref.WeakValueDictionary()

    @property
    def size_limit(self):
        return self._size_limit

    def __getitem__(self, item):
        try:
            return OrderedDict.__getitem__(self, item)
        except(KeyError):
            return self._weak_cache[item]

    @size_limit.setter
    def size_limit(self, new_size):
        if new_size < self.size_limit:
          self._check_size_limit()

        self._size_limit = new_size

    def __setitem__(self, key, value, **kwargs) :
        OrderedDict.__setitem__(self, key, value)
        self._check_size_limit()

    def _check_size_limit(self):
        if self.size_limit is not None:
            while len(self) > self.size_limit:
                self._weak_cache.__setitem__(*self.popitem(last=False))

class WeakCache(weakref.WeakValueDictionary):
    """
    Implements a cache that keeps weak references to all elements
    """

class WeakLimitCache(dict):
    """
    Implements a cache that keeps weak references to all elements

    In addition it uses a simple Least Recently Used Cache to make sure a portion
    of the last used elements are still present. Usually this number is 100.

    """
    def __init__(self, size_limit=100):
        """
        Parameters
        ----------
        size_limit : int
            integer that defines the size of the LRU cache. Default is 100.
        """
        dict.__init__(self)

        self._size_limit = size_limit
        self._weak_cache = weakref.WeakValueDictionary()

    @property
    def size_limit(self):
        return self._size_limit

    def __getitem__(self, item):
        try:
            return dict.__getitem__(self, item)
        except(KeyError):
            return self._weak_cache[item]

    @size_limit.setter
    def size_limit(self, new_size):
        if new_size < self.size_limit:
          self._check_size_limit()

        self._size_limit = new_size

    def __setitem__(self, key, value, **kwargs) :
        if self.size_limit is not None:
            if len(self) == self.size_limit:
                self._weak_cache[key] = value
            else:
                dict.__setitem__(self, key, value)

    def _check_size_limit(self):
        if self.size_limit is not None:
            while len(self) > self.size_limit:
                self._weak_cache.__setitem__(*self.popitem())<|MERGE_RESOLUTION|>--- conflicted
+++ resolved
@@ -9,13 +9,7 @@
 import weakref
 
 import sys
-<<<<<<< HEAD
-
-
-def refresh_output(output_str):
-=======
 def refresh_output(output_str, print_anyway=True, refresh=True):
->>>>>>> 2882fd9c
     try:
         import IPython.display
     except ImportError:
