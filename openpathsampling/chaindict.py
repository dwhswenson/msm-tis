__author__ = 'Jan-Hendrik Prinz'

import collections
import numpy as np

from openpathsampling.netcdfplus import LRUCache, LoaderProxy


class ChainDict(object):
    """
    A dictionary-like structure with a logic to generate values and pass unknown values to other instances

    The default ChainDict requires a list of keys. If you want to allow also single values you need to
    add a ChainDict that interprets single and iterables like ExpandSingle.

    The default for unknown keys is None. This is necessary to pass on what is unknown.
    Everything that is not known in the current instance is passed on to .post

    Examples
    --------
    Create a CachingDict
    >>> cd = CacheChainDict(LRUCache(2))
    >>> cd[[1, 2]]
    [None, None]

    There will be no result since there is no logic to generate values.
    >>> def f(x):
    >>>     print 'eval', x
    >>>     return x**2
    >>> fnc_cd = Function(f, requires_lists = False)
    >>> fnc_cd[[1, 2]]
    eval, 1
    eval, 2
    [1, 4]

    Combine both dicts to cache the results from the function
    >>> combo_cd = cd + fnc_cd
    >>> combo_cd[[1,2]]
    eval, 1
    eval, 2
    [1,4]

    First time the function is called and the cache filled. Second time the cache is used.

    >>> combo_cd[[1,2]]
    [1,4]

    Attributes
    ----------
    _post : ChainDict
        the ChainDict to be called when this instance cannot evaluate given keys

    """

    def __init__(self):
        self._post = None

    def __getitem__(self, items):
        # first apply the own _get functions to compute
        results = self._get_list(items)

        if self._post is not None:
            nones = [obj[0] for obj in zip(items, results) if obj[1] is None]
            if len(nones) == 0:
                return results
            else:
                rep = self._post[[p for p in nones]]
                self._set_list(nones, rep)

                it = iter(rep)
                return [it.next() if p[1] is None else p[1] for p in zip(items, results)]

        return results

    def __setitem__(self, key, value):
        if isinstance(key, collections.Iterable):
            self._set_list(key, value)
        else:
            if value is not None:
                self._set(key, value)

        # pass __setitem__ to underlying dicts as default
        if self._post is not None:
            self._post[key] = value

    def _set(self, item, value):
        """
        Implementation on how to set a single value to this chaindict

        Default implementation is to not store anything.
        This is mostly used in caching and stores
        """
        pass

    def _set_list(self, items, values):
        """
        Implementation on how to set multiple values to this chaindict

        Default implementation is to not store anything.
        This is mostly used in caching and stores
        """
        [self._set(item, value) for item, value in zip(items, values) if values is not None]

    def _get(self, item):
        """
        Implementation on how to get the value of a single key

        Default implementation returns None
        """
        # return None
        return None

    def _get_list(self, items):
        """
        Implementation on how to get the values of a list of keys

        Default is to use _get on each single key

        Returns
        -------
        list of object
        """
        return [self._get(item) for item in items]

    def __call__(self, items):
        return self[items]

    def __gt__(self, other):
        """
        Combine two ChainDicts first > next into a new one.

        Parameters
        ----------
        other : :class:`openpathsampling.chaindict.ChainDict`
            the chaindict to be attached as a fallback

        Returns
        -------
        :class:`openpathsampling.chaindict.ChainDict`
            the current object with the attached fallback chaindict.

        Examples
        --------
        >>> new_dict = first_dict > fall_back
        """
        last = self
        while last._post is not None:
            last = last._post

        last._post = other
        return self

    def __lt__(self, other):
        """
        Combine two ChainDicts seconds < first into a new one.

        Parameters
        ----------
        other : :class:`openpathsampling.chaindict.ChainDict`
            the chaindict to be attached as a fallback

        Returns
        -------
        :class:`openpathsampling.chaindict.ChainDict`
            the current object with the attached fallback chaindict.

        Examples
        --------

        >>> new_dict = fall_back < first_dict
        """
        last = other
        while last._post is not None:
            last = last.post

        last._post = self
        return other

    @property
    def passing_chain(self):
        """
        Return a list of chaindicts in order they will be tried.

        Returns
        -------
        list of :class:`openpathsampling.chaindict.ChainDict`
            the list of chaindicts in order they are called

        """
        chain = [self]
        while chain[-1]._post is not None:
            chain.append(chain[-1]._post)

        return chain

    def str_chain(self):
        """
        Return a string representation of the chain of dicts called.

        Returns
        -------
        str
            the string representation

        """
        return ' > '.join(map(lambda x : x.__class__.__name__, self.passing_chain))


class Wrap(ChainDict):
    """A ChainDict that passes on all requests to the underlying ChainDict

    """
    def __init__(self, post):
        """
        Parameters
        ----------
        post : :class:`openpathsampling.chaindict.ChainDict`
            the underlying chain dict to be used
        """
        super(Wrap, self).__init__()
        self._post = post

    def __getitem__(self, items):
        return self._post[items]

    def __setitem__(self, key, value):
        self._post[key] = value


class MergeNumpy(ChainDict):
    """All returned values from underlying ChainDicts will be turned into a numpy array
    """

    def __getitem__(self, items):
        return np.array(self._post[items])

    def __setitem__(self, key, value):
        self._post[key] = value


class ExpandSingle(ChainDict):
    """
    Iterables will be unrolled and passed as a list
    """

    def __getitem__(self, items):
        if type(items) is LoaderProxy:
            return self._post[[items]][0]
        if hasattr(items, '__iter__'):
            try:
                dummy = len(items)
            except AttributeError:
                # no length means unbound iterator and we cannot handle these
                raise AttributeError('Iterators that do not have __len__ implemented are not supported. ' +
                                'You can wrap your iterator in list() if you know that it will finish.')

            try:
                return self._post[items.as_proxies()]
            except AttributeError:
                # turn possible iterators into list since we have to do it anyway.
                # Iterators do not work
                return self._post[list(items)]

        else:
            return self._post[[items]][0]

    def __setitem__(self, key, value):
        self._post[key] = value


class Transform(ChainDict):
    """
    Applies a transformation to the input keys
    """
    def __init__(self, transform):
        """
        transform : function
            the function to be applied to all input keys on the underlying dicts
        """
        super(Transform, self).__init__()
        self.transform = transform

    def __getitem__(self, item):
        return self._post[self.transform(item)]

    def __setitem__(self, key, value):
        self._post[self.transform(key)] = value


class Function(ChainDict):
    """
    Uses a regular function to evaluate given keys.

    This works effective like a function called with square brackets
    """
    def __init__(self, fnc, requires_lists=True, scalarize_numpy_singletons=False):
        """
        Parameters
        ----------
        fnc : function
            the function to be evaluated to return values to keys
        requires_lists : bool
            if `True` we assume that it is faster to pass lists to this function instead
            of evaluating each key separately
        scalarize_numpy_singletons : bool
            if `True` eventual numpy objects that have length one in their last dimension, will
            be flattened by the last dimension. This is often useful if you have function that
            will by default return a list of results. In case your function does so, you can
            treat it as returning a scalar.

        """
        super(Function, self).__init__()
        self._eval = fnc
        self.requires_lists = requires_lists
        self.scalarize_numpy_singletons = scalarize_numpy_singletons

    def _get(self, item):
        if self._eval is None:
            return None

        if self.requires_lists:
            result = self._eval([item])[0]

        else:
            result = self._eval(item)

        if self.scalarize_numpy_singletons and result.shape[-1] == 1:
            return result.reshape(result.shape[:-1])

        return result

    def _get_list(self, items):
        if self._eval is None:
            return [None] * len(items)

        if self.requires_lists:
            results = self._eval(items)

            if self.scalarize_numpy_singletons and results.shape[-1] == 1:
                results = results.reshape(results.shape[:-1])

        else:
            results = [self._eval(obj) for obj in items]
            if self.scalarize_numpy_singletons and results[0].shape[-1] == 1:
                results = map(lambda x : x.reshape(x.shape[:-1]), results)

        return results

    def get_transformed_view(self, transform):
        def fnc(obj):
            return transform(self(obj))

        return fnc

    def __setitem__(self, key, value):
        # Cannot set the value of a function and it has no fallback
        pass


class CacheChainDict(ChainDict):
    """
    Return Values from a cache filled from returned values of the underlying ChainDicts and
    """
    def __init__(self, cache):
        """
        Parameters
        ----------
        cache : :class:`openpathsampling.netcdfplus.cache.Cache` or dict
            the cache to be used to store the data
        """
        super(CacheChainDict, self).__init__()
        self.cache = cache

    def _contains(self, item):
        return item in self.cache

    def _get(self, item):
        try:
            return self.cache[item]
        except KeyError:
            return None

    def _set(self, item, value):
        self.cache[item] = value


class ReversibleCacheChainDict(CacheChainDict):
    """
    Return Values from a cache filled from returned values of the underlying ChainDicts and
    """
    def __init__(self, cache, reversible=False):
        """
        Parameters
        ----------
        cache : :class:`openpathsampling.netcdfplus.cache.Cache` or dict
            the cache to be used to store the data
        """
        super(ReversibleCacheChainDict, self).__init__(cache)
        self.reversible = reversible

    def _set(self, item, value):
        self.cache[item] = value
        if self.reversible:
            self.cache[item.reversed] = value


class LRUChainDict(CacheChainDict):
    """
    Uses an LRUCache to cache values
    """
    def __init__(self, size_limit=1000000):
        """

        Parameters
        ----------
        size_limit : int
            the maximal allowed number of objects in the cache

        """
        super(LRUChainDict, self).__init__(LRUCache(size_limit))


class StoredDict(ChainDict):
    """
    ChainDict that has a store attached and returns existing values from the store
    """
    def __init__(self, key_store, value_store, main_cache, cache=None):
        """
        Parameters
        ----------
        key_store : storage.Store
            the store that references usable keys
        value_store : storage.Variable
            the store that references the store variable to store the values by index
        main_cache : :class:`openpathsampling.netcdfplus.cache.Cache` or dict
            the main cache used for non-stored objects so that the StoredDict can access
            values for these objects, too, if the objects has been saved in the meantime.
        cache : :class:`openpathsampling.netcdfplus.cache.Cache` or dict
            the cache used to access stored values faster. If `None` (default) an
            :class:`openpathsampling.netcdfplus.cache.LRUCache` with 1000000 (1M) entries is used.
        """
        super(StoredDict, self).__init__()
        self.value_store = value_store
        self.key_store = key_store
        self.main_cache = main_cache
        self.max_save_buffer_size = None
        if cache is None:
            cache = LRUCache(1000000)
        self.cache = cache
        self.storable = set()
        self._last_n_objects = 0

    def _set(self, item, value):
        key = self._get_key(item)
        if key is not None:
            self.cache[key] = value
            self.storable.add(key)

    def _set_list(self, items, values):
        [self._set(item, value) for item, value in zip(items, values) if value is not None]

        if self.max_save_buffer_size is not None and len(self.storable) > self.max_save_buffer_size:
            self.sync()

    def sync(self):
        # Sync objects that had been saved and afterwards the CV was computed
        if len(self.storable) > 0:
            keys = [idx for idx in sorted(list(self.storable)) if idx in self.cache]
            values = [self.cache[idx] for idx in keys]
            self.value_store[keys] = values
            self.storable.clear()

        # Sync objects that first had a value computed and were later stored
        # For these we need to check the main_cache

        if self._last_n_objects < len(self.key_store):
            keys = range(self._last_n_objects, len(self.key_store))
            objs = map(self.key_store.cache.get_silent, keys)
            values = map(self.main_cache.get_silent, objs)
            pairs = [(key, value) for key, value in zip(keys, values) if value is not None]
            keys, values = zip(*pairs)

            self.value_store[list(keys)] = list(values)
            for key, value in pairs:
                self.cache[key] = value
            self._last_n_objects = len(self.key_store)

    def cache_all(self):
        values = self.value_store[:]
        self.cache.clear()
        [self.cache.__setitem__(key, value) for key, value in enumerate(values)]

    def _get_key(self, item):
        if item is None:
            return None

        if hasattr(item, '_idx'):
            if item._store is self.key_store:
                return item._idx

        return self.key_store.index.get(item, None)

    def _get(self, item):
        key = self._get_key(item)

        if key is None:
            return None

        if key in self.cache:
            return self.cache[key]
        else:
            # update cache with specific strategy
            self.cache[key] = self.value_store[key]
            return self.cache[key]

    def _get_list(self, items):
        keys = map(self._get_key, items)

        idxs = [item for item in keys if item is not None and item not in self.cache]

        if len(idxs) > 0:
            sorted_idxs = sorted(list(set(idxs)))

            sorted_values = self.value_store[sorted_idxs]
            replace = [None if key is None else self.cache[key] if key in self.cache else
            sorted_values[sorted_idxs.index(key)] for key in keys]
        else:
            replace = [None if key is None else self.cache[key] if key in self.cache else None for key in keys]

        return replace


class ReversibleStoredDict(StoredDict):
    """
    ChainDict that has a store attached and return existing values from the store. Supports reversible items
    """
    def __init__(self, key_store, value_store, backward_store, main_cache, cache=None):
        """
        Parameters
        ----------
        key_store : storage.Store
            the store that references usable keys
        value_store : storage.Variable
            the store that references the store variable to store the values by index
        backward_store : storage.Variable
            the store that references the store variable to store the values by index
            only for reversed objects. If `backward_store` is `value_store` then the
            dict is assumed to be reversible in the sense that forward and backward
            objects have the same value
        main_cache : :class:`openpathsampling.netcdfplus.cache.Cache` or dict
            the main cache used for non-stored objects so that the StoredDict can access
            values for these objects, too, if the objects has been saved in the meantime.
        cache : :class:`openpathsampling.netcdfplus.cache.Cache` or dict
            the cache used to access stored values faster. If `None` (default) an
            :class:`openpathsampling.netcdfplus.cache.LRUCache` with 1000000 (1M) entries is used.

        """
        super(ReversibleStoredDict, self).__init__(key_store, value_store, main_cache)

        self._reversible = backward_store is value_store
        self.backward_store = backward_store

    def _set(self, item, value):
        key = self._get_key(item)
        if key is not None:
            self.cache[key] = value
            self.storable.add(key)
            if self._reversible:
                # if reversible store also for reversed
                s_key = key + 1 - 2 * (key % 2)
                self.cache[s_key] = value
                self.storable.add(s_key)

        if self.max_save_buffer_size is not None and len(self.storable) > self.max_save_buffer_size:
            self.sync()

    def sync(self):
        # Sync objects that had been saved and afterwards the CV was computed
        if len(self.storable) > 0:
            keys = [idx for idx in sorted(list(self.storable)) if idx in self.cache]
            keys_fw = [idx/2 for idx in keys if not idx & 1]
            keys_bw = [idx/2 for idx in keys if idx & 1]

            if keys_fw:
                values_fw = [self.cache[idx] for idx in keys if not idx & 1]
                self.value_store[keys_fw] = values_fw

            if keys_bw:
                values_bw = [self.cache[idx] for idx in keys if idx & 1]
                self.backward_store[keys_bw] = values_bw

            self.storable.clear()

        # Sync objects that first had a value computed and were later stored
        # For these we need to check the main_cache

        if self._last_n_objects < len(self.key_store):
            keys = range(self._last_n_objects, len(self.key_store))
            objs = map(self.key_store.cache.get_silent, keys)
            values = map(self.main_cache.get_silent, objs)

            if self._reversible:
                # double all pairs of values and remove Nones
                val_old = values
                values = map(lambda x : x[0] if x[0] is not None else x[1], zip(values[0::2], values[1::2]))
                values = [val for val in values for _ in (0, 1)]


            pairs = [(key, value) for key, value in zip(keys, values) if value is not None]
            if len(pairs) > 0:
                pair_fw = [(pair[0] / 2, pair[1]) for pair in pairs if not pair[0] & 1]
                if pair_fw:
                    keys_fw, values_fw = zip(*pair_fw)
                    self.value_store[list(keys_fw)] = list(values_fw)

                if not self._reversible:
                    pair_bw = [(pair[0] / 2, pair[1]) for pair in pairs if pair[0] & 1]
                    if pair_bw:
                        keys_bw, values_bw = zip(*pair_bw)
                        self.backward_store[list(keys_bw)] = list(values_bw)

                for key, value in pairs:
                    self.cache[key] = value

<<<<<<< HEAD
        self._last_n_objects = len(self.key_store)
=======
            self._last_n_objects = len(self.key_store)
>>>>>>> c87c08f4

    def cache_all(self):
        # TODO: This only makes sense if the cache can fit everything.

        values_fw = self.value_store[:]
        if self._reversible:
            values_bw = values_fw
        else:
            values_bw = self.backward_store[:]

        self.cache.clear()
        [self.cache.__setitem__(2*key, value) for key, value in enumerate(values_fw)]
        [self.cache.__setitem__(2*key + 1, value) for key, value in enumerate(values_bw)]

    def _get(self, item):
        key = self._get_key(item)

        if key is None:
            return None

        if key in self.cache:
            return self.cache[key]
        else:
            # update cache with specific strategy
            if not key & 1:
                val = self.value_store[key / 2]
            else:
                val = self.backward_store[key / 2]

            self.cache[key] = val

            if self._reversible:
                self.cache[key ^ 1] = val

            return val

    def _get_list(self, items):
        keys = map(self._get_key, items)

        idxs = [item for item in keys if item is not None and item not in self.cache]

        if len(idxs) > 0:
            sorted_idxs = sorted(list(set(idxs)))

            keys_fw = [int(idx/2) for idx in sorted_idxs if not idx & 1]
            keys_bw = [int(idx/2) for idx in sorted_idxs if idx & 1]

            if keys_fw:
                values_fw = self.value_store[keys_fw]
            if keys_bw:
                values_bw = self.backward_store[keys_bw]

            replace = [
                None if key is None else
                self.cache[key] if key in self.cache else
                values_fw[keys_fw.index(key/2)] if not key & 1 else
                values_bw[keys_bw.index(key/2)] for key in keys]
        else:
            replace = [None if key is None else self.cache[key] if key in self.cache else None for key in keys]

        return replace
<|MERGE_RESOLUTION|>--- conflicted
+++ resolved
@@ -605,7 +605,6 @@
                 values = map(lambda x : x[0] if x[0] is not None else x[1], zip(values[0::2], values[1::2]))
                 values = [val for val in values for _ in (0, 1)]
 
-
             pairs = [(key, value) for key, value in zip(keys, values) if value is not None]
             if len(pairs) > 0:
                 pair_fw = [(pair[0] / 2, pair[1]) for pair in pairs if not pair[0] & 1]
@@ -622,11 +621,7 @@
                 for key, value in pairs:
                     self.cache[key] = value
 
-<<<<<<< HEAD
         self._last_n_objects = len(self.key_store)
-=======
-            self._last_n_objects = len(self.key_store)
->>>>>>> c87c08f4
 
     def cache_all(self):
         # TODO: This only makes sense if the cache can fit everything.
