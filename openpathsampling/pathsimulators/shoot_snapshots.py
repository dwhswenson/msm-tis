import logging
import openpathsampling as paths

logger = logging.getLogger(__name__)
from .path_simulator import PathSimulator, MCStep
from . import hooks

class ShootFromSnapshotsSimulation(PathSimulator):
    """
    Generic class for shooting from a set of snapshots.

    This mainly serves as a base class for other simulation types
    (committor, reactive flux, etc.) All of these take initial snapshots
    from within some defined volume, modify the velocities in some way, and
    run the dynamics until some ensemble tells them to stop.

    While this is usually subclassed, it isn't technically abstract, so a
    user can create a simulation of this sort on-the-fly for some weird
    ensembles.

    .. note::

        **Hooks**: This can interact with the :class:`.PathSimulatorHook`
        framework. In these hooks, ``step_info`` is the 4-tuple
        ``(snap, n_snaps, step, n_steps)`` where ``snap`` is the snapshot
        number, ``step`` is the step number within that snapshot, and
        ``n_snaps`` and ``n_steps`` are the total number of each,
        respectively. The ``state`` will provide the initial snapshot we are
        shooting from, and ``results`` is the :class:`.MCStep` that comes
        out of each step.

    Parameters
    ----------
    storage : :class:`.Storage`
        the file to store simulations in
    engine : :class:`.DynamicsEngine`
        the dynamics engine to use to run the simulation
    starting_volume : :class:`.Volume`
        volume initial frames must be inside of
    forward_ensemble : :class:`.Ensemble`
        ensemble for shots in the forward direction
    backward_ensemble : :class:`.Ensemble`
        ensemble for shots in the backward direction
    randomizer : :class:`.SnapshotModifier`
        the method used to modify the input snapshot before each shot
    initial_snapshots : list of :class:`.Snapshot`
        initial snapshots to use
    """
    def __init__(self, storage, engine, starting_volume, forward_ensemble,
                 backward_ensemble, randomizer, initial_snapshots):
        super(ShootFromSnapshotsSimulation, self).__init__(storage)
        self.engine = engine
        # FIXME: this next line seems weird; but tests fail without it
        paths.EngineMover.default_engine = engine
        try:
            initial_snapshots = list(initial_snapshots)
        except TypeError:
            initial_snapshots = [initial_snapshots]
        self.initial_snapshots = initial_snapshots
        self.randomizer = randomizer

        self.starting_ensemble = (
            paths.AllInXEnsemble(starting_volume) & paths.LengthEnsemble(1)
        )

        self.forward_ensemble = forward_ensemble
        self.backward_ensemble = backward_ensemble

        self.forward_mover = paths.ForwardExtendMover(
            ensemble=self.starting_ensemble,
            target_ensemble=self.forward_ensemble
        )
        self.backward_mover = paths.BackwardExtendMover(
            ensemble=self.starting_ensemble,
            target_ensemble=self.backward_ensemble
        )
        # subclasses will often override this
        self.mover = paths.RandomChoiceMover([self.forward_mover,
                                              self.backward_mover])

    def to_dict(self):
        dct = {
            'engine': self.engine,
            'initial_snapshots': self.initial_snapshots,
            'randomizer': self.randomizer,
            'starting_ensemble': self.starting_ensemble,
            'forward_ensemble': self.forward_ensemble,
            'backward_ensemble': self.backward_ensemble,
            'mover': self.mover
        }
        return dct

    @classmethod
    def from_dict(cls, dct):
        obj = cls.__new__(cls)
        # user must manually set a storage!
        super(ShootFromSnapshotsSimulation, obj).__init__(storage=None)
        obj.engine = dct['engine']
        obj.initial_snapshots = dct['initial_snapshots']
        obj.randomizer = dct['randomizer']
        obj.starting_ensemble = dct['starting_ensemble']
        obj.forward_ensemble = dct['forward_ensemble']
        obj.backward_ensemble = dct['backward_ensemble']
        obj.mover = dct['mover']
        return obj

    def attach_default_hooks(self):
        self.attach_hook(hooks.StorageHook())
        self.attach_hook(hooks.ShootFromSnapshotsOutputHook())

    def single_shot(self, start_snap):
        """Main task for ShootFromSnapshots.

        Parameters
        ----------
        start_snap : :class:`.Snapshot`
            initial snapshot from which to shoot

        Returns
        -------
        :class:`.MCStep`
            results of the single move
        """
        sample_set = paths.SampleSet([
            paths.Sample(replica=0,
                         trajectory=paths.Trajectory([start_snap]),
                         ensemble=self.starting_ensemble)
        ])
        sample_set.sanity_check()

        new_pmc = self.mover.move(sample_set)
        samples = new_pmc.results
        new_sample_set = sample_set.apply_samples(samples)

        mcstep = MCStep(
            simulation=self,
            mccycle=self.step,
            previous=sample_set,
            active=new_sample_set,
            change=new_pmc
        )
        return mcstep


    def run(self, n_per_snapshot, as_chain=False, scheduler=None):
        """Run the simulation.

        Parameters
        ----------
        n_per_snapshot : int
            number of shots per snapshot
        as_chain : bool
            if as_chain is False (default), then the input to the modifier
            is always the original snapshot. If as_chain is True, then the
            input to the modifier is the previous (modified) snapshot.
            Useful for modifications that can't cover the whole range from a
            given snapshot.
        scheduler : :class:`.TaskScheduler`
            scheduler for the simulation tasks; default ``None`` is serial
            simulation
        """
        self.step = 0
        snap_num = 0
        n_snapshots = len(self.initial_snapshots)
<<<<<<< HEAD
        if scheduler is None:
            scheduler = paths.task_schedulers.TaskScheduler()  # default
=======
        hook_state = None
>>>>>>> c4803d44
        self.run_hooks('before_simulation', sim=self)
        for snapshot in self.initial_snapshots:
            # before_snapshot
            start_snap = snapshot
            # do what we need to get the snapshot set up
            for step in range(n_per_snapshot):
                step_number = self.step
                step_info = (snap_num, n_snapshots, step, n_per_snapshot)
                scheduler.wrap_hook(self.run_hooks, 'before_step',
                                    sim=self, step_number=step_number,
                                    step_info=step_info, state=start_snap)

                if as_chain:
                    start_snap = self.randomizer(start_snap)
                else:
                    start_snap = self.randomizer(snapshot)

<<<<<<< HEAD
                # main task is in here
                mcstep = scheduler.wrap_task(self.single_shot, start_snap)

                scheduler.wrap_hook(self.run_hooks, 'after_step', sim=self,
                                    step_number=step_number,
                                    step_info=step_info, state=start_snap,
                                    results=mcstep)
=======
                sample_set = paths.SampleSet([
                    paths.Sample(replica=0,
                                 trajectory=paths.Trajectory([start_snap]),
                                 ensemble=self.starting_ensemble)
                ])
                sample_set.sanity_check()

                # shoot_snapshot_task (start)
                new_pmc = self.mover.move(sample_set)
                samples = new_pmc.results
                new_sample_set = sample_set.apply_samples(samples)

                mcstep = MCStep(
                    simulation=self,
                    mccycle=self.step,
                    previous=sample_set,
                    active=new_sample_set,
                    change=new_pmc
                )
                # shoot_snapshot_task (end)

                hook_state = self.run_hooks(
                    'after_step', sim=self, step_number=step_number,
                    step_info=step_info, state=start_snap, results=mcstep,
                    hook_state=hook_state
                )
>>>>>>> c4803d44

                self.step += 1
            # after_snapshot
            snap_num += 1
        self.run_hooks('after_simulation', sim=self)


class CommittorSimulation(ShootFromSnapshotsSimulation):
    """Committor simulations. What state do you hit from a given snapshot?

    Parameters
    ----------
    storage : :class:`.Storage`
        the file to store simulations in
    engine : :class:`.DynamicsEngine`
        the dynamics engine to use to run the simulation
    states : list of :class:`.Volume`
        the volumes representing the stable states
    randomizer : :class:`.SnapshotModifier`
        the method used to modify the input snapshot before each shot
    initial_snapshots : list of :class:`.Snapshot`
        initial snapshots to use
    direction : int or None
        if direction > 0, only forward shooting is used, if direction < 0,
        only backward, and if direction is None, mix of forward and
        backward. Useful if using no modification on the randomizer.
    """
    def __init__(self, storage, engine=None, states=None, randomizer=None,
                 initial_snapshots=None, direction=None):
        all_state_volume = paths.join_volumes(states)
        no_state_volume = ~all_state_volume
        # shoot forward until we hit a state
        forward_ensemble = paths.SequentialEnsemble([
            paths.AllOutXEnsemble(all_state_volume),
            paths.AllInXEnsemble(all_state_volume) & paths.LengthEnsemble(1)
        ])
        # or shoot backward until we hit a state
        backward_ensemble = paths.SequentialEnsemble([
            paths.AllInXEnsemble(all_state_volume) & paths.LengthEnsemble(1),
            paths.AllOutXEnsemble(all_state_volume)
        ])
        super(CommittorSimulation, self).__init__(
            storage=storage,
            engine=engine,
            starting_volume=no_state_volume,
            forward_ensemble=forward_ensemble,
            backward_ensemble=backward_ensemble,
            randomizer=randomizer,
            initial_snapshots=initial_snapshots
        )
        self.states = states
        self.direction = direction

        # override the default self.mover given by the superclass
        if self.direction is None:
            self.mover = paths.RandomChoiceMover([self.forward_mover,
                                                  self.backward_mover])
        elif self.direction > 0:
            self.mover = self.forward_mover
        elif self.direction < 0:
            self.mover = self.backward_mover

    def to_dict(self):
        dct = super(CommittorSimulation, self).to_dict()
        dct['states'] = self.states
        dct['direction'] = self.direction
        return dct

    @classmethod
    def from_dict(cls, dct):
        obj = super(CommittorSimulation, cls).from_dict(dct)
        obj.states = dct['states']
        obj.direction = dct['direction']
        return obj

<|MERGE_RESOLUTION|>--- conflicted
+++ resolved
@@ -162,12 +162,9 @@
         self.step = 0
         snap_num = 0
         n_snapshots = len(self.initial_snapshots)
-<<<<<<< HEAD
+        hook_state = None
         if scheduler is None:
             scheduler = paths.task_schedulers.TaskScheduler()  # default
-=======
-        hook_state = None
->>>>>>> c4803d44
         self.run_hooks('before_simulation', sim=self)
         for snapshot in self.initial_snapshots:
             # before_snapshot
@@ -185,42 +182,14 @@
                 else:
                     start_snap = self.randomizer(snapshot)
 
-<<<<<<< HEAD
                 # main task is in here
                 mcstep = scheduler.wrap_task(self.single_shot, start_snap)
 
-                scheduler.wrap_hook(self.run_hooks, 'after_step', sim=self,
-                                    step_number=step_number,
-                                    step_info=step_info, state=start_snap,
-                                    results=mcstep)
-=======
-                sample_set = paths.SampleSet([
-                    paths.Sample(replica=0,
-                                 trajectory=paths.Trajectory([start_snap]),
-                                 ensemble=self.starting_ensemble)
-                ])
-                sample_set.sanity_check()
-
-                # shoot_snapshot_task (start)
-                new_pmc = self.mover.move(sample_set)
-                samples = new_pmc.results
-                new_sample_set = sample_set.apply_samples(samples)
-
-                mcstep = MCStep(
-                    simulation=self,
-                    mccycle=self.step,
-                    previous=sample_set,
-                    active=new_sample_set,
-                    change=new_pmc
+                hook_state = scheduler.wrap_hook(
+                    self.run_hooks, 'after_step', sim=self,
+                    step_number=step_number, step_info=step_info,
+                    state=start_snap, results=mcstep, hook_state=hook_state
                 )
-                # shoot_snapshot_task (end)
-
-                hook_state = self.run_hooks(
-                    'after_step', sim=self, step_number=step_number,
-                    step_info=step_info, state=start_snap, results=mcstep,
-                    hook_state=hook_state
-                )
->>>>>>> c4803d44
 
                 self.step += 1
             # after_snapshot
