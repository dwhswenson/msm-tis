'''

@author: JD Chodera
@author: JH Prinz
'''

import copy

import numpy as np
import mdtraj as md

# THIS SHOULD NOT BE NECESSARY! SEE XYZ BELOW
import simtk.unit as u

<<<<<<< HEAD
from openpathsampling.base import StorableObject, lazy
=======
from openpathsampling.base import StorableObject, lazy_loading_attributes
>>>>>>> 17c880a3


# =============================================================================
# SIMULATION CONFIGURATION
# =============================================================================

class Configuration(StorableObject):
    """
    Simulation configuration. Only Coordinates, the associated boxvectors
    and the potential_energy
    """

    # Class variables to store the global storage and the system context
    # describing the system to be safed as configuration_indices
    engine = None
    load_lazy = True

    def __init__(self, coordinates=None, box_vectors=None,
                 potential_energy=None, topology=None):
        """
        Create a simulation configuration from either an OpenMM context or
        individually-specified components.

        Parameters
        ----------
        coordinates : simtk.unit.Quantity wrapping Nx3 np array of dimension length
            atomic coordinates (default: None)
        box_vectors : periodic box vectors (default: None)
            the periodic box vectors at current timestep (defautl: None)
        potential_energy : simtk.unit.Quantity of units energy/mole
            potential energy at current timestep (default: None)

        Attributes
        ----------
        coordinates : simtk.unit.Quantity wrapping Nx3 np array of dimension length
            atomic coordinates
        box_vectors : periodic box vectors
            the periodic box vectors
        potential_energy : simtk.unit.Quantity of units energy/mole
            potential energy
        idx : dict( Storage() : int )
            dict for storing the used index per storage
        topology : mdtraj.Topology()
            a reference to the used topology. This is necessary to allow
            export to mdtraj objects
        """

        super(Configuration, self).__init__()

        self.coordinates = None
        self.box_vectors = None
        self.potential_energy = None
        self.topology = None

        if topology is not None:
            self.topology = topology

        # TODO: Replace deepcopy by reference. Deepcopy is against immutable agreement
        if coordinates is not None:
            self.coordinates = copy.deepcopy(coordinates)
        if box_vectors is not None:
            self.box_vectors = copy.deepcopy(box_vectors)
        if potential_energy is not None:
            self.potential_energy = copy.deepcopy(potential_energy)

        if self.coordinates is not None:
            # Check for nans in coordinates, and raise an exception if
            # something is wrong.
            if type(self.coordinates) is u.Quantity:
                coords = self.coordinates._value
            else:
                coords = self.coordinates

            if np.any(np.isnan(coords)):
                raise ValueError(
                    "Some coordinates became 'nan'; simulation is unstable or buggy.")

        return

    def forget(self):
        """
        Will remove the stored coordinates from memory if they are stored in
        a file to save memory.  Once the coordinates are accessed they are
        reloaded automatically
        """

        if Configuration.load_lazy and hasattr(self, '_loaded_from'):
            self.coordinates = None
            self.box_vectors = None
            self.potential_energy = None

    # =========================================================================
    # Comparison functions
    # =========================================================================

    def __eq__(self, other):
        if self is other:
            return True

            # This is not good since this code requires knowledge about storage
            # I remove it since it is not used yet anyway
            # If we want to figure out if two Snapshots are loaded from two different
            # instances of the storage we should put this logic into storages

        #        for storage in self.idx:
        #            if storage in other.idx and other.idx[storage] == self.idx[storage]:
        #                return True

        return False

    @property
    def n_atoms(self):
        '''
        Returns the number of atoms in the configuration
        '''
        return self.coordinates.shape[0]

    # =========================================================================
    # Utility functions
    # =========================================================================

    def copy(self, subset=None):
        """
        Returns a deep copy of the instance itself. If this object is saved
        it will not be stored as a separate object and consume additional
        memory. Should be avoided!

        Returns
        -------
        Configuration()
            the deep copy
        """

        if subset is None:
            this = Configuration(coordinates=self.coordinates,
                                 box_vectors=self.box_vectors,
                                 potential_energy=self.potential_energy,
                                 topology=self.topology)
        else:
            new_coordinates = self.coordinates[subset, :]
            new_topology = self.topology.subset(subset)
            # TODO: Keep old potential_energy? Is not correct but might be useful. Boxvectors are fine!
            this = Configuration(coordinates=new_coordinates,
                                 box_vectors=self.box_vectors,
                                 potential_energy=self.potential_energy,
                                 topology=new_topology)

        return this

    def md(self):
        '''
        Returns a mdtraj.Trajectory() object that contains only one frame

        Returns
        -------
        mdtraj.Tractory
            the actual trajectory object. Can be used with all functions from mdtraj

        Notes
        -----
        Rather slow since the topology has to be made each time. Try to avoid it
        '''

        n_atoms = self.n_atoms

        output = np.zeros([1, n_atoms, 3], np.float32)
        output[0, :, :] = self.coordinates

        return md.Trajectory(output, self.topology)


# =============================================================================
# SIMULATION MOMENTUM / VELOCITY
# =============================================================================

class Momentum(StorableObject):
    """
    Simulation momentum. Contains only velocities of all atoms and
    associated kinetic energies
    """

    # Class variables to store the global storage and the system context
    # describing the system to be safed as momentums
    engine = None
    load_lazy = True

    def __init__(self, velocities=None, kinetic_energy=None):
        """
        Create a simulation momentum from either an OpenMM context or
        individually-specified components.

        Parameters
        ----------
        velocities : simtk.unit.Quantity wrapping Nx3 np array of dimension length
            atomic velocities (default: None)
        kinetic_energy : simtk.unit.Quantity of units energy/mole
            kinetic energy at current timestep (default: None)
            
        Attributes
        ----------
        velocities : simtk.unit.Quantity wrapping Nx3 np array of dimension length
            atomic velocities
        kinetic_energy : simtk.unit.Quantity of units energy/mole
            kinetic energy
        idx : dict( Storage() : int )
            dict for storing the used index per storage
        """

        super(Momentum, self).__init__()

        self.velocities = None
        self.kinetic_energy = None

        if velocities is not None:
            self.velocities = copy.deepcopy(velocities)
        if kinetic_energy is not None:
            self.kinetic_energy = copy.deepcopy(kinetic_energy)

        return

    def forget(self):
        """
        Will remove the stored Momentum data from memory if they are stored
        in a file to save memory.  Once the coordinates are accessed they
        are reloaded automatically
        """

        if Momentum.load_lazy and hasattr(self, '_loaded_store') > 0:
            self.velocities = None
            self.kinetic_energy = None

    @property
    def n_atoms(self):
        '''
        Returns the number of atoms in the momentum
        '''
        return self.velocities.shape[0]

    # =========================================================================
    # Utility functions
    # =========================================================================

    def copy(self, subset=None, reversed=False):
        """
        Returns a deep copy of the instance itself. If this object will not
        be saved as a separate object and consumes additional memory. It is
        used to construct a reversed copy that can be stored or used to
        start a simulation. If the momentum is shallow it will be loaded for
        the copy

        Returns
        -------
        Momentum()
            the deep copy
        """

        if subset is None:
            new_velocities = self.velocities
        else:
            new_velocities = self.velocities[subset, :]
            # TODO: Keep old kinetic_energy? Is not correct but might be useful.

        if reversed:
            # Note the v *= -1.0 would be in place for numpy arrays. This here makes a copy!
            new_velocities = -1.0 * new_velocities

        this = Momentum(velocities=new_velocities, kinetic_energy=self.kinetic_energy)

        return this

    def reversed_copy(self, subset=None):
        """
        Create a copy and flips the velocities and erases the stored indices.
        If stores is will be treated as a new Momentum instance.
        Should be avoided.

        Returns
        -------
        Momentum()
            the deep copy with reversed velocities.
        """
        return self.copy(subset=subset, reversed=True)


# =============================================================================
# SIMULATION SNAPSHOT (COMPLETE FRAME WITH COORDINATES AND VELOCITIES)
# =============================================================================

def has(attr):
    def _has(func):
        def inner(self, *args, **kwargs):
            if hasattr(self, attr):
                return func(self, *args, **kwargs)
            else:
                return None

        return inner

    return _has


<<<<<<< HEAD
@lazy('configuration', 'momentum', '_reversed')
=======
@lazy_loading_attributes('configuration', 'momentum', '_reversed')
>>>>>>> 17c880a3
class Snapshot(StorableObject):
    """
    Simulation snapshot. Contains references to a configuration and momentum
    """

    # Class variables to store the global storage and the system context
    # describing the system to be saved as snapshots
    # Hopefully these class member variables will not be needed any longer
    engine = None

    def __init__(self, coordinates=None, velocities=None, box_vectors=None,
                 potential_energy=None, kinetic_energy=None, topology=None,
                 configuration=None, momentum=None, is_reversed=False,
                 reversed_copy=None):
        """
        Create a simulation snapshot. Initialization happens primarily in
        one of two ways:
            1. Specify `Configuration` and `Momentum` objects
            2. Specify the things which make up `Configuration` and
               `Momentum` objects, i.e., coordinates, velocities, box
               vectors, etc.
        If you want to obtain a snapshot from a currently-running MD engine,
        use that engine's .current_snapshot property.

        Parameters
        ----------
        coordinates : simtk.unit.Quantity wrapping Nx3 np array of dimension length
            atomic coordinates (default: None)
        velocities : simtk.unit.Quantity wrapping Nx3 np array of dimension length
            atomic velocities (default: None)
        box_vectors : periodic box vectors (default: None)
            the periodic box vectors at current timestep (defautl: None)
        potential_energy : simtk.unit.Quantity of units energy/mole
            potential energy at current timestep (default: None)
        kinetic_energy : simtk.unit.Quantity of units energy/mole
            kinetic energy at current timestep (default: None)
            
        Attributes
        ----------
        coordinates : simtk.unit.Quantity wrapping Nx3 np array of dimension length
            atomic coordinates
        velocities : simtk.unit.Quantity wrapping Nx3 np array of dimension length
            atomic velocities
        box_vectors : periodic box vectors
            the periodic box vectors 
        potential_energy : simtk.unit.Quantity of units energy/mole
            potential energy
        kinetic_energy : simtk.unit.Quantity of units energy/mole
            kinetic energy
        idx : dict( Storage() : int )
            dict for storing the used index per storage
        """

        super(Snapshot, self).__init__()
<<<<<<< HEAD
        self._lazy = dict()
=======
>>>>>>> 17c880a3

        self.is_reversed = is_reversed

        if configuration is None and momentum is None:
            if coordinates is not None:
                configuration = Configuration(
                    coordinates=coordinates,
                    box_vectors=box_vectors,
                    potential_energy=potential_energy,
                    topology=topology
                )

            if velocities is not None:
                momentum = Momentum(
                    velocities=velocities,
                    kinetic_energy=kinetic_energy
                )

        self.configuration = configuration
        self.momentum = momentum

        if reversed_copy is None:
            # this will always create the mirrored copy so we can save in pairs!
            self._reversed = Snapshot(configuration=configuration,
                                      momentum=momentum,
                                      is_reversed=not self.is_reversed,
                                      reversed_copy=self)
        else:
            self._reversed = reversed_copy

<<<<<<< HEAD


=======
>>>>>>> 17c880a3
    def __eq__(self, other):
        if self is other:
            return True
        elif hasattr(other, '_idx'):
            if other.__subject__ is self:
                return True

        return False


    @property
    @has('configuration')
    def topology(self):
        """
        The mdtraj.Topology store in the configuration if present.
        """
        return self.configuration.topology

    @property
    @has('configuration')
    def coordinates(self):
        """
        The coordinates in the configuration
        """
        return self.configuration.coordinates

    @property
    @has('configuration')
    def xyz(self):
        """
        Coordinates without dimensions.

        SERIOUS PROBLEM: whether .coordinates returns a u.Quantity or jut
        numpy array depending on situation (at least for ToyDynamics). This
        is bad.
        """
        coord = self.configuration.coordinates
        if type(coord) is u.Quantity:
            return coord._value
        else:
            return coord

    @property
    @has('momentum')
    def velocities(self):
        """
        The velocities in the configuration. If the snapshot is reversed a
        copy of the original (unreversed) velocities is made which is then
        returned
        """
        if self.is_reversed:
            return -1.0 * self.momentum.velocities
        else:
            return self.momentum.velocities

    @property
    @has('configuration')
    def box_vectors(self):
        """
        The box_vectors in the configuration
        """
        if self.configuration is not None:
            return self.configuration.box_vectors
        else:
            return None

    @property
    @has('configuration')
    def potential_energy(self):
        """
        The potential_energy in the configuration
        """
        if self.configuration is not None:
            return self.configuration.potential_energy
        else:
            return None

    @property
    @has('momentum')
    def kinetic_energy(self):
        """
        The kinetic_energy in the momentum
        """
        if self.momentum is not None:
            return self.momentum.kinetic_energy
        else:
            return None

    @property
    @has('configuration')
    def n_atoms(self):
        '''
        The number of atoms in the snapshot
        '''
        if self.configuration is not None:
            return self.coordinates.shape[0]
        else:
            return None

    @property
    @has('configuration')
    @has('momentum')
    def total_energy(self):
        '''
        The total energy (sum of potential and kinetic) of the snapshot
        '''
        return self.kinetic_energy + self.potential_energy

    # ==========================================================================
    # Utility functions
    # ==========================================================================

    def copy(self):
        """
        Returns a shallow copy of the instance itself. The contained
        configuration and momenta are not copied.

        This will also lead to a new reversed copy when using reversed!

        Returns
        -------
        Snapshot()
            the deep copy
        """
        this = Snapshot(configuration=self.configuration, momentum=self.momentum,
                        is_reversed=self.is_reversed)
        return this

    def reversed_copy(self):
        """
        Returns a shallow reversed copy of the instance itself. The
        contained configuration and momenta are not copied and the momenta
        are marked reversed.

        This will also lead to a new (non-)reversed copy!

        Returns
        -------
        Snapshot()
            the deep copy
        """

        obj = self.copy()
        obj.is_reversed = not obj.is_reversed
        return obj

    @property
    def reversed(self):
        """
        Reversed the momenta. This only flips a boolean and marks the given
        snapshot are reversed. This is fast and should be used instead of
        read velocity inversion.
        """
        return self._reversed

    @has('configuration')
    def md(self):
        '''
        Returns a mdtraj Trajectory object that contains only one frame
        
        Notes
        -----        
        Rather slow since the topology has to be made each time. Try to avoid it
        '''
        return self.configuration.md()

    def subset(self, subset):
        """
        Return a deep copy of the snapshot with reduced set of coordinates. Takes also care
        of adjusting the topology.

        Notes
        -----
        So far the potential and kinetic energies are copied and are thus false but still useful!?!
        """

        this = Snapshot(configuration=self.configuration.copy(subset),
                        momentum=self.momentum.copy(subset),
                        is_reversed=self.is_reversed)
        return this<|MERGE_RESOLUTION|>--- conflicted
+++ resolved
@@ -12,11 +12,7 @@
 # THIS SHOULD NOT BE NECESSARY! SEE XYZ BELOW
 import simtk.unit as u
 
-<<<<<<< HEAD
-from openpathsampling.base import StorableObject, lazy
-=======
 from openpathsampling.base import StorableObject, lazy_loading_attributes
->>>>>>> 17c880a3
 
 
 # =============================================================================
@@ -318,11 +314,7 @@
     return _has
 
 
-<<<<<<< HEAD
-@lazy('configuration', 'momentum', '_reversed')
-=======
 @lazy_loading_attributes('configuration', 'momentum', '_reversed')
->>>>>>> 17c880a3
 class Snapshot(StorableObject):
     """
     Simulation snapshot. Contains references to a configuration and momentum
@@ -377,10 +369,6 @@
         """
 
         super(Snapshot, self).__init__()
-<<<<<<< HEAD
-        self._lazy = dict()
-=======
->>>>>>> 17c880a3
 
         self.is_reversed = is_reversed
 
@@ -411,11 +399,6 @@
         else:
             self._reversed = reversed_copy
 
-<<<<<<< HEAD
-
-
-=======
->>>>>>> 17c880a3
     def __eq__(self, other):
         if self is other:
             return True
