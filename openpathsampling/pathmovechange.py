__author__ = 'Jan-Hendrik Prinz'

import logging

import logging

import openpathsampling as paths
<<<<<<< HEAD
from openpathsampling.base import StorableObject
=======
from openpathsampling.base import StorableObject, lazy
>>>>>>> e24a8009
from treelogic import TreeMixin

logger = logging.getLogger(__name__)

<<<<<<< HEAD
=======

@lazy('details')
>>>>>>> e24a8009
class PathMoveChange(TreeMixin, StorableObject):
    '''
    A class that described the concrete realization of a PathMove.

    Attributes
    ----------
    mover : PathMover
        The mover that generated this PathMoveChange
    generated : list of Sample
        A list of newly generated samples by this particular move.
        Only used by node movers like RepEx or Shooters
    subchanges : list of PathMoveChanges
        the PathMoveChanges created by submovers
    details : Details
        an object that contains MoveType specific attributes and information.
        E.g. for a RandomChoiceMover which Mover was selected.
    '''

    _node_type = TreeMixin.NODE_TYPE_ALL

    @property
    def is_sequential(self):
        return self.mover.is_sequential

    def __init__(self, subchanges=None, samples=None, mover=None, details=None):
<<<<<<< HEAD
        StorableObject.__init__(self)
=======
        self._lazy = dict()
        StorableObject.__init__(self)

>>>>>>> e24a8009
        self._len = None
        self._collapsed = None
        self._results = None
        self._trials = None
        self._accepted = None
        self.mover = mover
        if subchanges is None:
            self.subchanges = list()
        else:
            self.subchanges = subchanges

        if samples is None:
            self.samples = list()
        else:
            self.samples = samples
        self.details = details

    # hook for TreeMixin
    @property
    def _subnodes(self):
        return self.subchanges

    @property
    def submovers(self):
        return [ch.mover for ch in self.subchanges]

    @property
    def subchange(self):
        """
        Return the single/only sub-pathmovechange if there is only one.

        Returns
        -------
        PathMoveChange
        """
        if len(self.subchanges) == 1:
            return self.subchanges[0]
        else:
            # TODO: might raise exception
            return None

    @staticmethod
    def _default_match(original, test):
        if original.identifier is test:
            return True
        elif isinstance(test, paths.PathMoveChange):
            return original.identifier is test
        elif isinstance(test, paths.PathMover):
            return original.identifier is test
        elif type(test) is type and issubclass(test, paths.PathMover):
            return original.identifier.__class__ is test
        else:
            return False

    def __repr__(self):
        return '%s (%s)' % (self.__class__.__name__[:-14], hex(id(self))[-6:])

    def movetree(self):
        """
        Return a tree with the movers of each node

        Notes
        -----
        This is equivalent to
        `tree.map_tree(lambda x : x.mover)`
        """
        return self.map_tree(lambda x : x.mover)

    @property
    def identifier(self):
        return self.mover

    @property
    def collapsed_samples(self):
        """
        Return a collapsed set of samples with non used samples removed

        This is the minimum required set of samples to keep the `PathMoveChange`
        correct and allow to target sample set to be correctly created.
        These are the samples used by `.closed`

        Examples
        --------
        Assume that you run 3 shooting moves for replica #1. Then only the
        last of the three really matters for the target sample_set since #1
        will be replaced by #2 which will be replaced by #3. So this function
        will return only the last sample.

        """
        if self._collapsed is None:
            s = paths.SampleSet([]).apply_samples(self.results)

            # keep order just for being thorough
            self._collapsed = [
                samp for samp in self.results
                if samp in s
            ]

        return self._collapsed

    @property
    def accepted(self):
        """
        Returns if this particular move was accepted.

        Mainly used for rejected samples.

        Notes
        -----
        Acceptance is determined from the number of resulting samples. If at
        least one sample is returned then this move will change the sampleset
        and is considered an accepted change.
        """
        if self._accepted is None:
            self._accepted = len(self.results) > 0

        return self._accepted

    def __add__(self, other):
        """
        This allows to use `+` to create SequentialPMCs

        Notes
        -----
        You can also use this to apply several changes
        >>> new_sset = old_sset + change1 + change2
        >>> new_sset = old_sset + (change1 + change2)
        """
        if isinstance(other, PathMoveChange):
            return SequentialPathMoveChange([self, other])
        else:
            raise ValueError('Only PathMoveChanges can be combined')

    @property
    def results(self):
        """
        Returns a list of all samples that are accepted in this move

        This contains unnecessary, but accepted samples, too.

        Returns
        -------
        list of Samples
            the list of samples that should be applied to the SampleSet
        """
        if self._results is None:
            self._results = self._get_results()

        return self._results

    def _get_results(self):
        """
        Determines all relevant accepted samples for this move

        Includes all accepted samples also from subchanges

        Returns
        -------
        list of Sample
            the list of accepted samples for this move
        """
        return []

    @property
    def trials(self):
        """
        Returns a list of all samples generated during the PathMove.

        This includes all accepted and rejected samples (which does NOT
        include hidden samples yet)

        """
        if self._trials is None:
            self._trials = self._get_trials()
        return self._trials

    def _get_trials(self):
        """
        Determines all samples for this move

        Includes all samples also from subchanges

        Returns
        -------
        list of Sample
            the list of all samples generated for this move

        Notes
        -----
        This function needs to be implemented for custom changes
        """
        return []

    def __str__(self):
        if self.accepted:
            return 'SampleMove : %s : %s : %d samples' % (self.mover.cls, self.accepted, len(self.trials)) + ' ' + str(self.trials) + ''
        else:
            return 'SampleMove : %s : %s :[]' % (self.mover.cls, self.accepted)

    @property
    def canonical(self):
        """
        Return the first non single-subchange

        Notes
        -----
        Usually a mover that returns a single subchange is for deciding what to
        do rather than describing what is actually happening. This property
        returns the first mover that is not one of these delegating movers and
        contains information of what has been done in this move.

        What you are usually interested in is `.canonical.mover` to get the
        relevant mover.

        Examples
        --------
        >>> a = OnewayShootingMover()
        >>> change = a.move(sset)
        >>> change.canonical.mover  # returns either Forward or Backward
        """
        pmc = self
        while pmc.subchange is not None:
            if pmc.mover.is_canonical is True:
                return pmc
            pmc = pmc.subchange

        return pmc

    @property
    def description(self):
        """
        Return a compact representation of the change
        """
        subs = self.subchanges
        if len(subs) == 0:
            return str(self.mover)
        elif len(subs) == 1:
            return subs[0].description
        else:
            return ':'.join([sub.description for sub in subs])


class EmptyPathMoveChange(PathMoveChange):
    """
    A PathMoveChange representing no changes
    """
    def __init__(self, mover=None, details=None):
        super(EmptyPathMoveChange, self).__init__(mover=mover, details=details)

    def __str__(self):
        return ''

    def _get_trials(self):
        return []

    def _get_results(self):
        return []



class SamplePathMoveChange(PathMoveChange):
    """
    A PathMoveChange representing the application of samples.

    This is the most common PathMoveChange and all other moves use this
    as leaves and on the lowest level consist only of `SamplePathMoveChange`
    """
    def __init__(self, samples, mover=None, details=None):
        """
        Parameters
        ----------
        samples : list of Samples
            a list of trial samples that are used in this change
        mover : PathMover
            the generating PathMover
        details : Details
            a details object containing specifics about the change

        Attributes
        ----------
        samples
        mover
        details
        """
        super(SamplePathMoveChange, self).__init__(mover=mover, details=details)

        if samples.__class__ is paths.Sample:
            samples = [samples]

        self.samples = samples

    def _get_results(self):
        return []

    def _get_trials(self):
        return self.samples


class AcceptedSamplePathMoveChange(SamplePathMoveChange):
    """
    Represents an accepted SamplePMC

    This will return the trial samples also as its result, hence it is
    accepted.
    """
    def _get_trials(self):
        return self.samples

    def _get_results(self):
        return self.samples


class RejectedSamplePathMoveChange(SamplePathMoveChange):
    """
    Represents an rejected SamplePMC

    This will return no samples also as its result, hence it is
    rejected.
    """

    def _get_trials(self):
        return self.samples

    def _get_results(self):
        return []


class SequentialPathMoveChange(PathMoveChange):
    """
    SequentialPathMoveChange has no own samples, only inferred Sampled from the
    underlying MovePaths
    """

    def __init__(self, subchanges, mover=None, details=None):
        """
        Parameters
        ----------
        subchanges : list of PathMoveChanges
            a list of PathMoveChanges to be applied in sequence
        mover
        details

        Attributes
        ----------
        subchanges
        mover
        details
        """
        super(SequentialPathMoveChange, self).__init__(mover=mover, details=details)
        self.subchanges = subchanges


    def _get_results(self):
        samples = []
        for subchange in self.subchanges:
            samples = samples + subchange.results
        return samples

    def _get_trials(self):
        samples = []
        for subchange in self.subchanges:
            samples = samples + subchange.trials
        return samples

    def __str__(self):
        return 'SequentialMove : %s : %d samples\n' % \
               (self.accepted, len(self.results)) + \
               PathMoveChange._indent('\n'.join(map(str, self.subchanges)))


class PartialAcceptanceSequentialPathMoveChange(SequentialPathMoveChange):
    """
    PartialAcceptanceSequentialMovePath has no own samples, only inferred
    Sampled from the underlying MovePaths
    """

    def _get_results(self):
        changes = []
        for subchange in self.subchanges:
            if subchange.accepted:
                changes.extend(subchange.results)
            else:
                break

        return changes

    def __str__(self):
        return 'PartialAcceptanceMove : %s : %d samples\n' % \
               (self.accepted, len(self.results)) + \
               PathMoveChange._indent('\n'.join(map(str, self.subchanges)))


class ConditionalSequentialPathMoveChange(SequentialPathMoveChange):
    """
    ConditionalSequentialMovePath has no own samples, only inferred Samples
    from the underlying MovePaths
    """

    def _get_results(self):
        changes = []
        for subchange in self.subchanges:
            if subchange.accepted:
                changes.extend(subchange.results)
            else:
                return []

        return changes

    def __str__(self):
        return 'ConditionalSequentialMove : %s : %d samples\n' % \
               (self.accepted, len(self.results)) + \
               PathMoveChange._indent( '\n'.join(map(str, self.subchanges)))


class SubPathMoveChange(PathMoveChange):
    """
    A helper PathMoveChange that represents the application of a submover.

    The raw implementation delegates all to the subchange
    """
    def __init__(self, subchange, mover=None, details=None):
        """
        Parameters
        ----------
        subchange : PathMoveChange
            the actual subchange used by this wrapper PMC
        mover
        details

        Attributes
        ----------
        subchange
        mover
        details
        """
        super(SubPathMoveChange, self).__init__(mover=mover, details=details)
        self.subchanges = [subchange]

    def _get_results(self):
        return self.subchange.results

    def _get_trials(self):
        return self.subchange.trials

    def __str__(self):
        # Defaults to use the name of the used mover
        return self.mover.__class__.__name__[:-5] + ' :\n' + PathMoveChange._indent(str(self.subchange))


class RandomChoicePathMoveChange(SubPathMoveChange):
    """
    A PathMoveChange that represents the application of a mover chosen randomly
    """

    # This class is empty since all of the decision is specified by the mover
    # and it requires no additional logic to decide if it is accepted.

class FilterByEnsemblePathMoveChange(SubPathMoveChange):
    """
    A PathMoveChange that filters out all samples not in specified ensembles
    """

    # TODO: Question: filter out also trials not in the ensembles? I think so,
    # because we are only interested in trials that could be relevant, right?

    def _get_results(self):
        all_samples = self.subchange.results

        filtered_samples = filter(
            lambda s : s.ensemble in self.mover.ensembles,
            all_samples
        )

        return filtered_samples

    def _get_trials(self):
        all_samples = self.subchange.trials

        filtered_samples = filter(
            lambda s : s.ensemble in self.mover.ensembles,
            all_samples
        )

        return filtered_samples


    def __str__(self):
        return 'FilterMove : allow only ensembles [%s] from sub moves : %s : %d samples\n' % \
               (str(self.mover.ensembles), self.accepted, len(self.results)) + \
               PathMoveChange._indent( str(self.subchange) )



class FilterSamplesPathMoveChange(SubPathMoveChange):
    """
    A PathMoveChange that keeps a selection of the underlying samples
    """

    def _get_results(self):
        sample_set = self.subchange.results

        # allow for negative indices to be picked, e.g. -1 is the last sample
        samples = [ idx % len(sample_set) for idx in self.mover.selected_samples]

        return samples

    def __str__(self):
        return 'FilterMove : pick samples [%s] from sub moves : %s : %d samples\n' % \
               (str(self.mover.selected_samples), self.accepted, len(self.results)) + \
               PathMoveChange._indent( str(self.subchange) )


class KeepLastSamplePathMoveChange(SubPathMoveChange):
    """
    A PathMoveChange that only keeps the last generated sample.

    This is different from using `.reduced` which will only change the
    level of detail that is stored. This PathMoveChange will actually remove
    potential relevant samples and thus affect the outcome of the new
    SampleSet. To really remove samples also from storage you can use
    this PathMoveChange in combination with `.closed` or `.reduced`

    Notes
    -----
    Does the same as `FilterSamplesPathMoveChange(subchange, [-1], False)`

    I think we should try to not use this. It would be better to make submoves
    and finally filter by relevant ensembles. Much like running a function
    with local variables/local ensembles.
    """

    def _get_results(self):
        samples = self.subchange.results
        if len(samples) > 1:
            samples = [samples[-1]]

        return samples

    def __str__(self):
        return 'Restrict to last sample : %s : %d samples\n' % \
               (self.accepted, len(self.results)) + \
               PathMoveChange._indent( str(self.subchange) )


class PathSimulatorPathMoveChange(SubPathMoveChange):
    """
    A PathMoveChange that just wraps a subchange and references a PathSimulator
    """

    def __str__(self):
        return 'PathSimulatorStep : %s : Step # %d with %d samples\n' % \
               (str(self.mover.pathsimulator.cls), self.details.step, len(self.results)) + \
               PathMoveChange._indent( str(self.subchange) )<|MERGE_RESOLUTION|>--- conflicted
+++ resolved
@@ -2,23 +2,14 @@
 
 import logging
 
-import logging
-
 import openpathsampling as paths
-<<<<<<< HEAD
-from openpathsampling.base import StorableObject
-=======
 from openpathsampling.base import StorableObject, lazy
->>>>>>> e24a8009
 from treelogic import TreeMixin
 
 logger = logging.getLogger(__name__)
 
-<<<<<<< HEAD
-=======
 
 @lazy('details')
->>>>>>> e24a8009
 class PathMoveChange(TreeMixin, StorableObject):
     '''
     A class that described the concrete realization of a PathMove.
@@ -44,13 +35,9 @@
         return self.mover.is_sequential
 
     def __init__(self, subchanges=None, samples=None, mover=None, details=None):
-<<<<<<< HEAD
-        StorableObject.__init__(self)
-=======
         self._lazy = dict()
         StorableObject.__init__(self)
 
->>>>>>> e24a8009
         self._len = None
         self._collapsed = None
         self._results = None
