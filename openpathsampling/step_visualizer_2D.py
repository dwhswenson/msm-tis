--- conflicted
+++ resolved
@@ -78,27 +78,6 @@
 
     def draw_background(self):
         # draw the background
-<<<<<<< HEAD
-        if self.background is not None:
-            if self._save_bg_axes is None:
-                self._save_bg_axes = self.background.axes
-            self.fig = self.background
-            for ax in self.fig.axes:
-                self.fig.delaxes(ax)
-            for ax in self._save_bg_axes:
-                self.fig.add_axes(ax)
-            self.ax = self.fig.axes[0].twinx()
-            self.ax.cla()
-        else:
-            # create empty figure and axis
-            self.fig, self.ax = plt.subplots()
-            # set the empty axis and figure as our new 'background'
-            # this avoids flickering if we always recreate the figure
-            self.background = self.fig
-            self._save_bg_axes = self.background.axes
-            # create a copy axis to draw on
-            self.ax = self.fig.axes[0].twinx()
-=======
         if self.background is None:
             self.fig, ax = plt.subplots()
             self.background = self.fig
@@ -115,7 +94,6 @@
 
         self.ax = self.fig.axes[0].twinx()
         self.ax.cla()
->>>>>>> fc27a9d3
 
         self.ax.set_xlim(self.xlim)
         self.ax.set_ylim(self.ylim)
