--- conflicted
+++ resolved
@@ -23,16 +23,12 @@
     numpy_codec, bytes_codec, uuid_object_codec,
 )
 
-<<<<<<< HEAD
 from .callable_codec import CallableCodec
 
-from .serialization import SchemaDeserializer
-=======
 from ..simstore.serialization import (
     ToDictSerializer, SchemaSerializer, SchemaDeserializer,
     SimulationObjectSerializer
 )
->>>>>>> fbe2b05d
 
 from ..simstore.class_info import ClassInfo, ClassInfoContainer
 
@@ -248,13 +244,8 @@
     def __init__(self, backend, schema, class_info, fallbacks=None,
                  safemode=False):
         # TODO: this will change to match the current notation
-<<<<<<< HEAD
-        super(OPSStorage, self).__init__(backend, schema, class_info,
-                                         fallbacks, safemode)
-=======
         super(Storage, self).__init__(backend, schema, class_info,
-                                      fallbacks)
->>>>>>> fbe2b05d
+                                      fallbacks, safemode)
 
         self.n_snapshot_types = 0
 
