--- conflicted
+++ resolved
@@ -149,23 +149,6 @@
 
         # normal objects
 
-<<<<<<< HEAD
-        self.add('details', paths.storage.ObjectStore(paths.Details, has_name=False))
-        self.add('topologies', paths.storage.ObjectStore(paths.Topology, has_name=True))
-        self.add('pathmovers', paths.storage.ObjectStore(paths.PathMover, has_name=True))
-        # self.add('shootingpoints'
-                 # paths.storage.ObjectStore(paths.ShootingPoint, has_name=False))
-        self.add('shootingpointselectors',
-                 paths.storage.ObjectStore(paths.ShootingPointSelector, has_name=True))
-        self.add('engines', paths.storage.ObjectStore(paths.DynamicsEngine, has_name=True))
-        self.add('pathsimulators',
-                 paths.storage.ObjectStore(paths.PathSimulator, has_name=True))
-        self.add('transitions', paths.storage.ObjectStore(paths.Transition, has_name=True))
-        self.add('networks',
-                 paths.storage.ObjectStore(paths.TransitionNetwork, has_name=True))
-        self.add('schemes',
-                 paths.storage.ObjectStore(paths.MoveScheme, has_name=True))
-=======
         self.create_store('details', ObjectStore(paths.Details, has_name=False))
         self.create_store('topologies', ObjectStore(paths.Topology, has_name=True))
         self.create_store('pathmovers', ObjectStore(paths.PathMover, has_name=True))
@@ -181,7 +164,6 @@
                  ObjectStore(paths.TransitionNetwork, has_name=True))
         self.create_store('schemes',
                  ObjectStore(paths.MoveScheme, has_name=True))
->>>>>>> f6a94156
 
         # nestable objects
 
