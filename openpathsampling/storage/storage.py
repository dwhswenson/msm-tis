"""
Created on 06.07.2014

@author: JDC Chodera
@author: JH Prinz
"""

import logging

logger = logging.getLogger(__name__)
init_log = logging.getLogger('openpathsampling.initialization')

import openpathsampling as paths
import simtk.unit as u

from openpathsampling.netcdfplus import NetCDFPlus, WeakLRUCache, ObjectStore

# =============================================================================================
# OPS SPECIFIC STORAGE
# =============================================================================================

class Storage(NetCDFPlus):
    """
    A netCDF4 wrapper to store trajectories based on snapshots of an OpenMM
    simulation. This allows effective storage of shooting trajectories
    """

    USE_FEATURE_SNAPSHOTS = False

    @property
    def template(self):
        """
        Return the template snapshot from the storage

        Returns
        -------
        Snapshot
            the initial snapshot
        """
        if self._template is None:
            self._template = self.snapshots.load(int(self.variables['template_idx'][0]))

        return self._template

    def clone(self, filename, subset):
        """
        Creates a copy of the netCDF file and allows to reduce the used atoms.

        Notes
        -----
        This is mostly used to remove water but keep the data intact.
        """

        storage2 = Storage(filename=filename, template=self.template.subset(subset), mode='w')

        # Copy all configurations and momenta to new file in reduced form

        for obj in self.configurations:
            storage2.configurations.save(obj.copy(subset=subset), idx=self.configurations.index[obj])
        for obj in self.momenta:
            storage2.momenta.save(obj.copy(subset=subset), idx=self.momenta.index[obj])

        # All other should be copied one to one. We do this explicitely although we could just copy all
        # and exclude configurations and momenta, but this seems cleaner

        for storage_name in [
            'pathmovers', 'topologies', 'networks', 'details', 'trajectories',
            'shootingpointselectors', 'engines', 'volumes',
            'samplesets', 'ensembles', 'transitions', 'steps', 'pathmovechanges',
            'samples', 'snapshots', 'pathsimulators', 'cvs'
        ]:
            self.clone_storage(storage_name, storage2)

        storage2.close()

    # TODO: Need to copy cvs without caches!
    def clone_empty(self, filename):
        """
        Creates a copy of the netCDF file and replicates only the static parts which I consider
            ensembles, volumes, engines, path movers, shooting point selectors. We do not need to
            reconstruct collective variables since these need to be created again completely and then
            the necessary arrays in the file will be created automatically anyway.

        Notes
        -----
        This is mostly used to restart with a fresh file. Same setup, no results.
        """
        storage2 = Storage(filename=filename, template=self.template, mode='w')

        for storage_name in [
            'pathmovers', 'topologies', 'networks',
            'shootingpointselectors', 'engines', 'volumes',
            'ensembles', 'transitions', 'pathsimulators'
        ]:
            self.clone_storage(storage_name, storage2)

        storage2.close()

    @property
    def n_atoms(self):
        return self.topology.n_atoms

    @property
    def n_spatial(self):
        return self.topology.n_spatial

    def __init__(self, filename, mode=None, template=None):
        """
        Create a netdfplus storage for OPS Objects

        Parameters
        ----------
        filename : string
            filename of the netcdf file to be used or created
        mode : string, default: None
            the mode of file creation, one of 'w' (write), 'a' (append) or
            None, which will append any existing files.
        template : openpathsampling.Snapshot
            a Snapshot instance that contains a reference to a Topology, the
            number of atoms and used units
        units : dict of {str : simtk.unit.Unit } or None
            representing a dict of string representing a dimension
            ('length', 'velocity', 'energy') pointing to
            the simtk.unit.Unit to be used. If not None overrides the
            standard units used
        """

        self._template = template
        super(Storage, self).__init__(filename, mode)

    def _create_storages(self):
        """
        Register all Stores used in the OpenPathSampling Storage

        """

        # objects with special storages

        self.create_store('trajectories', paths.storage.TrajectoryStore())

        if Storage.USE_FEATURE_SNAPSHOTS:
            self.create_store('snapshots', paths.storage.FeatureSnapshotStore(self._template.__class__))
        else:
            if type(self._template) is paths.Snapshot:
                self.create_store('snapshots', paths.storage.SnapshotStore())
            elif type(self._template) is paths.ToySnapshot:
                self.create_store('snapshots', paths.storage.ToySnapshotStore())

        self.create_store('samples', paths.storage.SampleStore())
        self.create_store('samplesets', paths.storage.SampleSetStore())
        self.create_store('pathmovechanges', paths.storage.PathMoveChangeStore())
        self.create_store('steps', paths.storage.MCStepStore())

        self.create_store('cvs', paths.storage.ObjectDictStore(paths.CollectiveVariable, paths.Snapshot))

        # normal objects

<<<<<<< HEAD
        self.create_store('details', ObjectStore(paths.Details, has_name=False))
        self.create_store('topologies', ObjectStore(paths.Topology, has_name=True))
        self.create_store('pathmovers', ObjectStore(paths.PathMover, has_name=True))
        self.create_store('shootingpoints',
                 ObjectStore(paths.ShootingPoint, has_name=False))
        self.create_store('shootingpointselectors',
                 ObjectStore(paths.ShootingPointSelector, has_name=True))
        self.create_store('engines', ObjectStore(paths.DynamicsEngine, has_name=True))
        self.create_store('pathsimulators',
                 ObjectStore(paths.PathSimulator, has_name=True))
        self.create_store('transitions', ObjectStore(paths.Transition, has_name=True))
        self.create_store('networks',
                 ObjectStore(paths.TransitionNetwork, has_name=True))
        self.create_store('schemes',
                 ObjectStore(paths.MoveScheme, has_name=True))
=======
        self.add('details', paths.storage.ObjectStore(paths.Details, has_name=False))
        self.add('topologies', paths.storage.ObjectStore(paths.Topology, has_name=True))
        self.add('pathmovers', paths.storage.ObjectStore(paths.PathMover, has_name=True))
        # self.add('shootingpoints'
                 # paths.storage.ObjectStore(paths.ShootingPoint, has_name=False))
        self.add('shootingpointselectors',
                 paths.storage.ObjectStore(paths.ShootingPointSelector, has_name=True))
        self.add('engines', paths.storage.ObjectStore(paths.DynamicsEngine, has_name=True))
        self.add('pathsimulators',
                 paths.storage.ObjectStore(paths.PathSimulator, has_name=True))
        self.add('transitions', paths.storage.ObjectStore(paths.Transition, has_name=True))
        self.add('networks',
                 paths.storage.ObjectStore(paths.TransitionNetwork, has_name=True))
        self.add('schemes',
                 paths.storage.ObjectStore(paths.MoveScheme, has_name=True))
>>>>>>> fe0089dc

        # nestable objects

        self.create_store('volumes',
                 ObjectStore(paths.Volume, nestable=True, has_name=True))
        self.create_store('ensembles',
                 ObjectStore(paths.Ensemble, nestable=True, has_name=True))
        # special stores
        # self.add('names', paths.storage.NameStore())

    def _initialize(self):
        # Set global attributes.
        setattr(self, 'title', 'OpenPathSampling Storage')
        setattr(self, 'ConventionVersion', '0.2')

        self.set_caching_mode('default')

        template = self._template

        if template.topology is not None:
            self.topology = template.topology
        else:
            raise RuntimeError("A Storage needs a template snapshot with a topology")

        if 'atom' not in self.dimensions:
            self.createDimension('atom', self.topology.n_atoms)

        # spatial dimensions
        if 'spatial' not in self.dimensions:
            self.createDimension('spatial', self.n_spatial)

        # since we want to store stuff we need to finalize stores that have not been initialized yet
        self.finalize_stores()

        # TODO: Might not need to save topology

        logger.info("Saving topology")
        self.topologies.save(self.topology)

        logger.info("Create initial template snapshot")

        # Save the initial configuration
        self.snapshots.save(template)

        self.createVariable('template_idx', 'i4', 'scalar')
        self.variables['template_idx'][:] = self.snapshots.index[template]

    def _restore(self):
        self.set_caching_mode('default')
        self.topology = self.topologies[0]

    def sync_all(self):
        """
        Convenience function to sync `self.cvs` and `self` at once.

        Under most circumstances, you want to sync `self.cvs` and `self` at
        the same time. This just makes it easier to do that.
        """
        self.cvs.sync()
        self.sync()

    def set_caching_mode(self, mode='default'):
        """
        Set default values for all caches

        Parameters
        ----------
        caching : str
            One of the following values is allowed 'default', 'production',
            'analysis', 'off', 'lowmemory' and 'memtest'

        """

        available_cache_sizes = {
            'default': self.default_cache_sizes,
            'analysis': self.analysis_cache_sizes,
            'production': self.production_cache_sizes,
            'off': self.no_cache_sizes,
            'lowmemory': self.lowmemory_cache_sizes,
            'memtest': self.memtest_cache_sizes
        }

        if mode in available_cache_sizes:
            # We need cache sizes as a function. Otherwise we will reuse the same
            # caches for each storage and that will cause problems! Lots of...
            cache_sizes = available_cache_sizes[mode]()
        else:
            raise ValueError(
                "mode '" + mode + "' is not supported. Try one of " +
                str(available_cache_sizes.keys())
            )

        for store_name, caching in cache_sizes.iteritems():
            if hasattr(self, store_name):
                store = getattr(self, store_name)
                store.set_caching(caching)

    @staticmethod
    def default_cache_sizes():
        """
        Cache sizes for standard sessions for medium production and analysis.

        """

        return {
            'trajectories': WeakLRUCache(10000),
            'snapshots': WeakLRUCache(10000),
            'configurations': WeakLRUCache(10000),
            'momenta': WeakLRUCache(10000),
            'samples': WeakLRUCache(25000),
            'samplesets': False,
            'cvs': True,
            'pathmovers': True,
            'shootingpointselectors': True,
            'engines': True,
            'pathsimulators': True,
            'volumes': True,
            'ensembles': True,
            'pathmovechanges': False,
            'transitions': True,
            'networks': True,
            'details': False,
            'steps': WeakLRUCache(1000)
        }

    @staticmethod
    def lowmemory_cache_sizes():
        """
        Cache sizes for very low memory

        This uses even less caching than production runs. Mostly used for debugging.
        """

        return {
            'trajectories': WeakLRUCache(10),
            'snapshots': WeakLRUCache(100),
            'configurations': WeakLRUCache(10),
            'momenta': WeakLRUCache(10),
            'samples': WeakLRUCache(25),
            'samplesets': False,
            'cvs': True,
            'pathmovers': True,
            'shootingpointselectors': True,
            'engines': True,
            'pathsimulators': True,
            'volumes': True,
            'ensembles': True,
            'pathmovechanges': False,
            'transitions': True,
            'networks': True,
            'details': False,
            'steps': WeakLRUCache(10)
        }


    @staticmethod
    def memtest_cache_sizes():
        """
        Cache Sizes for memtest debugging sessions

        Memtest will cache everything weak to measure if there is some object left in
        memory that should have been disposed of.

        """
        return {
            'trajectories': WeakLRUCache(10),
            'snapshots': WeakLRUCache(10),
            'configurations': WeakLRUCache(10),
            'momenta': WeakLRUCache(10),
            'samples': WeakLRUCache(10),
            'samplesets': WeakLRUCache(10),
            'cvs': WeakLRUCache(10),
            'pathmovers': WeakLRUCache(10),
            'shootingpointselectors': WeakLRUCache(10),
            'engines': WeakLRUCache(10),
            'pathsimulators': WeakLRUCache(10),
            'volumes': WeakLRUCache(10),
            'ensembles': WeakLRUCache(10),
            'pathmovechanges': WeakLRUCache(10),
            'transitions': WeakLRUCache(10),
            'networks': WeakLRUCache(10),
            'details': WeakLRUCache(10),
            'steps': WeakLRUCache(10)
        }

    #

    @staticmethod
    def analysis_cache_sizes():
        """
        Cache Sizes for analysis sessions

        Analysis caching is very large to allow fast processing

        """
        return {
            'trajectories': WeakLRUCache(500000),
            'snapshots': WeakLRUCache(100000),
            'configurations': WeakLRUCache(10000),
            'momenta': WeakLRUCache(1000),
            'samples': WeakLRUCache(1000000),
            'samplesets': WeakLRUCache(100000),
            'cvs': True,
            'pathmovers': True,
            'shootingpointselectors': True,
            'engines': True,
            'pathsimulators': True,
            'volumes': True,
            'ensembles': True,
            'pathmovechanges': WeakLRUCache(250000),
            'transitions': True,
            'networks': True,
            'details': False,
            'steps': WeakLRUCache(50000)
        }


    @staticmethod
    def production_cache_sizes():
        """
        Cache Sizes for production runs

        Production. No loading assumed, only last 1000 steps and a few other
        objects for error testing

        """
        return {
            'trajectories': WeakLRUCache(100),
            'snapshots': WeakLRUCache(100),
            'configurations': WeakLRUCache(1000),
            'momenta': WeakLRUCache(1000),
            'samples': WeakLRUCache(100),
            'samplesets': False,
            'cvs': False,
            'pathmovers': False,
            'shootingpointselectors': False,
            'engines': False,
            'pathsimulators': False,
            'volumes': False,
            'ensembles': False,
            'pathmovechanges': False,
            'transitions': False,
            'networks': False,
            'details': False,
            'steps': WeakLRUCache(10)
        }

    # No caching (so far only CVs internal storage is there)

    @staticmethod
    def no_cache_sizes():
        """
        Set cache sizes to no caching at all.

        Notes
        -----
        This is VERY SLOW and only used for debugging.
        """
        return {
            'trajectories': False,
            'snapshots': False,
            'configurations': False,
            'momenta': False,
            'samples': False,
            'samplesets': False,
            'cvs': False,
            'pathmovers': False,
            'shootingpointselectors': False,
            'engines': False,
            'pathsimulators': False,
            'volumes': False,
            'ensembles': False,
            'pathmovechanges': False,
            'transitions': False,
            'networks': False,
            'details': False,
            'steps': False
        }


class AnalysisStorage(Storage):
    """
    Open a storage in read-only and do caching useful for analysis.
    """
    def __init__(self, filename):
        """
        Parameters
        ----------
        filename : str
            The filename of the storage to be opened
        """
        super(AnalysisStorage, self).__init__(
            filename=filename,
            mode='r'
        )

        self.set_caching_mode('analysis')

        # Let's go caching
        AnalysisStorage.cache_for_analysis(self)

    @staticmethod
    def cache_for_analysis(storage):
        storage.samples.cache_all()
        storage.samplesets.cache_all()
        storage.cvs.cache_all()
        storage.volumes.cache_all()
        storage.ensembles.cache_all()
        storage.pathmovers.cache_all()
        storage.pathmovechanges.cache_all()
        storage.steps.cache_all()
#        storage.trajectories.cache_all()<|MERGE_RESOLUTION|>--- conflicted
+++ resolved
@@ -155,23 +155,6 @@
 
         # normal objects
 
-<<<<<<< HEAD
-        self.create_store('details', ObjectStore(paths.Details, has_name=False))
-        self.create_store('topologies', ObjectStore(paths.Topology, has_name=True))
-        self.create_store('pathmovers', ObjectStore(paths.PathMover, has_name=True))
-        self.create_store('shootingpoints',
-                 ObjectStore(paths.ShootingPoint, has_name=False))
-        self.create_store('shootingpointselectors',
-                 ObjectStore(paths.ShootingPointSelector, has_name=True))
-        self.create_store('engines', ObjectStore(paths.DynamicsEngine, has_name=True))
-        self.create_store('pathsimulators',
-                 ObjectStore(paths.PathSimulator, has_name=True))
-        self.create_store('transitions', ObjectStore(paths.Transition, has_name=True))
-        self.create_store('networks',
-                 ObjectStore(paths.TransitionNetwork, has_name=True))
-        self.create_store('schemes',
-                 ObjectStore(paths.MoveScheme, has_name=True))
-=======
         self.add('details', paths.storage.ObjectStore(paths.Details, has_name=False))
         self.add('topologies', paths.storage.ObjectStore(paths.Topology, has_name=True))
         self.add('pathmovers', paths.storage.ObjectStore(paths.PathMover, has_name=True))
@@ -187,7 +170,6 @@
                  paths.storage.ObjectStore(paths.TransitionNetwork, has_name=True))
         self.add('schemes',
                  paths.storage.ObjectStore(paths.MoveScheme, has_name=True))
->>>>>>> fe0089dc
 
         # nestable objects
 
