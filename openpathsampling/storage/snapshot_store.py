--- conflicted
+++ resolved
@@ -107,7 +107,6 @@
     def _get(self, idx, snapshot):
         pass
 
-<<<<<<< HEAD
     def _set_uuid(self, idx, uuid):
         if idx & 1:
             print 'Should not happen', idx
@@ -148,7 +147,7 @@
                 self._update_uuid_in_cache(uuid, idx * 2)
 
             self._uuids_loaded = True
-=======
+
     def save(self, obj, idx=None):
         if obj._reversed is not None:
             if obj._reversed in self.index:
@@ -156,7 +155,6 @@
                 self.index[obj] = BaseSnapshotStore.paired_idx(self.index[obj._reversed])
 
         return super(BaseSnapshotStore, self).save(obj)
->>>>>>> c87c08f4
 
     def _save(self, snapshot, idx):
         """
@@ -189,6 +187,10 @@
 
         self._set(st_idx, snapshot)
 
+        if snapshot._reversed is not None:
+            # mark reversed as stored
+            self.index[snapshot._reversed] = BaseSnapshotStore.paired_idx(idx)
+
     def save(self, obj, idx=None):
         if self.reference_by_uuid:
             ruuid = str(UUID(int=int(obj.__uuid__)))
