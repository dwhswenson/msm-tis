--- conflicted
+++ resolved
@@ -171,17 +171,6 @@
 
         return res_ensembles
 
-<<<<<<< HEAD
-    def get_per_mover_ensembles(self, scheme, ensembles):
-        raise NotImplementedError
-
-    def get_parameters(self, scheme, ensembles=None, list_parameters=None,
-                       nonlist_parameters=None):
-        """
-        Parameters
-        ----------
-        scheme : :class:`.MoveScheme`
-=======
     def get_per_mover_ensembles(self, scheme):
         """Get ensembles for each mover to be created.
 
@@ -213,7 +202,6 @@
         scheme : :class:`.MoveScheme`
             move scheme from which we determine the ensembles required by
             each mover
->>>>>>> 5be2b63e
         list_parameters : list
             each item in the list can be either (1) a non-iterable item,
             in which case the same item will be used for all movers; or (2)
@@ -230,13 +218,9 @@
         list of list :
             list containing the list of parameters for each mover; the
             specific strategy may need to unpack in substructure in its
-<<<<<<< HEAD
-            make_movers method
-=======
             make_movers method. Order is: ensembles (in order returned by
             :method:`.get_per_mover_ensembles`), list_parameters (in order
             given as input), nonlist_parameters (in order given as input)
->>>>>>> 5be2b63e
         """
         ensemble_list = self.get_per_mover_ensembles(scheme)
         n_movers = len(ensemble_list)
