import openpathsampling as paths
import numpy as np
import pandas as pd
import scipy.sparse
from scipy.sparse.csgraph import reverse_cuthill_mckee
import networkx as nx

import logging
logger = logging.getLogger(__name__)

class ReplicaNetwork(object):
    """
    Analysis tool for networks of replica exchanges.
    """
    def __init__(self, repex_movers=None, ensembles=None, storage=None):
        self.analysis = { } 
        self.traces = { } 
        self.transitions = { }
        self.all_ensembles = []
        self.all_replicas = []
        self.ensemble_to_number = {}
        self.ensemble_to_string = {}
        if repex_movers is None and ensembles is None and storage is None:
            raise RuntimeError("Must define either repex_movers or ensembles")
        self.storage = storage
        if self.storage is not None:
            self.check_storage(self.storage)

        if repex_movers is None and ensembles is None:
            ensembles = self.all_ensembles

        # TODO: add support for repex_mover and ensembles
        # Currently we analyze everything in storage; this would allow us to
        # limit that analysis to a subset of moves
        #if ensembles is None:
        #    tmp_ensembles = []
        #    for mover in repex_movers:
        #        tmp_ensembles.extend(mover.ensembles)
        #    sort_ens = sorted(tmp_ensembles)
        #    ensembles = [sort_ens[0]]
        #    for ens in sort_ens[1:]:
        #        if ens != ensembles[-1]:
        #            ensembles.append(ens)

        #if repex_movers is None:
        #    repex_movers = []
        #    for mover in storage.pathmovers:
        #        if isinstance(mover, paths.ReplicaExchangeMover):
        #            pass


        #self.repex_movers = repex_movers
        self.ensembles = ensembles


    def check_storage(self, storage):
        """Checks whether we have a valid storage to look at.

        If storage is given as a parameter, it overwrites the instance
        variable.
        """
        if storage != None:
            if storage != self.storage:
                self.analysis = { }
                self.traces = { } 
                self.all_replicas = []
                self.all_ensembles = []
                self.ensemble_to_number = {}
                self.ensemble_to_string = {}
            self.storage = storage
        if self.storage == None:
            raise RuntimeError("No storage given for analysis")
        if self.all_replicas == [] or self.all_ensembles == []:
            reps_ens = get_all_ensembles_and_replicas(storage)
            self.all_replicas = reps_ens['replicas']
            self.all_ensembles = reps_ens['ensembles']
        if self.ensemble_to_number == {} or self.ensemble_to_string == {}:
            # set the default labels here
            self.initial_order()
            sset0 = self.storage.samplesets[0]
            labels = {e : str(sset0[e].replica) for e in self.all_ensembles}
            self.set_labels(labels)
        return self.storage

    def set_labels(self, ens2str=None):
        """
        Sets label dictionaries. Requires that you run self.initial_order
        for something first.

        Parameters
        ----------
        ens2str : dict of { Ensemble : string } pairs
            conversion of Ensemble to string label
        """
        # ensemble_to_string : returns a string value for the ensemble
        # ensemble_to_number : returns a non-neg int value (column order)
        if ens2str == None: 
            if self.ensemble_to_string == {}:
                ens2str = {k : str(self.ensemble_to_number[k]) 
                           for k in self.ensemble_to_number.keys()}
            else:
                ens2str = self.ensemble_to_string
        self.ensemble_to_string = ens2str
        self.string_to_ensemble = {self.ensemble_to_string[k] : k 
                                   for k in self.ensemble_to_string.keys()}
        self.number_to_string = {
            self.ensemble_to_number[k] : self.ensemble_to_string[k]
            for k in self.ensemble_to_number.keys()
        }
        self.string_to_number = {self.number_to_string[k] : k 
                                   for k in self.number_to_string.keys()}
        self.n_ensembles = len(self.ensemble_to_number.keys())


    def initial_order(self, index_order=None):
        """
        Sets order-based dictionaries.

        Parameters
        ----------
        index_order : list of Ensembles
            the ensembles in the desired order. Defaults order in
            self.all_ensembles
        """
        # dictionaries to be used to translate between orderings (these are
        # the defaults)
        if index_order == None:
            ensemble_to_number = {ens : self.all_ensembles.index(ens) 
                                  for ens in self.all_ensembles}
        else:
            ensemble_to_number = {ens : index_order.index(ens) 
                                  for ens in index_order}
        self.ensemble_to_number = ensemble_to_number
        self.number_to_ensemble = {ensemble_to_number[k] : k 
                                   for k in ensemble_to_number.keys()}
        self.set_labels()
        self.n_ensembles = len(self.ensemble_to_number)
        return ensemble_to_number

    def analyze_exchanges(self, storage, force=False):
        # TODO: convert this into something that yields ((repA, repB),
        # accepted): separate obtaining those tuples from adding up the
        # number of trials and acceptances -- this will make the rest of the
        # code usable for non-OPS purposes
        storage = self.check_storage(storage)
        if force == False and self.analysis != { }:
            return (self.analysis['n_trials'], self.analysis['n_accepted'])
        self.analysis['n_trials'] = {}
        self.analysis['n_accepted'] = {}
<<<<<<< HEAD

        # the approach implemented here loops over all moves, finds moves
        # that are replica exchanges (using isinstance) and 
        for pmc in storage.pathmovechanges:
            for delta in pmc:
                if isinstance(delta.mover, paths.ReplicaExchangeMover):
                    if len(delta.trials) == 2:
                        ens1 = delta.trials[0].ensemble
                        ens2 = delta.trials[1].ensemble
                    else:
                        print "RepEx mover with n_trials != 2"
                        try:
                            # TODO: this hack for minus should not be
                            # necessary; although we may have to hack minus
                            # to be cleaner -- failed minus has no trial
                            ens1 = delta.mover.innermost_ensemble
                            ens2 = delta.mover.minus_ensemble
                        except:
                            raise RuntimeWarning("RepEx mover with n_trials != 2")
=======
        for step in storage.steps:
            pmc = step.change
            # TODO: @dwhswenson. Let's see if we can just test the outermost
            # mover if it returned 2 trials. The ReplicaExchange is problematic
            # since the inner RepEx of the minus only moves between segment and
            # inner and not the minus. What we want is to treat the minus as a
            # repex. So we either stop after we found a minus or (if we assume
            # only a single repex, just test the head node)

            # best would be to test every submove if it attempted to switch ensembles
            # this means check if len(.trials) == 2 and if both trials have different
            # samples and their ensembles have been swapped with resp to their parents

            # even better would be to mark certain movers as swapping movers
            # using a pseudo class / mixin that does nothing.

            # or we just check using parent and ensemble where we have switches
            # count trials and results separate and voila.
            # Each sample in post needs a parent in pre. Compare if they have the
            # same ensemble. If not count a swap

            # We have to differentiate between checking for moving between states in
            # one MC step and effective overlap of ensembles. How often is
            # ensemble1(samp2) True meaning samp2 fits into ensemble1.

            if False:
                # This counts how often a sample has been moved between ensembles.
                # Makes only sense if number of samples per set is constant and so
                # is the number of ensembles
                for sample in step.change.trials:
                    ancestor = sample.find_ancestor_among(step.previous)
                    if ancestor is not None:
                        ens1 = ancestor.ensemble
                        ens2 = sample.ensemble

                        try:
                            self.analysis['n_trials'][(ens1, ens2)] += 1
                        except KeyError:
                            self.analysis['n_trials'][(ens1, ens2)] = 1

                        if sample in step.change.results:
                            try:
                                self.analysis['n_accepted'][(ens1, ens2)] += 1
                            except KeyError:
                                self.analysis['n_accepted'][(ens1, ens2)] = 1



            if True:
                # this only works if the whole move is the repex
                if len(pmc.trials) == 2:
                    ens1 = pmc.trials[0].ensemble
                    ens2 = pmc.trials[1].ensemble

>>>>>>> 090683c1
                    try:
                        self.analysis['n_trials'][(ens1, ens2)] += 1
                    except KeyError:
                        self.analysis['n_trials'][(ens1, ens2)] = 1

                    if pmc.accepted:
                        try:
                            self.analysis['n_accepted'][(ens1, ens2)] += 1
                        except KeyError:
                            self.analysis['n_accepted'][(ens1, ens2)] = 1
            else:
                for delta in pmc:
                    if isinstance(delta.mover, paths.ReplicaExchangeMover):
                        if len(delta.trials) == 2:
                            ens1 = delta.trials[0].ensemble
                            ens2 = delta.trials[1].ensemble
                        else:
                            print "RepEx mover with n_trials != 2", type(delta.mover)
                            try:
                                # TODO: this hack for minus should not be
                                # necessary; although we may have to hack minus
                                # to be cleaner
                                ens1 = delta.mover.innermost_ensemble
                                ens2 = delta.mover.minus_ensemble
                            except:
                                raise RuntimeWarning("RepEx mover with n_trials != 2")
                        try:
                            self.analysis['n_trials'][(ens1, ens2)] += 1
                        except KeyError:
                            self.analysis['n_trials'][(ens1, ens2)] = 1
                        if delta.accepted:
                            try:
                                self.analysis['n_accepted'][(ens1, ens2)] += 1
                            except KeyError:
                                self.analysis['n_accepted'][(ens1, ens2)] = 1

        return (self.analysis['n_trials'], self.analysis['n_accepted'])


    def analyze_traces(self, storage, force=False):
        """
        Calculates all the traces (fixed replica or fixed ensemble).

        Populates the dictionary at self.traces.
        """
        self.check_storage(storage)
        if force == False and self.traces != { }:
            return self.traces
        for ensemble in [s.ensemble for s in self.storage.steps[0].active]:
            self.traces[ensemble] = condense_repeats(
                trace_replicas_for_ensemble(ensemble, self.storage)
            )
        for replica in [s.replica for s in self.storage.steps[0].active]:
            self.traces[replica] = condense_repeats(
                trace_ensembles_for_replica(replica, self.storage)
            )
        return self.traces



    def reorder_matrix(self, matrix, index_order):
        """Return dataframe with matrix row/columns in index_order.
        
        Parameters
        ----------
        matrix : a SciPy COO sparse matrix
            input sparse matrix
        index_order : list of ensembles or None
            order to list ensembles. If None, defaults to reverse
            Cuthill-McKee order.

        Returns
        -------
        pandas.DataFrame
            dataframe with rows/columns ordered as desired
        """
        #""" matrix must be a coo_matrix (I think): do other have same `data`
        #attrib?"""
        if index_order == None:
            # reorder based on RCM from scipy.sparse.csgraph
            rcm_perm = reverse_cuthill_mckee(matrix.tocsr())
            rev_perm_dict = {k : rcm_perm.tolist().index(k) for k in rcm_perm}
            perm_i = [rev_perm_dict[ii] for ii in matrix.row]
            perm_j = [rev_perm_dict[jj] for jj in matrix.col]

            new_matrix = scipy.sparse.coo_matrix(
                (matrix.data, (perm_i, perm_j)), 
                shape=(self.n_ensembles, self.n_ensembles)
            )
            reordered_labels = [self.number_to_string[k] for k in rcm_perm]
        else:
            reordered_labels = [self.number_to_string[k] 
                                for k in self.number_to_string.keys()]
            new_matrix = matrix

        reordered = pd.DataFrame(new_matrix.todense())
        reordered.index = reordered_labels
        reordered.columns = reordered_labels
        return reordered

    def matrix_and_dataframe(self, ens_i, ens_j, data, index_order=None):
        """
        Create sparse matrix and pandas.Dataframe from ensemble data.

        Parameters
        ----------
        ens_i : list of ensembles
            the "from" ensemble
        ens_j : list of ensembles
            the "to" ensemble
        data : list of floats
            the data for the transition ensA->ensB, such that 
            matrix[ensA, ensB] = data[k] with ens_i[k]=ensA, ens_j[k]=ensB
        index_order : order of ensembles for output
            see `reorder_matrix`
        """
        self.initial_order(index_order)
        i = [self.ensemble_to_number[e] for e in ens_i]
        j = [self.ensemble_to_number[e] for e in ens_j]
        matrix = scipy.sparse.coo_matrix(
            (data, (i, j)), 
            shape=(self.n_ensembles, self.n_ensembles)
        )
        df = self.reorder_matrix(matrix, index_order)
        return (matrix, df)


    def transition_matrix(self, storage=None, index_order=None, force=False):
        """
        Create the transition matrix.

        Parameters
        ----------
        storage : paths.Storage
            input data
        index_order : list of ensembles or None
            see `reorder_matrix`
        force : bool (False)
            if True, recalculate cached values

        Returns
        -------
        pandas.DataFrame
            transition matrix
        """
        (n_try, n_acc) = self.analyze_exchanges(storage, force)
        data = []
        for k in n_try.keys():
            try:
                n_acc_k = n_acc[k]
            except KeyError:
                n_acc_k = 0
            data.append(float(n_acc_k) / n_try[k])
        ens_i, ens_j = zip(*n_try.keys())
<<<<<<< HEAD
=======
        i = [ensemble_to_number[e] for e in ens_i]
        j = [ensemble_to_number[e] for e in ens_j]
        acc_matrix = scipy.sparse.coo_matrix(
            (data, (i, j)), 
            shape=(n_ensembles, n_ensembles)
        )
        # TODO clean these up: maybe move labels to elsewhere?
        sset0 = self.storage.steps[0].active
        labels = {k : sset0[number_to_ensemble[k]].replica 
                  for k in number_to_ensemble.keys()}
>>>>>>> 090683c1

        # this part should be the same for all matrices
        self.acceptance_matrix, df = self.matrix_and_dataframe(
            ens_i, ens_j, data, index_order
        )
        return df


    def mixing_matrix(self, storage=None, index_order=None, force=False):
        """
        Create the mixing matrix.

        Parameters
        ----------
        storage : paths.Storage
            input data
        index_order : list of ensembles or None
            see `reorder_matrix`
        force : bool (False)
            if True, recalculate cached values

        Returns
        -------
        pandas.DataFrame
            mixing matrix
        """
        (n_try, n_acc) = self.analyze_exchanges(storage, force)
        data = []
        for k in n_try.keys():
            try:
                n_acc_k = n_acc[k]
            except KeyError:
                n_acc_k = 0
            data.append(float(n_acc_k) * 0.5 / n_try[k])
        ens_ii, ens_jj = zip(*n_try.keys())
        # symmetrize
        ens_i = ens_ii + ens_jj
        ens_j = ens_jj + ens_ii
        data += data
<<<<<<< HEAD
=======
        mix_matrix = scipy.sparse.coo_matrix(
            (data, (ij, ji)), 
            shape=(n_ensembles, n_ensembles)
        )
        # TODO clean these up: maybe move labels to elsewhere?
        sset0 = self.storage.steps[0].active
        labels = {k : sset0[number_to_ensemble[k]].replica 
                  for k in number_to_ensemble.keys()}
>>>>>>> 090683c1

        self.mix_matrix, df = self.matrix_and_dataframe(
            ens_i, ens_j, data, index_order
        )
        return df


    def transitions_from_traces(self, storage=None, force=False):
        """
        Calculate the transitions based on the trace of a given replica.

        This gives results normalized to *all* move types.

        Parameters
        ----------
        storage : paths.Storage
            input data
        force : bool (False)
            if True, recalculate cached values
        """
        traces = self.analyze_traces(storage, force)
        transitions = {}
        for replica in [s.replica for s in self.storage.samplesets[0]]:
            trace = traces[replica]
            hops = [(trace[i][0], trace[i+1][0]) for i in range(len(trace)-1)]

            for hop in hops:
                try:
                    transitions[hop] += 1
                except KeyError:
                    transitions[hop] = 1
        self.transitions = transitions
        return transitions


    def flow(self, bottom, top, storage=None, force=False):
        """
        Replica "flow" between ensembles `bottom` and `top`.

        Replica flow at a given ensemble measures the relative number of
        visits from replicas which has last visiting the "top" ensemble and
        those which had last visited the "bottom" ensemble. Ideal flow
        should be a straight line from 1.0 at "bottom" to 0.0 at "top".

        Parameters
        ----------
        bottom : paths.Ensemble
            "bottom" ensemble for this flow calculation
        top : paths.Ensemble
            "top" ensemble for this flow calculation
        storage : paths.Storage
            input data
        force : bool (False)
            if True, recalculate cached values


        Reference
        ---------
            Katzgraber, Trebst, Huse, and Troyer. J. Stat. Mech. 2006,
            P03018 (2006). doi:10.1088/1742-5468/2006/03/P03018
        """
        traces = self.analyze_traces(storage, force)
        n_up = { ens : 0 for ens in self.all_ensembles }
        n_visit = { ens : 0 for ens in self.all_ensembles } 
        for replica in self.all_replicas:
            trace = self.traces[replica]
            direction = 0
            for (loc, count) in trace:
                if loc == top:
                    direction = -1
                elif loc == bottom:
                    direction = +1
                if direction != 0:
                    n_visit[loc] += count
                if direction == 1:
                    n_up[loc] += count
        self._flow_up = n_up
        self._flow_count = n_visit
        return {e : float(n_up[e])/n_visit[e] if n_visit[e] > 0 else 0.0
                for e in self.all_ensembles}

    def trips(self, bottom, top, storage=None, force=False):
        """
        Calculate round trips, up trips, and down trips.

        An "up" trip is the number of steps to get from ensemble `bottom` to
        ensemble `top`. A "down" trip is the reverse. A "round" trip
        consists of either an up trip followed by a down trip or vice versa.

        Parameters
        ----------
        bottom : paths.Ensemble
            ensemble to be considered the "bottom" for these trips
        top : paths.Ensemble
            ensemble to be considered the "top" for these trips
        storage : paths.Storage
            storage file
        force : bool (False)
            if True, recalculate cached

        Returns
        -------
        dict
            keys "up", "down", "round", pointing to values which are a list
            of the lengths of each trip of that type
        """
        traces = self.analyze_traces(storage, force)
        down_trips = []
        up_trips = []
        round_trips = []
        for replica in self.all_replicas:
            trace = traces[replica]
            direction = None
            trip_counter = 0
            first_direction = None
            local_down = []
            local_up = []
            for (loc, count) in trace:
                if loc == top and direction != +1:
                    direction = +1
                    if trip_counter > 0:
                        local_up.append(trip_counter)
                    trip_counter = 0
                elif loc == bottom and direction != -1:
                    direction = -1
                    if trip_counter > 0:
                        local_down.append(trip_counter)
                    trip_counter = 0
                if direction is not None:
                    if first_direction is None:
                        first_direction = direction
                    trip_counter += count

            rt_pairs = []
            if first_direction == 1:
                rt_pairs = zip(local_down, local_up)
            elif first_direction == -1:
                rt_pairs = zip(local_up, local_down)
            else:
                warnstr = "No first direction for replica "+str(replica)+": "
                warnstr += "Are there no 1-way trips?"
                logger.warn(warnstr)
            down_trips.extend(local_down)
            up_trips.extend(local_up)
            round_trips.extend([sum(pair) for pair in rt_pairs])

        return {'down' : down_trips, 'up' : up_trips, 'round' : round_trips}

def get_all_ensembles_and_replicas(storage, first_sampleset=True):
    """
    Retrieve all ensembles and replicas used in SampleSets

    Parameters
    ----------
    storage : paths.Storage
        storage file
    first_sampleset : bool (True)
        if True, assume that all relevant information is in the first
        SampleSet. If False, search through all saved SampleSets.

    Returns
    -------
    dict
        keys: 'ensembles', 'replicas', each containing a list
    """
    if first_sampleset:
        ensembles = [s.ensemble for s in storage.steps[0].active]
        replicas = [s.replica for s in storage.steps[0].active]
    else:
        # This approach uses dicts so we don't have to hunt for the key; the
        # value assigned is arbitrarily 1. Still has to loop over
        # nsets*nsamples, but that's better than nsets*nsamples*nensembles
        ensembles_dict = {}
        replicas_dict = {}
        for sset in storage.sampleset:
            for s in sset:
                ensembles[s.ensemble] = 1
                replicas[s.replica] = 1
        ensembles = ensembles_dict.keys()
        replicas = replicas_dict.keys()
    return { 'ensembles' : ensembles, 'replicas' : replicas }

class ReplicaNetworkGraph(object):
    """
    Wrapper for NetworkX graph object generated by replica exchange network.

    Attributes
    ----------
    repx_network : paths.ReplicaNetwork
        replica exchange network object
    storage : paths.Storage
        file for data
    """
    def __init__(self, repx_network, storage=None):
        if storage is None:
            storage = repx_network.storage
        (n_try, n_acc) = repx_network.analyze_exchanges(storage)
        self.graph = nx.Graph()
        n_accs_adj = {}
        for k in n_try.keys():
            try:
                n_accs_adj[k] = n_acc[k]
            except KeyError:
                n_accs_adj[k] = 0

        largest_weight = max(n_accs_adj.values())
        
        for entry in n_try.keys():
            self.graph.add_edge(
                entry[0], entry[1], 
                weight=float(n_accs_adj[entry])/largest_weight
            )
        
        self.weights = [10*self.graph[u][v]['weight'] 
                        for u,v in self.graph.edges()]
        

    def draw(self, layout="graphviz"):
        """
        Lay out and draw graph.

        Parameters
        ----------
        layout : string ("graphviz")
            layout method. Default is "graphviz", which also requires
            installation of pygraphviz. 
        """
        if layout == "graphviz":
            pos = nx.graphviz_layout(self.graph)
        elif layout == "spring":
            pos = nx.spring_layout(self.graph)
        elif layout == "spectral":
            pos=nx.spectral_layout(self.graph)
        elif layout == "circular":
            pos=nx.circular_layout(self.graph)

        normal = []
        msouter = []
        minus = []
        for node in self.graph.nodes():
            if isinstance(node, paths.TISEnsemble):
                normal.append(node)
            elif isinstance(node, paths.MinusInterfaceEnsemble):
                minus.append(node)
            else:
                msouter.append(node)
        
        nx.draw_networkx_nodes(self.graph, pos, nodelist=normal, 
                               node_color='r', node_size=500)
        nx.draw_networkx_nodes(self.graph, pos, nodelist=minus, 
                               node_color='b', node_size=500)
        nx.draw_networkx_nodes(self.graph, pos, nodelist=msouter, 
                               node_color='g', node_size=500)

        nx.draw_networkx_edges(self.graph, pos, width=self.weights)


# TODO: convert these into functions that do the trace for all
# replicas/ensembles in one loop
def trace_ensembles_for_replica(replica, storage):
    """
    List of which ensemble a given replica was in at each MC step.

    Parameters
    ----------
    replica : 
        replica ID
    storage : paths.Storage
        storage file

    Returns
    -------
    list
        list of ensembles
    """
    trace = []
    storage.samples.cache_all()
    for step in storage.steps:
        sset = step.active
        trace.append(sset[replica].ensemble)
    return trace

def trace_replicas_for_ensemble(ensemble, storage):
    """
    List of which replica a given ensemble held at each MC step.

    Parameters
    ----------
    ensemble : paths.Ensemble
        selected ensemble
    storage : paths.Storage
        storage file

    Returns
    -------
    list
        list of replica IDs
    """
    trace = []
    storage.samples.cache_all()
    for step in storage.steps:
        sset = step.active
        trace.append(sset[ensemble].replica)
    return trace

def condense_repeats(ll):
    """
    Count the number of consecutive repeats in a list.

    Essentially, a way of doing `uniq -c`

    Parameters
    ----------
    ll : list
        a list

    Returns
    list of tuples
        list of 2-tuples in the format (element, repeats) where element is
        the element from the list, and repeats is the number of consecutive
        times it appeared
    """
    count = 0 
    old = None
    vals = []
    for e in ll:
        if e == old:
            count += 1
        else:
            if old != None:
                vals.append((old, count))
            count = 1
            old = e
    vals.append((old, count))
    return vals<|MERGE_RESOLUTION|>--- conflicted
+++ resolved
@@ -147,27 +147,6 @@
             return (self.analysis['n_trials'], self.analysis['n_accepted'])
         self.analysis['n_trials'] = {}
         self.analysis['n_accepted'] = {}
-<<<<<<< HEAD
-
-        # the approach implemented here loops over all moves, finds moves
-        # that are replica exchanges (using isinstance) and 
-        for pmc in storage.pathmovechanges:
-            for delta in pmc:
-                if isinstance(delta.mover, paths.ReplicaExchangeMover):
-                    if len(delta.trials) == 2:
-                        ens1 = delta.trials[0].ensemble
-                        ens2 = delta.trials[1].ensemble
-                    else:
-                        print "RepEx mover with n_trials != 2"
-                        try:
-                            # TODO: this hack for minus should not be
-                            # necessary; although we may have to hack minus
-                            # to be cleaner -- failed minus has no trial
-                            ens1 = delta.mover.innermost_ensemble
-                            ens2 = delta.mover.minus_ensemble
-                        except:
-                            raise RuntimeWarning("RepEx mover with n_trials != 2")
-=======
         for step in storage.steps:
             pmc = step.change
             # TODO: @dwhswenson. Let's see if we can just test the outermost
@@ -222,7 +201,6 @@
                     ens1 = pmc.trials[0].ensemble
                     ens2 = pmc.trials[1].ensemble
 
->>>>>>> 090683c1
                     try:
                         self.analysis['n_trials'][(ens1, ens2)] += 1
                     except KeyError:
@@ -377,19 +355,6 @@
                 n_acc_k = 0
             data.append(float(n_acc_k) / n_try[k])
         ens_i, ens_j = zip(*n_try.keys())
-<<<<<<< HEAD
-=======
-        i = [ensemble_to_number[e] for e in ens_i]
-        j = [ensemble_to_number[e] for e in ens_j]
-        acc_matrix = scipy.sparse.coo_matrix(
-            (data, (i, j)), 
-            shape=(n_ensembles, n_ensembles)
-        )
-        # TODO clean these up: maybe move labels to elsewhere?
-        sset0 = self.storage.steps[0].active
-        labels = {k : sset0[number_to_ensemble[k]].replica 
-                  for k in number_to_ensemble.keys()}
->>>>>>> 090683c1
 
         # this part should be the same for all matrices
         self.acceptance_matrix, df = self.matrix_and_dataframe(
@@ -429,17 +394,6 @@
         ens_i = ens_ii + ens_jj
         ens_j = ens_jj + ens_ii
         data += data
-<<<<<<< HEAD
-=======
-        mix_matrix = scipy.sparse.coo_matrix(
-            (data, (ij, ji)), 
-            shape=(n_ensembles, n_ensembles)
-        )
-        # TODO clean these up: maybe move labels to elsewhere?
-        sset0 = self.storage.steps[0].active
-        labels = {k : sset0[number_to_ensemble[k]].replica 
-                  for k in number_to_ensemble.keys()}
->>>>>>> 090683c1
 
         self.mix_matrix, df = self.matrix_and_dataframe(
             ens_i, ens_j, data, index_order
