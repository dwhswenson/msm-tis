--- conflicted
+++ resolved
@@ -732,7 +732,8 @@
             self.release_idx(n_idx)
             raise
 
-<<<<<<< HEAD
+        self.release_idx(n_idx)
+
         if self.reference_by_uuid:
             uuid = obj.__uuid__
             self._set_uuid(n_idx, uuid)
@@ -741,10 +742,6 @@
             return obj.__uuid__
         else:
             return n_idx
-=======
-        self.release_idx(n_idx)
-        return n_idx
->>>>>>> c87c08f4
 
     def __setitem__(self, key, value):
         """
