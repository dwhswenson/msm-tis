import numpy as np

from openpathsampling.netcdfplus import StorableObject


# The decorator @restores_ allows us to restore the object from a JSON
# string completely and can thus be stored automatically

class PES(StorableObject):
    """Abstract base class for toy potential energy surfaces.
    """
    # For now, we only support additive combinations; maybe someday that can
    # include multiplication, too

    def __init__(self):
        super(PES, self).__init__()

    def __add__(self, other):
        return PES_Add(self, other)

    def __sub__(self, other):
        return PES_Sub(self, other)

    def kinetic_energy(self, sys):
        """Default kinetic energy implementation.

        Parameters
        ----------
        sys : :class:`.ToyEngine`
            engine contains its state, including velocities and masses
        """
        v = sys.velocities
        m = sys.mass
        return 0.5*np.dot(m, np.multiply(v, v))


class PES_Combination(PES):
    """Mathematical combination of two potential energy surfaces.

    Abstract base class.

    Parameters
    ----------
    pes1 : :class:`.PES`
        first potential energy surface of the combination
    pes2 : :class:`.PES`
        second potential energy surface of the combination
    fcn : function of two variables
        function to combine the PES energies
    dfdx_fcn : function of two variables
        function to combine the PES (first) derivatives
    """
    def __init__(self, pes1, pes2, fcn, dfdx_fcn):
        super(PES_Combination, self).__init__()
        self.pes1 = pes1
        self.pes2 = pes2
        self._fcn = fcn
        self._dfdx_fcn = dfdx_fcn

    def V(self, sys):
        """Potential energy

        Parameters
        ----------
        sys : :class:`.ToyEngine`
            engine contains its state, including velocities and masses

        Returns
        -------
        float
            the potential energy
        """
        return self._fcn(self.pes1.V(sys), self.pes2.V(sys))

    def dVdx(self, sys):
        """Derivative of potential energy (-force)

        Parameters
        ----------
        sys : :class:`.ToyEngine`
            engine contains its state, including velocities and masses

        Returns
        -------
        np.array
            the derivatives of the potential at this point
        """
        return self._dfdx_fcn(self.pes1.dVdx(sys), self.pes2.dVdx(sys))


class PES_Sub(PES_Combination):
    """Difference of two potential energy surfaces; pes1 - pes2

    Parameters
    ----------
    pes1 : :class:`.PES`
        first potential energy surface of the combination
    pes2 : :class:`.PES`
        second potential energy surface of the combination
    """
    def __init__(self, pes1, pes2):
        super(PES_Sub, self).__init__(
            pes1,
            pes2,
            lambda a, b: a - b,
            lambda a, b: a - b
            )


class PES_Add(PES_Combination):
    """Sum of two potential energy surfaces; pes1 + pes 2

    Parameters
    ----------
    pes1 : :class:`.PES`
        first potential energy surface of the combination
    pes2 : :class:`.PES`
        second potential energy surface of the combination
    """
    def __init__(self, pes1, pes2):
        super(PES_Add, self).__init__(
            pes1,
            pes2,
            lambda a, b: a + b,
            lambda a, b: a + b
        )


class HarmonicOscillator(PES):
    r"""Simple harmonic oscillator. Independent in each degree of freedom.

    :math:`V(x) = \sum_i A_i * mass_i * omega_i^2 * (x_i - x0_i)^2`

    Parameters
    ----------
    A : list of float
    omega : list of float
    x0 : list of float
    """
    def __init__(self, A, omega, x0):
        super(HarmonicOscillator, self).__init__()
        self.A = np.array(A)
        self.omega = np.array(omega)
        self.x0 = np.array(x0)

    def __repr__(self):  # pragma: no cover
        repr_str = "HarmonicOscillator({obj.A}, {obj.omega}, {obj.x0})"
        return repr_str.format(obj=self)

    def to_dict(self):
        dct = super(HarmonicOscillator, self).to_dict()
        dct['A'] = dct['A'].tolist()
        dct['omega'] = dct['omega'].tolist()
        dct['x0'] = dct['x0'].tolist()
        return dct

    def V(self, sys):
        """Potential energy

        Parameters
        ----------
        sys : :class:`.ToyEngine`
            engine contains its state, including velocities and masses

        Returns
        -------
        float
            the potential energy
        """
        dx = sys.positions - self.x0
        k = self.omega*self.omega*sys.mass
        return 0.5*np.dot(self.A * k, dx * dx)

    def dVdx(self, sys):
        """Derivative of potential energy (-force)

        Parameters
        ----------
        sys : :class:`.ToyEngine`
            engine contains its state, including velocities and masses

        Returns
        -------
        np.array
            the derivatives of the potential at this point
        """
        dx = sys.positions - self.x0
        k = self.omega*self.omega*sys.mass
        return self.A*k*dx


class Gaussian(PES):
    r"""Gaussian given by: :math:`A*exp(-\sum_i alpha[i]*(x[i]-x0[i])^2)`

    Parameters
    ----------
    A : float
        amplitude of the Gaussian
    alpha : list of float
        Gaussian width parameter
    x0 : list of float
        center of the Gaussian
    """
    def __init__(self, A, alpha, x0):
        super(Gaussian, self).__init__()
        self.A = A
        self.alpha = np.array(alpha)
        self.x0 = np.array(x0)
        self._local_dVdx = np.zeros(self.x0.size)

<<<<<<< HEAD
    def to_dict(self):
        dct = super(Gaussian, self).to_dict()
        dct['alpha'] = dct['alpha'].tolist()
        dct['x0'] = dct['x0'].tolist()
        return dct
=======
    def __repr__(self):  # pragma: no cover
        return "Gaussian({o.A}, {o.alpha}, {o.x0})".format(o=self)
>>>>>>> 2ea59685

    def V(self, sys):
        """Potential energy

        Parameters
        ----------
        sys : :class:`.ToyEngine`
            engine contains its state, including velocities and masses

        Returns
        -------
        float
            the potential energy
        """
        dx = sys.positions - self.x0
        return self.A*np.exp(-np.dot(self.alpha, np.multiply(dx, dx)))

    def dVdx(self, sys):
        """Derivative of potential energy (-force)

        Parameters
        ----------
        sys : :class:`.ToyEngine`
            engine contains its state, including velocities and masses

        Returns
        -------
        np.array
            the derivatives of the potential at this point
        """
        dx = sys.positions - self.x0
        exp_part = self.A*np.exp(-np.dot(self.alpha, np.multiply(dx, dx)))
        for i in range(len(dx)):
            self._local_dVdx[i] = -2*self.alpha[i]*dx[i]*exp_part
        return self._local_dVdx


class OuterWalls(PES):
    r"""Creates an x**6 barrier around the system.

    :math:`V(x) = \sum_i sigma_i * (x_i - x0_i)^6`

    Parameters
    ----------
    sigma : list of float
        linear scaling of the potential wall
    x0 : list of float
        center of the potential
    """
    def __init__(self, sigma, x0):
        super(OuterWalls, self).__init__()
        self.sigma = np.array(sigma)
        self.x0 = np.array(x0)
        self._local_dVdx = np.zeros(self.x0.size)

<<<<<<< HEAD
    def to_dict(self):
        dct = super(OuterWalls, self).to_dict()
        dct['x0'] = dct['x0'].tolist()
        dct['sigma'] = dct['sigma'].tolist()
        return dct
=======
    def __repr__(self):  # pragma: no cover
        return "OuterWalls({o.sigma}, {o.x0})".format(o=self)
>>>>>>> 2ea59685

    def V(self, sys):
        """Potential energy

        Parameters
        ----------
        sys : :class:`.ToyEngine`
            engine contains its state, including velocities and masses

        Returns
        -------
        float
            the potential energy
        """
        dx = sys.positions - self.x0
        myV = 0.0
        for i in range(len(dx)):
            myV += self.sigma[i]*dx[i]**6
        return myV

    def dVdx(self, sys):
        """Derivative of potential energy (-force)

        Parameters
        ----------
        sys : :class:`.ToyEngine`
            engine contains its state, including velocities and masses

        Returns
        -------
        np.array
            the derivatives of the potential at this point
        """
        dx = sys.positions - self.x0
        for i in range(len(dx)):
            self._local_dVdx[i] = 6.0*self.sigma[i]*dx[i]**5
        return self._local_dVdx


class LinearSlope(PES):
    r"""Linear potential energy surface.  :math:`V(x) = \sum_i m_i * x_i + c`

    Parameters
    ----------
    m : list of float
        slope
    c : float
        energy offset
    """
    def __init__(self, m, c):
        super(LinearSlope, self).__init__()
        self.m = m
        self.c = c
        self._local_dVdx = self.m
        self.dim = len(self.m)

    def __repr__(self):  # pragma: no cover
        return "LinearSlope({o.m}, {o.c})".format(o=self)

    def V(self, sys):
        """Potential energy

        Parameters
        ----------
        sys : :class:`.ToyEngine`
            engine contains its state, including velocities and masses

        Returns
        -------
        float
            the potential energy
        """
        return np.dot(self.m, sys.positions) + self.c

    def dVdx(self, sys):
        """Derivative of potential energy (-force)

        Parameters
        ----------
        sys : :class:`.ToyEngine`
            engine contains its state, including velocities and masses

        Returns
        -------
        np.array
            the derivatives of the potential at this point
        """
        # this is independent of the position
        return self._local_dVdx<|MERGE_RESOLUTION|>--- conflicted
+++ resolved
@@ -208,16 +208,14 @@
         self.x0 = np.array(x0)
         self._local_dVdx = np.zeros(self.x0.size)
 
-<<<<<<< HEAD
     def to_dict(self):
         dct = super(Gaussian, self).to_dict()
         dct['alpha'] = dct['alpha'].tolist()
         dct['x0'] = dct['x0'].tolist()
         return dct
-=======
+
     def __repr__(self):  # pragma: no cover
         return "Gaussian({o.A}, {o.alpha}, {o.x0})".format(o=self)
->>>>>>> 2ea59685
 
     def V(self, sys):
         """Potential energy
@@ -273,16 +271,8 @@
         self.x0 = np.array(x0)
         self._local_dVdx = np.zeros(self.x0.size)
 
-<<<<<<< HEAD
-    def to_dict(self):
-        dct = super(OuterWalls, self).to_dict()
-        dct['x0'] = dct['x0'].tolist()
-        dct['sigma'] = dct['sigma'].tolist()
-        return dct
-=======
     def __repr__(self):  # pragma: no cover
         return "OuterWalls({o.sigma}, {o.x0})".format(o=self)
->>>>>>> 2ea59685
 
     def V(self, sys):
         """Potential energy
